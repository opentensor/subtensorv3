#![cfg(not(doc))]
// This file is part of Substrate.

// Copyright (C) Parity Technologies (UK) Ltd.
// SPDX-License-Identifier: Apache-2.0

// Licensed under the Apache License, Version 2.0 (the "License");
// you may not use this file except in compliance with the License.
// You may obtain a copy of the License at
//
// 	http://www.apache.org/licenses/LICENSE-2.0
//
// Unless required by applicable law or agreed to in writing, software
// distributed under the License is distributed on an "AS IS" BASIS,
// WITHOUT WARRANTIES OR CONDITIONS OF ANY KIND, either express or implied.
// See the License for the specific language governing permissions and
// limitations under the License.

pub mod helper;
pub mod pallet;
pub mod pallet_decl;
pub mod runtime_struct;
pub mod runtime_types;

use crate::construct_runtime::parse::Pallet;
use pallet_decl::PalletDeclaration;
use proc_macro2::TokenStream as TokenStream2;
use quote::ToTokens;
use std::collections::HashMap;
use syn::{spanned::Spanned, Ident, Token};

use frame_support_procedural_tools::syn_ext as ext;
use runtime_types::RuntimeType;

mod keyword {
    use syn::custom_keyword;

    custom_keyword!(runtime);
    custom_keyword!(derive);
    custom_keyword!(pallet_index);
    custom_keyword!(disable_call);
    custom_keyword!(disable_unsigned);
}

enum RuntimeAttr {
    Runtime(proc_macro2::Span),
    Derive(proc_macro2::Span, Vec<RuntimeType>),
    PalletIndex(proc_macro2::Span, u8),
    DisableCall(proc_macro2::Span),
    DisableUnsigned(proc_macro2::Span),
}

impl RuntimeAttr {
    fn span(&self) -> proc_macro2::Span {
        match self {
            Self::Runtime(span) => *span,
            Self::Derive(span, _) => *span,
            Self::PalletIndex(span, _) => *span,
            Self::DisableCall(span) => *span,
            Self::DisableUnsigned(span) => *span,
        }
    }
}

impl syn::parse::Parse for RuntimeAttr {
    fn parse(input: syn::parse::ParseStream) -> syn::Result<Self> {
        input.parse::<syn::Token![#]>()?;
        let content;
        syn::bracketed!(content in input);
        content.parse::<keyword::runtime>()?;
        content.parse::<syn::Token![::]>()?;

        let lookahead = content.lookahead1();
        if lookahead.peek(keyword::runtime) {
            Ok(RuntimeAttr::Runtime(
                content.parse::<keyword::runtime>()?.span(),
            ))
        } else if lookahead.peek(keyword::derive) {
            let _ = content.parse::<keyword::derive>();
            let derive_content;
            syn::parenthesized!(derive_content in content);
            let runtime_types =
                derive_content.parse::<ext::Punctuated<RuntimeType, Token![,]>>()?;
            let runtime_types = runtime_types.inner.into_iter().collect();
            Ok(RuntimeAttr::Derive(derive_content.span(), runtime_types))
        } else if lookahead.peek(keyword::pallet_index) {
            let _ = content.parse::<keyword::pallet_index>();
            let pallet_index_content;
            syn::parenthesized!(pallet_index_content in content);
            let pallet_index = pallet_index_content.parse::<syn::LitInt>()?;
            if !pallet_index.suffix().is_empty() {
                let msg = "Number literal must not have a suffix";
                return Err(syn::Error::new(pallet_index.span(), msg));
            }
            Ok(RuntimeAttr::PalletIndex(
                pallet_index.span(),
                pallet_index.base10_parse()?,
            ))
        } else if lookahead.peek(keyword::disable_call) {
            Ok(RuntimeAttr::DisableCall(
                content.parse::<keyword::disable_call>()?.span(),
            ))
        } else if lookahead.peek(keyword::disable_unsigned) {
            Ok(RuntimeAttr::DisableUnsigned(
                content.parse::<keyword::disable_unsigned>()?.span(),
            ))
        } else {
            Err(lookahead.error())
        }
    }
}

#[derive(Debug, Clone)]
pub enum AllPalletsDeclaration {
    Implicit(ImplicitAllPalletsDeclaration),
    Explicit(ExplicitAllPalletsDeclaration),
}

/// Declaration of a runtime with some pallet with implicit declaration of parts.
#[derive(Debug, Clone)]
pub struct ImplicitAllPalletsDeclaration {
    pub pallet_decls: Vec<PalletDeclaration>,
    pub pallet_count: usize,
}

/// Declaration of a runtime with all pallet having explicit declaration of parts.
#[derive(Debug, Clone)]
pub struct ExplicitAllPalletsDeclaration {
    pub name: Ident,
    pub pallets: Vec<Pallet>,
}

pub struct Def {
    pub input: TokenStream2,
    pub runtime_struct: runtime_struct::RuntimeStructDef,
    pub pallets: AllPalletsDeclaration,
    pub runtime_types: Vec<RuntimeType>,
}

impl Def {
    pub fn try_from(mut item: syn::ItemMod) -> syn::Result<Self> {
        let input: TokenStream2 = item.to_token_stream().into();
        let item_span = item.span();
        let items = &mut item
            .content
            .as_mut()
            .ok_or_else(|| {
                let msg = "Invalid runtime definition, expected mod to be inlined.";
                syn::Error::new(item_span, msg)
            })?
            .1;

        let mut runtime_struct = None;
        let mut runtime_types = None;

        let mut indices = HashMap::new();
        let mut names = HashMap::new();

        let mut pallet_decls = vec![];
        let mut pallets = vec![];

        for item in items.iter_mut() {
            let mut pallet_index_and_item = None;

            let mut disable_call = false;
            let mut disable_unsigned = false;

            while let Some(runtime_attr) =
                helper::take_first_item_runtime_attr::<RuntimeAttr>(item)?
            {
                match runtime_attr {
                    RuntimeAttr::Runtime(_) if runtime_struct.is_none() => {
                        let p = runtime_struct::RuntimeStructDef::try_from(item)?;
                        runtime_struct = Some(p);
                    }
                    RuntimeAttr::Derive(_, types) if runtime_types.is_none() => {
                        runtime_types = Some(types);
                    }
                    RuntimeAttr::PalletIndex(span, index) => {
                        pallet_index_and_item = if let syn::Item::Type(item) = item {
                            Some((index, item.clone()))
                        } else {
                            let msg = "Invalid runtime::pallet_index, expected type definition";
                            return Err(syn::Error::new(span, msg));
                        };
                    }
                    RuntimeAttr::DisableCall(_) => disable_call = true,
                    RuntimeAttr::DisableUnsigned(_) => disable_unsigned = true,
                    attr => {
                        let msg = "Invalid duplicated attribute";
                        return Err(syn::Error::new(attr.span(), msg));
                    }
                }
            }

            if let Some((pallet_index, pallet_item)) = pallet_index_and_item {
                match *pallet_item.ty.clone() {
                    syn::Type::Path(ref path) => {
                        let pallet_decl =
                            PalletDeclaration::try_from(item.span(), &pallet_item, &path.path)?;

                        if let Some(used_pallet) =
                            names.insert(pallet_decl.name.clone(), pallet_decl.name.span())
                        {
                            let msg = "Two pallets with the same name!";

                            let mut err = syn::Error::new(used_pallet, &msg);
                            err.combine(syn::Error::new(pallet_decl.name.span(), &msg));
                            return Err(err);
                        }

                        pallet_decls.push(pallet_decl);
                    }
                    syn::Type::TraitObject(syn::TypeTraitObject { bounds, .. }) => {
                        let pallet = Pallet::try_from(
                            item.span(),
                            &pallet_item,
                            pallet_index,
                            disable_call,
                            disable_unsigned,
                            &bounds,
                        )?;

                        if let Some(used_pallet) = indices.insert(pallet.index, pallet.name.clone())
                        {
                            let msg = format!(
								"Pallet indices are conflicting: Both pallets {} and {} are at index {}",
								used_pallet, pallet.name, pallet.index,
							);
                            let mut err = syn::Error::new(used_pallet.span(), &msg);
                            err.combine(syn::Error::new(pallet.name.span(), msg));
                            return Err(err);
                        }

                        pallets.push(pallet);
                    }
                    _ => continue,
                }
            } else {
                if let syn::Item::Type(item) = item {
                    let msg = "Missing pallet index for pallet declaration. Please add `#[runtime::pallet_index(...)]`";
                    return Err(syn::Error::new(item.span(), &msg));
                }
            }
        }

        let name = item.ident.clone();
        let decl_count = pallet_decls.len();
        let pallets = if decl_count > 0 {
            AllPalletsDeclaration::Implicit(ImplicitAllPalletsDeclaration {
                pallet_decls,
                pallet_count: decl_count.saturating_add(pallets.len()),
            })
        } else {
            AllPalletsDeclaration::Explicit(ExplicitAllPalletsDeclaration { name, pallets })
        };

        let def = Def {
			input,
<<<<<<< HEAD
			item,
=======
>>>>>>> 76eee084
			runtime_struct: runtime_struct.ok_or_else(|| {
				syn::Error::new(item_span,
					"Missing Runtime. Please add a struct inside the module and annotate it with `#[runtime::runtime]`"
				)
			})?,
			pallets,
			runtime_types: runtime_types.ok_or_else(|| {
				syn::Error::new(item_span,
					"Missing Runtime Types. Please annotate the runtime struct with `#[runtime::derive]`"
				)
			})?,
		};

        Ok(def)
    }
}

#[test]
fn runtime_parsing_works() {
    let def = Def::try_from(syn::parse_quote! {
        #[runtime::runtime]
        mod runtime {
            #[runtime::derive(RuntimeCall, RuntimeEvent)]
            #[runtime::runtime]
            pub struct Runtime;

            #[runtime::pallet_index(0)]
            pub type System = frame_system::Pallet<Runtime>;

            #[runtime::pallet_index(1)]
            pub type Pallet1 = pallet1<Instance1>;
        }
    })
    .expect("Failed to parse runtime definition");

    assert_eq!(def.runtime_struct.ident, "Runtime");
}<|MERGE_RESOLUTION|>--- conflicted
+++ resolved
@@ -257,10 +257,6 @@
 
         let def = Def {
 			input,
-<<<<<<< HEAD
-			item,
-=======
->>>>>>> 76eee084
 			runtime_struct: runtime_struct.ok_or_else(|| {
 				syn::Error::new(item_span,
 					"Missing Runtime. Please add a struct inside the module and annotate it with `#[runtime::runtime]`"
