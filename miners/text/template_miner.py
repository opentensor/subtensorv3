--- conflicted
+++ resolved
@@ -325,19 +325,6 @@
             gamma=0.95
         )
 
-<<<<<<< HEAD
-=======
-        # Bittensor backend
-        self.neuron = bittensor.init (
-            config = self.config,
-            root_dir = self.config.miner.full_path,
-            forward_text = self.forward_text,
-            backward_text = self.backward_text,
-            blacklist = self.blacklist,
-            priority = self.priority,
-        ) 
-
->>>>>>> a548d48d
         # ---- Init of when was the block that we sync to 
         self.last_sync_block = 0
         # ---- Store all the stats
@@ -568,28 +555,10 @@
                 outputs (:obj:`torch.FloatTensor`):
                     The nucleus's outputs as a torch tensor of shape [batch_size, sequence_len, __network_dim__]
         """
-<<<<<<< HEAD
-        def call(inputs):
-            inputs_x = inputs.to( self.device )
-            output = self.nucleus.local_forward (
-                inputs = inputs_x
-            )
-            return output.local_hidden
-
-        priority = self.metagraph.S[ self.metagraph.hotkeys.index(pubkey) ] / sys.getsizeof(inputs_x)
-        future = self.thread_pool.submit( call, inputs = inputs_x, priority = priority )
-        try:
-            return future.result(timeout = self.config.miner.timeout)
-        except concurrent.futures.TimeoutError :
-            raise TimeoutError('TimeOutError')
-        except Exception as e:
-            logger.error('Error found: {}, with message {}'.format(repr(e), e))
-=======
         output = self.nucleus.local_forward (
             inputs = inputs_x.to( self.device )
         )
         return output.local_hidden
->>>>>>> a548d48d
 
     # ---- Axon Backward call ----
     def backward_text ( self, inputs_x:torch.FloatTensor, grads_dy:torch.FloatTensor ) -> torch.FloatTensor:
@@ -622,15 +591,6 @@
     def priority(self, pubkey:str, request_type:str, inputs_x) -> float:
         r"""Calculates the priority on requests based on stake and size of input
 
-<<<<<<< HEAD
-            priority = self.metagraph.S[ self.metagraph.hotkeys.index(pubkey) ] / sys.getsizeof(inputs_x)
-            try:
-                self.thread_pool.submit(call, input=inputs_x.to( self.device ), grad=grads_dy.to( self.device ), priority=priority)
-            except concurrent.futures.TimeoutError :
-                raise TimeoutError('TimeOutError')
-            except Exception as e:
-                logger.error('Error found: {}'.format(e))
-=======
             Args:
                 pubkey ( str, `required`):
                     The public key of the caller.
@@ -641,7 +601,6 @@
         """        
         priority = self.neuron.metagraph.S[ self.neuron.metagraph.hotkeys.index(pubkey) ] / sys.getsizeof(inputs_x)
         return priority
->>>>>>> a548d48d
 
     def checkpoint( self ):
         r""" Optionally Saves, updates and then reloads the miner training state.
