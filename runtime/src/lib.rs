#![cfg_attr(not(feature = "std"), no_std)]
// `construct_runtime!` does a lot of recursion and requires us to increase the limit to 256.
#![recursion_limit = "256"]

// Make the WASM binary available.
#[cfg(feature = "std")]
include!(concat!(env!("OUT_DIR"), "/wasm_binary.rs"));

use codec::Encode;

use pallet_commitments::CanCommit;
use pallet_grandpa::{
    fg_primitives, AuthorityId as GrandpaId, AuthorityList as GrandpaAuthorityList,
};

use frame_support::pallet_prelude::{DispatchResult, DispatchError};
use frame_system::{EnsureNever, EnsureRoot, RawOrigin};

//use pallet_registry::CanRegisterIdentity;
use sp_api::impl_runtime_apis;
use sp_consensus_aura::sr25519::AuthorityId as AuraId;
use sp_core::{crypto::KeyTypeId, OpaqueMetadata};
use sp_runtime::{
	create_runtime_str, generic, impl_opaque_keys,
	traits::{BlakeTwo256, Block as BlockT, IdentifyAccount, NumberFor, One, Verify, AccountIdLookup},
	transaction_validity::{TransactionSource, TransactionValidity},
	ApplyExtrinsicResult, MultiSignature,
};
use sp_std::prelude::*;
#[cfg(feature = "std")]
use sp_version::NativeVersion;
use sp_version::RuntimeVersion;


use frame_support::genesis_builder_helper::{build_config, create_default_config};
// A few exports that help ease life for downstream crates.
pub use frame_support::{
	construct_runtime, derive_impl, parameter_types,
	traits::{
		ConstBool, ConstU128, ConstU32, ConstU64, ConstU8, KeyOwnerProofSystem, Randomness,
		StorageInfo,
	},
	weights::{
		constants::{
			BlockExecutionWeight, ExtrinsicBaseWeight, RocksDbWeight, WEIGHT_REF_TIME_PER_SECOND,
		},
		IdentityFee, Weight,
	},
	StorageValue,
};
pub use frame_system::Call as SystemCall;
pub use pallet_balances::Call as BalancesCall;
pub use pallet_timestamp::Call as TimestampCall;
use pallet_transaction_payment::{CurrencyAdapter, Multiplier};
#[cfg(any(feature = "std", test))]
pub use sp_runtime::BuildStorage;
pub use sp_runtime::{Perbill, Permill};


/// An index to a block.
pub type BlockNumber = u32;

/// Alias to 512-bit hash when used in the context of a transaction signature on the chain.
pub type Signature = MultiSignature;

/// Some way of identifying an account on the chain. We intentionally make it equivalent
/// to the public key of our transaction signing scheme.
pub type AccountId = <<Signature as Verify>::Signer as IdentifyAccount>::AccountId;

/// Balance of an account.
pub type Balance = u128;

/// Index of a transaction in the chain.
pub type Nonce = u32;

/// A hash of some data used by the chain.
pub type Hash = sp_core::H256;

/// Opaque types. These are used by the CLI to instantiate machinery that don't need to know
/// the specifics of the runtime. They can then be made to be agnostic over specific formats
/// of data like extrinsics, allowing for them to continue syncing the network through upgrades
/// to even the core data structures.
pub mod opaque {
	use super::*;

	pub use sp_runtime::OpaqueExtrinsic as UncheckedExtrinsic;

	/// Opaque block header type.
	pub type Header = generic::Header<BlockNumber, BlakeTwo256>;
	/// Opaque block type.
	pub type Block = generic::Block<Header, UncheckedExtrinsic>;
	/// Opaque block identifier type.
	pub type BlockId = generic::BlockId<Block>;

	impl_opaque_keys! {
		pub struct SessionKeys {
			pub aura: Aura,
			pub grandpa: Grandpa,
		}
	}
}

// To learn more about runtime versioning, see:
// https://docs.substrate.io/main-docs/build/upgrade#runtime-versioning
#[sp_version::runtime_version]
pub const VERSION: RuntimeVersion = RuntimeVersion {
    spec_name: create_runtime_str!("node-subtensor"),
    impl_name: create_runtime_str!("node-subtensor"),
    authoring_version: 1,
    // The version of the runtime specification. A full node will not attempt to use its native
    //   runtime in substitute for the on-chain Wasm runtime unless all of `spec_name`,
    //   `spec_version`, and `authoring_version` are the same between Wasm and native.
    // This value is set to 100 to notify Polkadot-JS App (https://polkadot.js.org/apps) to use
    //   the compatible custom types.
    spec_version: 139,
    impl_version: 1,
    apis: RUNTIME_API_VERSIONS,
    transaction_version: 1,
    state_version: 1,
};

/// This determines the average expected block time that we are targeting.
/// Blocks will be produced at a minimum duration defined by `SLOT_DURATION`.
/// `SLOT_DURATION` is picked up by `pallet_timestamp` which is in turn picked
/// up by `pallet_aura` to implement `fn slot_duration()`.
///
/// Change this to adjust the block time.
pub const MILLISECS_PER_BLOCK: u64 = 12_000;

// NOTE: Currently it is not possible to change the slot duration after the chain has started.
//       Attempting to do so will brick block production.
pub const SLOT_DURATION: u64 = MILLISECS_PER_BLOCK;

// Time is measured by number of blocks.
pub const MINUTES: BlockNumber = 60_000 / (MILLISECS_PER_BLOCK as BlockNumber);
pub const HOURS: BlockNumber = MINUTES * 60;
pub const DAYS: BlockNumber = HOURS * 24;

/// The version information used to identify this runtime when compiled natively.
#[cfg(feature = "std")]
pub fn native_version() -> NativeVersion {
	NativeVersion { runtime_version: VERSION, can_author_with: Default::default() }
}

const NORMAL_DISPATCH_RATIO: Perbill = Perbill::from_percent(75);

parameter_types! {
	pub const BlockHashCount: BlockNumber = 2400;
	pub const Version: RuntimeVersion = VERSION;
	/// We allow for 2 seconds of compute with a 6 second average block time.
	pub BlockWeights: frame_system::limits::BlockWeights =
		frame_system::limits::BlockWeights::with_sensible_defaults(
			Weight::from_parts(4u64 * WEIGHT_REF_TIME_PER_SECOND, u64::MAX),
			NORMAL_DISPATCH_RATIO,
		);
	pub BlockLength: frame_system::limits::BlockLength = frame_system::limits::BlockLength
		::max_with_normal_ratio(10 * 1024 * 1024, NORMAL_DISPATCH_RATIO);
	pub const SS58Prefix: u8 = 42;
}

impl frame_system::Config for Runtime {
    // The basic call filter to use in dispatchable.
    type BaseCallFilter = frame_support::traits::Everything;
    // Block & extrinsics weights: base values and limits.
    type BlockWeights = BlockWeights;
    // The maximum length of a block (in bytes).
    type BlockLength = BlockLength;
    // The identifier used to distinguish between accounts.
    type AccountId = AccountId;
    // The aggregated dispatch type that is available for extrinsics.
    type RuntimeCall = RuntimeCall;
    // The lookup mechanism to get account ID from whatever is passed in dispatchers.
    type Lookup = AccountIdLookup<AccountId, ()>;
    // The type for hashing blocks and tries.
    type Hash = Hash;
    // The hashing algorithm used.
    type Hashing = BlakeTwo256;
    // The ubiquitous event type.
    type RuntimeEvent = RuntimeEvent;
    // The ubiquitous origin type.
    type RuntimeOrigin = RuntimeOrigin;
    // Maximum number of block number to block hash mappings to keep (oldest pruned first).
    type BlockHashCount = BlockHashCount;
    // The weight of database operations that the runtime can invoke.
    type DbWeight = RocksDbWeight;
    // Version of the runtime.
    type Version = Version;
    // This type is being generated by `construct_runtime!`.
    type PalletInfo = PalletInfo;
    // What to do if a new account is created.
    type OnNewAccount = ();
    // What to do if an account is fully reaped from the system.
    type OnKilledAccount = ();
    // The data to be stored in an account.
    type AccountData = pallet_balances::AccountData<Balance>;
    // Weight information for the extrinsics of this pallet.
    type SystemWeightInfo = ();
    // This is used as an identifier of the chain. 42 is the generic substrate prefix.
    type SS58Prefix = SS58Prefix;
    // The set code logic, just the default since we're not a parachain.
    type OnSetCode = ();
    type MaxConsumers = frame_support::traits::ConstU32<16>;

	type Nonce = u32;
	type Block = Block;
}

impl pallet_aura::Config for Runtime {
	type AuthorityId = AuraId;
	type DisabledValidators = ();
	type MaxAuthorities = ConstU32<32>;
	type AllowMultipleBlocksPerSlot = ConstBool<false>;

	#[cfg(feature = "experimental")]
	type SlotDuration = pallet_aura::MinimumPeriodTimesTwo<Runtime>;
}

impl pallet_grandpa::Config for Runtime {
	type RuntimeEvent = RuntimeEvent;

	type WeightInfo = ();
	type MaxAuthorities = ConstU32<32>;
	type MaxNominators = ConstU32<0>;
	type MaxSetIdSessionEntries = ConstU64<0>;

	type KeyOwnerProof = sp_core::Void;
	type EquivocationReportSystem = ();
}

impl pallet_timestamp::Config for Runtime {
	/// A timestamp: milliseconds since the unix epoch.
	type Moment = u64;
	type OnTimestampSet = Aura;
	type MinimumPeriod = ConstU64<{ SLOT_DURATION / 2 }>;
	type WeightInfo = ();
}

/// Existential deposit.
pub const EXISTENTIAL_DEPOSIT: u128 = 500;

impl pallet_balances::Config for Runtime {
	type MaxLocks = ConstU32<50>;
	type MaxReserves = ();
	type ReserveIdentifier = [u8; 8];
	/// The type for recording an account's balance.
	type Balance = Balance;
	/// The ubiquitous event type.
	type RuntimeEvent = RuntimeEvent;
	type DustRemoval = ();
	type ExistentialDeposit = ConstU128<EXISTENTIAL_DEPOSIT>;
	type AccountStore = System;
	type WeightInfo = pallet_balances::weights::SubstrateWeight<Runtime>;
	type FreezeIdentifier = ();
	type MaxFreezes = ();
	type RuntimeHoldReason = ();
	type RuntimeFreezeReason = ();
	type MaxHolds = ();
}

pub struct LinearWeightToFee<C>(sp_std::marker::PhantomData<C>);

use frame_support::weights::{WeightToFeePolynomial, WeightToFeeCoefficient, WeightToFeeCoefficients};
use sp_runtime::traits::Get;
use smallvec::smallvec;

impl<C> WeightToFeePolynomial for LinearWeightToFee<C>
where
    C: Get<Balance>,
{
    type Balance = Balance;

    fn polynomial() -> WeightToFeeCoefficients<Self::Balance> {
        let coefficient = WeightToFeeCoefficient {
            coeff_integer: 0,
            coeff_frac: Perbill::from_parts(1),
            negative: false,
            degree: 1,
        };

        smallvec!(coefficient)
    }
}

parameter_types! {
    // Used with LinearWeightToFee conversion.
    pub const FeeWeightRatio: u64 = 1;
    pub const TransactionByteFee: u128 = 1;
    pub FeeMultiplier: Multiplier = Multiplier::one();
}

impl pallet_transaction_payment::Config for Runtime {
    type RuntimeEvent = RuntimeEvent;

    type OnChargeTransaction = CurrencyAdapter<Balances, ()>;
    type WeightToFee = LinearWeightToFee<FeeWeightRatio>;
	type LengthToFee = IdentityFee<Balance>;
    type FeeMultiplierUpdate = ();
    type OperationalFeeMultiplier = ConstU8<1>;
}

impl pallet_sudo::Config for Runtime 
{
	type RuntimeEvent = RuntimeEvent;
	type RuntimeCall = RuntimeCall;
	type WeightInfo = pallet_sudo::weights::SubstrateWeight<Runtime>;
}

parameter_types! {
    pub const MaxCommitFields: u32 = 1;
    pub const CommitmentInitialDeposit: Balance = 0; // Free
    pub const CommitmentFieldDeposit: Balance = 0; // Free
    pub const CommitmentRateLimit: BlockNumber = 100; // Allow commitment every 100 blocks
}

pub struct AllowCommitments;
impl CanCommit<AccountId> for AllowCommitments {
    #[cfg(not(feature = "runtime-benchmarks"))]
    fn can_commit(netuid: u16, address: &AccountId) -> bool {
        SubtensorModule::is_hotkey_registered_on_network(netuid, address)
    }

    #[cfg(feature = "runtime-benchmarks")]
    fn can_commit(_: u16, _: &AccountId) -> bool {
        true
    }
}

impl pallet_commitments::Config for Runtime {
    type RuntimeEvent = RuntimeEvent;
    type Currency = Balances;
    type WeightInfo = pallet_commitments::weights::SubstrateWeight<Runtime>;

    type CanCommit = AllowCommitments;

    type MaxFields = MaxCommitFields;
    type InitialDeposit = CommitmentInitialDeposit;
    type FieldDeposit = CommitmentFieldDeposit;
    type RateLimit = CommitmentRateLimit;
}

// Configure the pallet subtensor.
parameter_types! {
    pub const SubtensorInitialRho: u16 = 10;
    pub const SubtensorInitialKappa: u16 = 32_767; // 0.5 = 65535/2
    pub const SubtensorInitialMaxAllowedUids: u16 = 256;
    pub const SubtensorInitialIssuance: u64 = 0;
    pub const SubtensorInitialMinAllowedWeights: u16 = 1;
    pub const SubtensorInitialMaxWeightLimit: u16 = u16::MAX; 
    pub const SubtensorInitialEmissionValue: u16 = 0;
    pub const SubtensorInitialMaxWeightsLimit: u16 = 1000; // 1000/2^16 = 0.015
    pub const SubtensorInitialValidatorPruneLen: u64 = 1;
    pub const SubtensorInitialScalingLawPower: u16 = 50; // 0.5
    pub const SubtensorInitialMaxAllowedValidators: u16 = 64;
    pub const SubtensorInitialTempo: u16 = 99;
    pub const SubtensorInitialDifficulty: u64 = 10_000_000;
    pub const SubtensorInitialAdjustmentInterval: u16 = 360;
    pub const SubtensorInitialAdjustmentAlpha: u64 = 58000; // no weight to previous value.
    pub const SubtensorInitialTargetRegistrationsPerInterval: u16 = 1;
    pub const SubtensorInitialImmunityPeriod: u16 = 5000;
    pub const SubtensorInitialActivityCutoff: u16 = 5000;
    pub const SubtensorInitialMaxRegistrationsPerBlock: u16 = 1;
    pub const SubtensorInitialPruningScore : u16 = u16::MAX;
    pub const SubtensorInitialBondsMovingAverage: u64 = 900_000;
    pub const SubtensorInitialDefaultTake: u16 = 11_796; // 18% honest number.
    pub const SubtensorInitialWeightsVersionKey: u64 = 0;
    pub const SubtensorInitialMinDifficulty: u64 = u64::MAX;
    pub const SubtensorInitialMaxDifficulty: u64 = u64::MAX;
    pub const SubtensorInitialServingRateLimit: u64 = 50;
    pub const SubtensorInitialBurn: u64 = 1_000_000_000; // 1 tao
    pub const SubtensorInitialMinBurn: u64 = 1; // 1 tao
    pub const SubtensorInitialMaxBurn: u64 = 100_000_000_000; // 100 tao
    pub const SubtensorInitialTxRateLimit: u64 = 1000;
    pub const SubtensorInitialRAORecycledForRegistration: u64 = 0; // 0 rao
    pub const SubtensorInitialSenateRequiredStakePercentage: u64 = 1; // 1 percent of total stake
    pub const SubtensorInitialNetworkImmunity: u64 = 7 * 7200;
    pub const SubtensorInitialNetworkRegistrationAllowed: bool = true;
    pub const SubtensorInitialRegistrationAllowed: bool = false;
    pub const SubtensorInitialMinAllowedUids: u16 = 128;
    pub const SubtensorInitialMinLockCost: u64 = 1_000_000_000_000; // 1000 TAO
    pub const SubtensorInitialSubnetOwnerCut: u16 = 11_796; // 18 percent
    pub const SubtensorInitialSubnetLimit: u16 = 12;
    pub const SubtensorInitialNetworkLockReductionInterval: u64 = 14 * 7200;
    pub const SubtensorInitialNetworkRateLimit: u64 = 1 * 7200;
}

impl pallet_subtensor::Config for Runtime {
    type RuntimeEvent = RuntimeEvent;
    type SudoRuntimeCall = RuntimeCall;
    type Currency = Balances;
    type CouncilOrigin = EnsureNever<AccountId>;

    type InitialRho = SubtensorInitialRho;
    type InitialKappa = SubtensorInitialKappa;
    type InitialMaxAllowedUids = SubtensorInitialMaxAllowedUids;
    type InitialBondsMovingAverage = SubtensorInitialBondsMovingAverage;
    type InitialIssuance = SubtensorInitialIssuance;
    type InitialMinAllowedWeights = SubtensorInitialMinAllowedWeights;
    type InitialMaxWeightLimit = SubtensorInitialMaxWeightLimit;
    type InitialEmissionValue = SubtensorInitialEmissionValue;
    type InitialMaxWeightsLimit = SubtensorInitialMaxWeightsLimit;
    type InitialValidatorPruneLen = SubtensorInitialValidatorPruneLen;
    type InitialScalingLawPower = SubtensorInitialScalingLawPower;
    type InitialTempo = SubtensorInitialTempo;
    type InitialDifficulty = SubtensorInitialDifficulty;
    type InitialAdjustmentInterval = SubtensorInitialAdjustmentInterval;
    type InitialAdjustmentAlpha = SubtensorInitialAdjustmentAlpha;
    type InitialTargetRegistrationsPerInterval = SubtensorInitialTargetRegistrationsPerInterval;
    type InitialImmunityPeriod = SubtensorInitialImmunityPeriod;
    type InitialActivityCutoff = SubtensorInitialActivityCutoff;
    type InitialMaxRegistrationsPerBlock = SubtensorInitialMaxRegistrationsPerBlock;
    type InitialPruningScore = SubtensorInitialPruningScore;
    type InitialMaxAllowedValidators = SubtensorInitialMaxAllowedValidators;
    type InitialDefaultTake = SubtensorInitialDefaultTake;
    type InitialWeightsVersionKey = SubtensorInitialWeightsVersionKey;
    type InitialMaxDifficulty = SubtensorInitialMaxDifficulty;
    type InitialMinDifficulty = SubtensorInitialMinDifficulty;
    type InitialServingRateLimit = SubtensorInitialServingRateLimit;
    type InitialBurn = SubtensorInitialBurn;
    type InitialMaxBurn = SubtensorInitialMaxBurn;
    type InitialMinBurn = SubtensorInitialMinBurn;
    type InitialTxRateLimit = SubtensorInitialTxRateLimit;
    type InitialRAORecycledForRegistration = SubtensorInitialRAORecycledForRegistration;
    type InitialSenateRequiredStakePercentage = SubtensorInitialSenateRequiredStakePercentage;
    type InitialNetworkImmunityPeriod = SubtensorInitialNetworkImmunity;
    type InitialNetworkRegistrationAllowed = SubtensorInitialNetworkRegistrationAllowed;
    type InitialRegistrationAllowed = SubtensorInitialRegistrationAllowed;
    type InitialNetworkMinAllowedUids = SubtensorInitialMinAllowedUids;
    type InitialNetworkMinLockCost = SubtensorInitialMinLockCost;
    type InitialNetworkLockReductionInterval = SubtensorInitialNetworkLockReductionInterval;
    type InitialSubnetOwnerCut = SubtensorInitialSubnetOwnerCut;
    type InitialSubnetLimit = SubtensorInitialSubnetLimit;
    type InitialNetworkRateLimit = SubtensorInitialNetworkRateLimit;
}

use sp_runtime::BoundedVec;

pub struct AuraPalletIntrf;
impl pallet_admin_utils::AuraInterface<AuraId, ConstU32<32>> for AuraPalletIntrf 
{
    fn change_authorities(new: BoundedVec<AuraId, ConstU32<32>>)
    {
        Aura::change_authorities(new);
    }
}

// Create the runtime by composing the FRAME pallets that were previously configured.
construct_runtime!(
    pub struct Runtime
    {
        System: frame_system,
        Timestamp: pallet_timestamp,
        Aura: pallet_aura,
        Grandpa: pallet_grandpa,
        Balances: pallet_balances,
        TransactionPayment: pallet_transaction_payment,
        Subtensor: pallet_subtensor,
        Sudo: pallet_sudo,
        //Registry: pallet_registry,
        AdminUtils: pallet_admin_utils
    }
);

pub struct SubtensorInterface;

impl pallet_admin_utils::SubtensorInterface<AccountId, <pallet_balances::Pallet<Runtime> as frame_support::traits::Currency<AccountId>>::Balance, RuntimeOrigin> for SubtensorInterface
{
    fn set_default_take(default_take: u16)
    {
        Subtensor::set_default_take(default_take);
    }

	fn set_tx_rate_limit(rate_limit: u64)
    {
        Subtensor::set_tx_rate_limit(rate_limit);
    }

	fn set_serving_rate_limit(netuid: u16, rate_limit: u64)
    {
        Subtensor::set_serving_rate_limit(netuid, rate_limit);
    }

	fn set_max_burn(netuid: u16, max_burn: u64)
    {
        Subtensor::set_max_burn(netuid, max_burn);
    }

	fn set_min_burn(netuid: u16, min_burn: u64)
    {
        Subtensor::set_min_burn(netuid, min_burn);
    }

	fn set_burn(netuid: u16, burn: u64)
    {
        Subtensor::set_burn(netuid, burn);
    }

	fn set_max_difficulty(netuid: u16, max_diff: u64)
    {
        Subtensor::set_max_difficulty(netuid, max_diff);
    }

	fn set_min_difficulty(netuid: u16, min_diff: u64)
    {
        Subtensor::set_min_difficulty(netuid, min_diff);
    }

	fn set_difficulty(netuid: u16, diff: u64)
    {
        Subtensor::set_difficulty(netuid, diff);
    }

	fn set_weights_rate_limit(netuid: u16, rate_limit: u64)
    {
        Subtensor::set_weights_set_rate_limit(netuid, rate_limit);
    }

	fn set_weights_version_key(netuid: u16, version: u64)
    {
        Subtensor::set_weights_version_key(netuid, version);
    }

	fn set_bonds_moving_average(netuid: u16, moving_average: u64)
    {
        Subtensor::set_bonds_moving_average(netuid, moving_average);
    }

	fn set_max_allowed_validators(netuid: u16, max_validators: u16)
    {
        Subtensor::set_max_allowed_validators(netuid, max_validators);
    }

	fn get_root_netuid() -> u16
    {
        return Subtensor::get_root_netuid();
    }

	fn if_subnet_exist(netuid: u16) -> bool
    {
        return Subtensor::if_subnet_exist(netuid);
    }

	fn create_account_if_non_existent(coldkey: &AccountId, hotkey: &AccountId)
    {
        return Subtensor::create_account_if_non_existent(coldkey, hotkey);
    }

	fn coldkey_owns_hotkey(coldkey: &AccountId, hotkey: &AccountId) -> bool
    {
        return Subtensor::coldkey_owns_hotkey(coldkey, hotkey);
    }

	fn increase_stake_on_coldkey_hotkey_account(coldkey: &AccountId, hotkey: &AccountId, increment: u64)
    {
        Subtensor::increase_stake_on_coldkey_hotkey_account(coldkey, hotkey, increment);
    }

	fn u64_to_balance(input: u64) -> Option<Balance>
    {
        return Subtensor::u64_to_balance(input);
    }

	fn add_balance_to_coldkey_account(coldkey: &AccountId, amount: Balance)
    {
        Subtensor::add_balance_to_coldkey_account(coldkey, amount);
    }

	fn get_current_block_as_u64() -> u64
    {
        return Subtensor::get_current_block_as_u64();
    }

	fn get_subnetwork_n(netuid: u16) -> u16
    {
        return Subtensor::get_subnetwork_n(netuid);
    }

	fn get_max_allowed_uids(netuid: u16) -> u16
    {
        return Subtensor::get_max_allowed_uids(netuid);
    }

	fn append_neuron(netuid: u16, new_hotkey: &AccountId, block_number: u64)
    {
        return Subtensor::append_neuron(netuid, new_hotkey, block_number);
    }

	fn get_neuron_to_prune(netuid: u16) -> u16
    {
        return Subtensor::get_neuron_to_prune(netuid);
    }

	fn replace_neuron(netuid: u16, uid_to_replace: u16, new_hotkey: &AccountId, block_number: u64)
    {
        Subtensor::replace_neuron(netuid, uid_to_replace, new_hotkey, block_number);
    }

	fn set_total_issuance(total_issuance: u64)
    {
        Subtensor::set_total_issuance(total_issuance);
    }

	fn set_network_immunity_period(net_immunity_period: u64)
    {
        Subtensor::set_network_immunity_period(net_immunity_period);
    }

	fn set_network_min_lock(net_min_lock: u64)
    {
        Subtensor::set_network_min_lock(net_min_lock);
    }

    fn set_subnet_limit(limit: u16)
    {
        Subtensor::set_max_subnets(limit);
    }

    fn set_lock_reduction_interval(interval: u64)
    {
        Subtensor::set_lock_reduction_interval(interval);
    }

    fn set_tempo(netuid: u16, tempo: u16)
    {
        Subtensor::set_tempo(netuid, tempo);
    }

    fn set_subnet_owner_cut(subnet_owner_cut: u16)
    {
        Subtensor::set_subnet_owner_cut(subnet_owner_cut);
    }

    fn set_network_rate_limit(limit: u64)
    {
        Subtensor::set_network_rate_limit(limit);
    }

    fn set_max_registrations_per_block(netuid: u16, max_registrations_per_block: u16)
    {
        Subtensor::set_max_registrations_per_block(netuid, max_registrations_per_block);
    }

    fn set_adjustment_alpha(netuid: u16, adjustment_alpha: u64)
    {
        Subtensor::set_adjustment_alpha(netuid, adjustment_alpha);
    }

    fn set_target_registrations_per_interval(netuid: u16, target_registrations_per_interval: u16)
    {
        Subtensor::set_target_registrations_per_interval(netuid, target_registrations_per_interval);
    }

    fn set_network_pow_registration_allowed(netuid: u16, registration_allowed: bool)
    {
        Subtensor::set_network_pow_registration_allowed(netuid, registration_allowed);
    }

    fn set_network_registration_allowed(netuid: u16, registration_allowed: bool)
    {
        Subtensor::set_network_pow_registration_allowed(netuid, registration_allowed);
    }

    fn set_activity_cutoff(netuid: u16, activity_cutoff: u16)
    {
        Subtensor::set_activity_cutoff(netuid, activity_cutoff);
    }

    fn ensure_subnet_owner_or_root(o: RuntimeOrigin, netuid: u16) -> Result<(), DispatchError>
    {
        return Subtensor::ensure_subnet_owner_or_root(o, netuid);
    }

    fn set_rho(netuid: u16, rho: u16)
    {
        Subtensor::set_rho(netuid, rho);
    }

    fn set_kappa(netuid: u16, kappa: u16)
    {
        Subtensor::set_kappa(netuid, kappa);
    }

    fn set_max_allowed_uids(netuid: u16, max_allowed: u16)
    {
        Subtensor::set_max_allowed_uids(netuid, max_allowed);
    }

    fn set_min_allowed_weights(netuid: u16, min_allowed_weights: u16)
    {
        Subtensor::set_min_allowed_weights(netuid, min_allowed_weights);
    }

    fn set_immunity_period(netuid: u16, immunity_period: u16)
    {
        Subtensor::set_immunity_period(netuid, immunity_period);
    }

    fn set_max_weight_limit(netuid: u16, max_weight_limit: u16)
    {
        Subtensor::set_max_weight_limit(netuid, max_weight_limit);
    }

    fn set_scaling_law_power(netuid: u16, scaling_law_power: u16)
    {
        Subtensor::set_scaling_law_power(netuid, scaling_law_power);
    }

    fn set_validator_prune_len(netuid: u16, validator_prune_len: u64)
    {
        Subtensor::set_validator_prune_len(netuid, validator_prune_len);
    }

    fn set_adjustment_interval(netuid: u16, adjustment_interval: u16)
    {
        Subtensor::set_adjustment_interval(netuid, adjustment_interval);
    }

    fn set_weights_set_rate_limit(netuid: u16, weights_set_rate_limit: u64)
    {
        Subtensor::set_weights_set_rate_limit(netuid, weights_set_rate_limit);
    }

    fn set_rao_recycled(netuid: u16, rao_recycled: u64)
    {
        Subtensor::set_rao_recycled(netuid, rao_recycled);
    }

    fn is_hotkey_registered_on_network(netuid: u16, hotkey: &AccountId) -> bool
    {
        return Subtensor::is_hotkey_registered_on_network(netuid, hotkey);
    }

    fn init_new_network(netuid: u16, tempo: u16)
    {
        Subtensor::init_new_network(netuid, tempo);
    }
}

impl pallet_admin_utils::Config for Runtime 
{
    type RuntimeEvent = RuntimeEvent;
    type AuthorityId = AuraId;
    type MaxAuthorities = ConstU32<32>;
    type Aura = AuraPalletIntrf;
    type Balance = Balance;
    type Subtensor = SubtensorInterface;
    type WeightInfo = pallet_admin_utils::weights::SubstrateWeight<Runtime>;
}

<<<<<<< HEAD
/// The address format for describing accounts.
=======
// Create the runtime by composing the FRAME pallets that were previously configured.
construct_runtime!(
    pub struct Runtime
    where
        Block = Block,
        NodeBlock = opaque::Block,
        UncheckedExtrinsic = UncheckedExtrinsic,
    {
        System: frame_system,
        RandomnessCollectiveFlip: pallet_insecure_randomness_collective_flip,
        Timestamp: pallet_timestamp,
        Aura: pallet_aura,
        Grandpa: pallet_grandpa,
        Balances: pallet_balances,
        TransactionPayment: pallet_transaction_payment,
        SubtensorModule: pallet_subtensor,
        Triumvirate: pallet_collective::<Instance1>::{Pallet, Call, Storage, Origin<T>, Event<T>, Config<T>},
        TriumvirateMembers: pallet_membership::<Instance1>::{Pallet, Call, Storage, Event<T>, Config<T>},
        SenateMembers: pallet_membership::<Instance2>::{Pallet, Call, Storage, Event<T>, Config<T>},
        Utility: pallet_utility,
        Sudo: pallet_sudo,
        Multisig: pallet_multisig,
        Preimage: pallet_preimage,
        Scheduler: pallet_scheduler,
        Registry: pallet_registry,
        Commitments: pallet_commitments,
        AdminUtils: pallet_admin_utils
    }
);

// The address format for describing accounts.
>>>>>>> 4ea1dbec
pub type Address = sp_runtime::MultiAddress<AccountId, ()>;
/// Block header type as expected by this runtime.
pub type Header = generic::Header<BlockNumber, BlakeTwo256>;
/// Block type as expected by this runtime.
pub type Block = generic::Block<Header, UncheckedExtrinsic>;
/// The SignedExtension to the basic transaction logic.
pub type SignedExtra = (
	frame_system::CheckNonZeroSender<Runtime>,
	frame_system::CheckSpecVersion<Runtime>,
	frame_system::CheckTxVersion<Runtime>,
	frame_system::CheckGenesis<Runtime>,
	frame_system::CheckEra<Runtime>,
	frame_system::CheckNonce<Runtime>,
	frame_system::CheckWeight<Runtime>,
	pallet_transaction_payment::ChargeTransactionPayment<Runtime>,
	pallet_subtensor::SubtensorSignedExtension<Runtime>,
);

/// All migrations of the runtime, aside from the ones declared in the pallets.
///
/// This can be a tuple of types, each implementing `OnRuntimeUpgrade`.
#[allow(unused_parens)]
type Migrations = ();

/// Unchecked extrinsic type as expected by this runtime.
pub type UncheckedExtrinsic =
	generic::UncheckedExtrinsic<Address, RuntimeCall, Signature, SignedExtra>;
/// The payload being signed in transactions.
pub type SignedPayload = generic::SignedPayload<RuntimeCall, SignedExtra>;
/// Executive: handles dispatch to the various modules.
pub type Executive = frame_executive::Executive<
	Runtime,
	Block,
	frame_system::ChainContext<Runtime>,
	Runtime,
	AllPalletsWithSystem,
	Migrations,
>;

#[cfg(feature = "runtime-benchmarks")]
#[macro_use]
extern crate frame_benchmarking;

#[cfg(feature = "runtime-benchmarks")]
mod benches {
    define_benchmarks!(
        [frame_benchmarking, BaselineBench::<Runtime>]
        [frame_system, SystemBench::<Runtime>]
        [pallet_balances, Balances]
        [pallet_subtensor, Subtensor]
        [pallet_timestamp, Timestamp]
<<<<<<< HEAD
        //[pallet_registry, Registry]
=======
        [pallet_registry, Registry]
        [pallet_commitments, Commitments]
>>>>>>> 4ea1dbec
        [pallet_admin_utils, AdminUtils]
    );
}

impl_runtime_apis! {
	impl sp_api::Core<Block> for Runtime {
		fn version() -> RuntimeVersion {
			VERSION
		}

		fn execute_block(block: Block) {
			Executive::execute_block(block);
		}

		fn initialize_block(header: &<Block as BlockT>::Header) {
			Executive::initialize_block(header)
		}
	}

	impl sp_api::Metadata<Block> for Runtime {
		fn metadata() -> OpaqueMetadata {
			OpaqueMetadata::new(Runtime::metadata().into())
		}

		fn metadata_at_version(version: u32) -> Option<OpaqueMetadata> {
			Runtime::metadata_at_version(version)
		}

		fn metadata_versions() -> sp_std::vec::Vec<u32> {
			Runtime::metadata_versions()
		}
	}

	impl sp_block_builder::BlockBuilder<Block> for Runtime {
		fn apply_extrinsic(extrinsic: <Block as BlockT>::Extrinsic) -> ApplyExtrinsicResult {
			Executive::apply_extrinsic(extrinsic)
		}

		fn finalize_block() -> <Block as BlockT>::Header {
			Executive::finalize_block()
		}

		fn inherent_extrinsics(data: sp_inherents::InherentData) -> Vec<<Block as BlockT>::Extrinsic> {
			data.create_extrinsics()
		}

		fn check_inherents(
			block: Block,
			data: sp_inherents::InherentData,
		) -> sp_inherents::CheckInherentsResult {
			data.check_extrinsics(&block)
		}
	}

	impl sp_transaction_pool::runtime_api::TaggedTransactionQueue<Block> for Runtime {
		fn validate_transaction(
			source: TransactionSource,
			tx: <Block as BlockT>::Extrinsic,
			block_hash: <Block as BlockT>::Hash,
		) -> TransactionValidity {
			Executive::validate_transaction(source, tx, block_hash)
		}
	}

	impl sp_offchain::OffchainWorkerApi<Block> for Runtime {
		fn offchain_worker(header: &<Block as BlockT>::Header) {
			Executive::offchain_worker(header)
		}
	}

	impl sp_consensus_aura::AuraApi<Block, AuraId> for Runtime {
		fn slot_duration() -> sp_consensus_aura::SlotDuration {
			sp_consensus_aura::SlotDuration::from_millis(Aura::slot_duration())
		}

		fn authorities() -> Vec<AuraId> {
			Aura::authorities().into_inner()
		}
	}

	impl sp_session::SessionKeys<Block> for Runtime {
		fn generate_session_keys(seed: Option<Vec<u8>>) -> Vec<u8> {
			opaque::SessionKeys::generate(seed)
		}

		fn decode_session_keys(
			encoded: Vec<u8>,
		) -> Option<Vec<(Vec<u8>, KeyTypeId)>> {
			opaque::SessionKeys::decode_into_raw_public_keys(&encoded)
		}
	}

	impl sp_consensus_grandpa::GrandpaApi<Block> for Runtime {
		fn grandpa_authorities() -> sp_consensus_grandpa::AuthorityList {
			Grandpa::grandpa_authorities()
		}

		fn current_set_id() -> sp_consensus_grandpa::SetId {
			Grandpa::current_set_id()
		}

		fn submit_report_equivocation_unsigned_extrinsic(
			_equivocation_proof: sp_consensus_grandpa::EquivocationProof<
				<Block as BlockT>::Hash,
				NumberFor<Block>,
			>,
			_key_owner_proof: sp_consensus_grandpa::OpaqueKeyOwnershipProof,
		) -> Option<()> {
			None
		}

		fn generate_key_ownership_proof(
			_set_id: sp_consensus_grandpa::SetId,
			_authority_id: GrandpaId,
		) -> Option<sp_consensus_grandpa::OpaqueKeyOwnershipProof> {
			// NOTE: this is the only implementation possible since we've
			// defined our key owner proof type as a bottom type (i.e. a type
			// with no values).
			None
		}
	}

	impl frame_system_rpc_runtime_api::AccountNonceApi<Block, AccountId, Nonce> for Runtime {
		fn account_nonce(account: AccountId) -> Nonce {
			System::account_nonce(account)
		}
	}

	impl pallet_transaction_payment_rpc_runtime_api::TransactionPaymentApi<Block, Balance> for Runtime {
		fn query_info(
			uxt: <Block as BlockT>::Extrinsic,
			len: u32,
		) -> pallet_transaction_payment_rpc_runtime_api::RuntimeDispatchInfo<Balance> {
			TransactionPayment::query_info(uxt, len)
		}
		fn query_fee_details(
			uxt: <Block as BlockT>::Extrinsic,
			len: u32,
		) -> pallet_transaction_payment::FeeDetails<Balance> {
			TransactionPayment::query_fee_details(uxt, len)
		}
		fn query_weight_to_fee(weight: Weight) -> Balance {
			TransactionPayment::weight_to_fee(weight)
		}
		fn query_length_to_fee(length: u32) -> Balance {
			TransactionPayment::length_to_fee(length)
		}
	}

	impl pallet_transaction_payment_rpc_runtime_api::TransactionPaymentCallApi<Block, Balance, RuntimeCall>
		for Runtime
	{
		fn query_call_info(
			call: RuntimeCall,
			len: u32,
		) -> pallet_transaction_payment::RuntimeDispatchInfo<Balance> {
			TransactionPayment::query_call_info(call, len)
		}
		fn query_call_fee_details(
			call: RuntimeCall,
			len: u32,
		) -> pallet_transaction_payment::FeeDetails<Balance> {
			TransactionPayment::query_call_fee_details(call, len)
		}
		fn query_weight_to_fee(weight: Weight) -> Balance {
			TransactionPayment::weight_to_fee(weight)
		}
		fn query_length_to_fee(length: u32) -> Balance {
			TransactionPayment::length_to_fee(length)
		}
	}

	#[cfg(feature = "runtime-benchmarks")]
	impl frame_benchmarking::Benchmark<Block> for Runtime {
		fn benchmark_metadata(extra: bool) -> (
			Vec<frame_benchmarking::BenchmarkList>,
			Vec<frame_support::traits::StorageInfo>,
		) {
			use frame_benchmarking::{baseline, Benchmarking, BenchmarkList};
			use frame_support::traits::StorageInfoTrait;
			use frame_system_benchmarking::Pallet as SystemBench;
			use baseline::Pallet as BaselineBench;

			let mut list = Vec::<BenchmarkList>::new();
			list_benchmarks!(list, extra);

			let storage_info = AllPalletsWithSystem::storage_info();

			(list, storage_info)
		}

		fn dispatch_benchmark(
			config: frame_benchmarking::BenchmarkConfig
		) -> Result<Vec<frame_benchmarking::BenchmarkBatch>, sp_runtime::RuntimeString> {
			use frame_benchmarking::{baseline, Benchmarking, BenchmarkBatch};
			use sp_storage::TrackedStorageKey;
			use frame_system_benchmarking::Pallet as SystemBench;
			use baseline::Pallet as BaselineBench;

			impl frame_system_benchmarking::Config for Runtime {}
			impl baseline::Config for Runtime {}

			use frame_support::traits::WhitelistedStorageKeys;
			let whitelist: Vec<TrackedStorageKey> = AllPalletsWithSystem::whitelisted_storage_keys();

			let mut batches = Vec::<BenchmarkBatch>::new();
			let params = (&config, &whitelist);
			add_benchmarks!(params, batches);

			Ok(batches)
		}
	}

	#[cfg(feature = "try-runtime")]
	impl frame_try_runtime::TryRuntime<Block> for Runtime {
		fn on_runtime_upgrade(checks: frame_try_runtime::UpgradeCheckSelect) -> (Weight, Weight) {
			// NOTE: intentional unwrap: we don't want to propagate the error backwards, and want to
			// have a backtrace here. If any of the pre/post migration checks fail, we shall stop
			// right here and right now.
			let weight = Executive::try_runtime_upgrade(checks).unwrap();
			(weight, BlockWeights::get().max_block)
		}

		fn execute_block(
			block: Block,
			state_root_check: bool,
			signature_check: bool,
			select: frame_try_runtime::TryStateSelect
		) -> Weight {
			// NOTE: intentional unwrap: we don't want to propagate the error backwards, and want to
			// have a backtrace here.
			Executive::try_execute_block(block, state_root_check, signature_check, select).expect("execute-block failed")
		}
	}

	impl sp_genesis_builder::GenesisBuilder<Block> for Runtime {
		fn create_default_config() -> Vec<u8> {
			create_default_config::<RuntimeGenesisConfig>()
		}

		fn build_config(config: Vec<u8>) -> sp_genesis_builder::Result {
			build_config::<RuntimeGenesisConfig>(config)
		}
	}

	impl subtensor_custom_rpc_runtime_api::DelegateInfoRuntimeApi<Block> for Runtime {
        fn get_delegates() -> Vec<u8> {
			
            let result = Subtensor::get_delegates();
            result.encode()
        }

        fn get_delegate(delegate_account_vec: Vec<u8>) -> Vec<u8> {
			
            let _result = Subtensor::get_delegate(delegate_account_vec);
            if _result.is_some() {
                let result = _result.expect("Could not get DelegateInfo");
                result.encode()
            } else {
                vec![]
            }
        }

        fn get_delegated(delegatee_account_vec: Vec<u8>) -> Vec<u8> {
			
            let result = Subtensor::get_delegated(delegatee_account_vec);
            result.encode()
        }
    }

    impl subtensor_custom_rpc_runtime_api::NeuronInfoRuntimeApi<Block> for Runtime {
        fn get_neurons_lite(netuid: u16) -> Vec<u8> {
			
            let result = Subtensor::get_neurons_lite(netuid);
            result.encode()
        }

        fn get_neuron_lite(netuid: u16, uid: u16) -> Vec<u8> {
						
            let _result = Subtensor::get_neuron_lite(netuid, uid);
            if _result.is_some() {
                let result = _result.expect("Could not get NeuronInfoLite");
                result.encode()
            } else {
                vec![]
            }
        }

        fn get_neurons(netuid: u16) -> Vec<u8> {
			
            let result = Subtensor::get_neurons(netuid);
            result.encode()
        }

        fn get_neuron(netuid: u16, uid: u16) -> Vec<u8> {
			
            let _result = Subtensor::get_neuron(netuid, uid);
            if _result.is_some() {
                let result = _result.expect("Could not get NeuronInfo");
                result.encode()
            } else {
                vec![]
            }
        }
    }

	impl subtensor_custom_rpc_runtime_api::SubnetInfoRuntimeApi<Block> for Runtime {
        fn get_subnet_info(netuid: u16) -> Vec<u8> {
						
            let _result = Subtensor::get_subnet_info(netuid);
            if _result.is_some() {
                let result = _result.expect("Could not get SubnetInfo");
                result.encode()
            } else {
                vec![]
            }
        }

        fn get_subnets_info() -> Vec<u8> {
						
            let result = Subtensor::get_subnets_info();
            result.encode()
        }

        fn get_subnet_hyperparams(netuid: u16) -> Vec<u8> 
        {
            let _result = Subtensor::get_subnet_hyperparams(netuid);
            if _result.is_some() 
            {
                let result = _result.expect("Could not get SubnetHyperparams");
                result.encode()
            } 
            else 
            {
                vec![]
            }
        }
    }

	impl subtensor_custom_rpc_runtime_api::StakeInfoRuntimeApi<Block> for Runtime 
    {
        fn get_stake_info_for_coldkey( coldkey_account_vec: Vec<u8> ) -> Vec<u8> 
        {	
            let result = Subtensor::get_stake_info_for_coldkey( coldkey_account_vec );
            result.encode()
        }

        fn get_stake_info_for_coldkeys( coldkey_account_vecs: Vec<Vec<u8>> ) -> Vec<u8> 
        {	
            let result = Subtensor::get_stake_info_for_coldkeys( coldkey_account_vecs );
            result.encode()
        }
    }

    impl subtensor_custom_rpc_runtime_api::SubnetRegistrationRuntimeApi<Block> for Runtime 
    {
        fn get_network_registration_cost() -> u64 
        {
            Subtensor::get_network_lock_cost()
        }
    }
}<|MERGE_RESOLUTION|>--- conflicted
+++ resolved
@@ -455,8 +455,14 @@
         TransactionPayment: pallet_transaction_payment,
         Subtensor: pallet_subtensor,
         Sudo: pallet_sudo,
-        //Registry: pallet_registry,
         AdminUtils: pallet_admin_utils
+        RandomnessCollectiveFlip: pallet_insecure_randomness_collective_flip,
+        Utility: pallet_utility,
+        Multisig: pallet_multisig,
+        Preimage: pallet_preimage,
+        Scheduler: pallet_scheduler,
+        Registry: pallet_registry,
+        Commitments: pallet_commitments
     }
 );
 
@@ -746,41 +752,7 @@
     type WeightInfo = pallet_admin_utils::weights::SubstrateWeight<Runtime>;
 }
 
-<<<<<<< HEAD
-/// The address format for describing accounts.
-=======
-// Create the runtime by composing the FRAME pallets that were previously configured.
-construct_runtime!(
-    pub struct Runtime
-    where
-        Block = Block,
-        NodeBlock = opaque::Block,
-        UncheckedExtrinsic = UncheckedExtrinsic,
-    {
-        System: frame_system,
-        RandomnessCollectiveFlip: pallet_insecure_randomness_collective_flip,
-        Timestamp: pallet_timestamp,
-        Aura: pallet_aura,
-        Grandpa: pallet_grandpa,
-        Balances: pallet_balances,
-        TransactionPayment: pallet_transaction_payment,
-        SubtensorModule: pallet_subtensor,
-        Triumvirate: pallet_collective::<Instance1>::{Pallet, Call, Storage, Origin<T>, Event<T>, Config<T>},
-        TriumvirateMembers: pallet_membership::<Instance1>::{Pallet, Call, Storage, Event<T>, Config<T>},
-        SenateMembers: pallet_membership::<Instance2>::{Pallet, Call, Storage, Event<T>, Config<T>},
-        Utility: pallet_utility,
-        Sudo: pallet_sudo,
-        Multisig: pallet_multisig,
-        Preimage: pallet_preimage,
-        Scheduler: pallet_scheduler,
-        Registry: pallet_registry,
-        Commitments: pallet_commitments,
-        AdminUtils: pallet_admin_utils
-    }
-);
-
 // The address format for describing accounts.
->>>>>>> 4ea1dbec
 pub type Address = sp_runtime::MultiAddress<AccountId, ()>;
 /// Block header type as expected by this runtime.
 pub type Header = generic::Header<BlockNumber, BlakeTwo256>;
@@ -832,12 +804,8 @@
         [pallet_balances, Balances]
         [pallet_subtensor, Subtensor]
         [pallet_timestamp, Timestamp]
-<<<<<<< HEAD
-        //[pallet_registry, Registry]
-=======
         [pallet_registry, Registry]
         [pallet_commitments, Commitments]
->>>>>>> 4ea1dbec
         [pallet_admin_utils, AdminUtils]
     );
 }
