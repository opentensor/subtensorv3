#![cfg_attr(not(feature = "std"), no_std)]
// `construct_runtime!` does a lot of recursion and requires us to increase the limit to 256.
#![recursion_limit = "256"]
// Some arithmetic operations can't use the saturating equivalent, such as the PerThing types
#![allow(clippy::arithmetic_side_effects)]

// Make the WASM binary available.
#[cfg(feature = "std")]
include!(concat!(env!("OUT_DIR"), "/wasm_binary.rs"));

pub mod check_nonce;
mod migrations;

use codec::{Decode, Encode, MaxEncodedLen};
use frame_support::{
    dispatch::DispatchResultWithPostInfo,
    genesis_builder_helper::{build_config, create_default_config},
    pallet_prelude::{DispatchError, Get},
    traits::{fungible::HoldConsideration, Contains, LinearStoragePrice},
};
use frame_system::{EnsureNever, EnsureRoot, EnsureRootWithSuccess, RawOrigin};
use pallet_commitments::CanCommit;
use pallet_grandpa::{
    fg_primitives, AuthorityId as GrandpaId, AuthorityList as GrandpaAuthorityList,
};
use pallet_registry::CanRegisterIdentity;
use scale_info::TypeInfo;
use smallvec::smallvec;
use sp_api::impl_runtime_apis;
use sp_consensus_aura::sr25519::AuthorityId as AuraId;
use sp_core::{crypto::KeyTypeId, OpaqueMetadata, RuntimeDebug};
use sp_runtime::{
    create_runtime_str, generic, impl_opaque_keys,
    traits::{
        AccountIdLookup, BlakeTwo256, Block as BlockT, IdentifyAccount, NumberFor, One, Verify,
    },
    transaction_validity::{TransactionSource, TransactionValidity},
    ApplyExtrinsicResult, MultiSignature,
};
use sp_std::cmp::Ordering;
use sp_std::prelude::*;
#[cfg(feature = "std")]
use sp_version::NativeVersion;
use sp_version::RuntimeVersion;

// A few exports that help ease life for downstream crates.
pub use frame_support::{
    construct_runtime, parameter_types,
    traits::{
        ConstBool, ConstU128, ConstU32, ConstU64, ConstU8, InstanceFilter, KeyOwnerProofSystem,
        PrivilegeCmp, Randomness, StorageInfo,
    },
    weights::{
        constants::{
            BlockExecutionWeight, ExtrinsicBaseWeight, RocksDbWeight, WEIGHT_REF_TIME_PER_SECOND,
        },
        IdentityFee, Weight, WeightToFeeCoefficient, WeightToFeeCoefficients,
        WeightToFeePolynomial,
    },
    StorageValue,
};
pub use frame_system::Call as SystemCall;
pub use pallet_balances::Call as BalancesCall;
pub use pallet_timestamp::Call as TimestampCall;
use pallet_transaction_payment::{CurrencyAdapter, Multiplier};
#[cfg(any(feature = "std", test))]
pub use sp_runtime::BuildStorage;
pub use sp_runtime::{Perbill, Permill};

// Subtensor module
pub use pallet_subtensor;

// An index to a block.
pub type BlockNumber = u32;

// Alias to 512-bit hash when used in the context of a transaction signature on the chain.
pub type Signature = MultiSignature;

// Some way of identifying an account on the chain. We intentionally make it equivalent
// to the public key of our transaction signing scheme.
pub type AccountId = <<Signature as Verify>::Signer as IdentifyAccount>::AccountId;

// Balance of an account.
pub type Balance = u64;

// Index of a transaction in the chain.
pub type Index = u32;

// A hash of some data used by the chain.
pub type Hash = sp_core::H256;

// Member type for membership
type MemberCount = u32;

pub type Nonce = u32;

// Method used to calculate the fee of an extrinsic
pub const fn deposit(items: u32, bytes: u32) -> Balance {
    pub const ITEMS_FEE: Balance = 2_000 * 10_000;
    pub const BYTES_FEE: Balance = 100 * 10_000;
    (items as Balance)
        .saturating_mul(ITEMS_FEE)
        .saturating_add((bytes as Balance).saturating_mul(BYTES_FEE))
}

// Opaque types. These are used by the CLI to instantiate machinery that don't need to know
// the specifics of the runtime. They can then be made to be agnostic over specific formats
// of data like extrinsics, allowing for them to continue syncing the network through upgrades
// to even the core data structures.
pub mod opaque {
    use super::*;

    pub use sp_runtime::OpaqueExtrinsic as UncheckedExtrinsic;

    // Opaque block header type.
    pub type Header = generic::Header<BlockNumber, BlakeTwo256>;
    // Opaque block type.
    pub type Block = generic::Block<Header, UncheckedExtrinsic>;
    // Opaque block identifier type.
    pub type BlockId = generic::BlockId<Block>;

    impl_opaque_keys! {
        pub struct SessionKeys {
            pub aura: Aura,
            pub grandpa: Grandpa,
        }
    }
}

// To learn more about runtime versioning, see:
// https://docs.substrate.io/main-docs/build/upgrade#runtime-versioning
#[sp_version::runtime_version]
pub const VERSION: RuntimeVersion = RuntimeVersion {
    spec_name: create_runtime_str!("node-subtensor"),
    impl_name: create_runtime_str!("node-subtensor"),
    authoring_version: 1,
    // The version of the runtime specification. A full node will not attempt to use its native
    //   runtime in substitute for the on-chain Wasm runtime unless all of `spec_name`,
    //   `spec_version`, and `authoring_version` are the same between Wasm and native.
    // This value is set to 100 to notify Polkadot-JS App (https://polkadot.js.org/apps) to use
    //   the compatible custom types.
<<<<<<< HEAD
    spec_version: 156,
=======
    spec_version: 154,
>>>>>>> 1934f339
    impl_version: 1,
    apis: RUNTIME_API_VERSIONS,
    transaction_version: 1,
    state_version: 1,
};

/// This determines the average expected block time that we are targeting.
/// Blocks will be produced at a minimum duration defined by `SLOT_DURATION`.
/// `SLOT_DURATION` is picked up by `pallet_timestamp` which is in turn picked
/// up by `pallet_aura` to implement `fn slot_duration()`.
///
/// Change this to adjust the block time.
#[cfg(not(feature = "fast-blocks"))]
pub const MILLISECS_PER_BLOCK: u64 = 12000;

/// Fast blocks for development
#[cfg(feature = "fast-blocks")]
pub const MILLISECS_PER_BLOCK: u64 = 250;

// NOTE: Currently it is not possible to change the slot duration after the chain has started.
//       Attempting to do so will brick block production.
pub const SLOT_DURATION: u64 = MILLISECS_PER_BLOCK;

// Time is measured by number of blocks.
pub const MINUTES: BlockNumber = 60_000 / (MILLISECS_PER_BLOCK as BlockNumber);
pub const HOURS: BlockNumber = MINUTES * 60;
pub const DAYS: BlockNumber = HOURS * 24;

// The version information used to identify this runtime when compiled natively.
#[cfg(feature = "std")]
pub fn native_version() -> NativeVersion {
    NativeVersion {
        runtime_version: VERSION,
        can_author_with: Default::default(),
    }
}

const NORMAL_DISPATCH_RATIO: Perbill = Perbill::from_percent(75);

parameter_types! {
    pub const BlockHashCount: BlockNumber = 2400;
    pub const Version: RuntimeVersion = VERSION;
    // We allow for 2 seconds of compute with a 6 second average block time.
    pub BlockWeights: frame_system::limits::BlockWeights =
        frame_system::limits::BlockWeights::with_sensible_defaults(
            Weight::from_parts(4u64 * WEIGHT_REF_TIME_PER_SECOND, u64::MAX),
            NORMAL_DISPATCH_RATIO,
        );
    pub BlockLength: frame_system::limits::BlockLength = frame_system::limits::BlockLength
        ::max_with_normal_ratio(10 * 1024 * 1024, NORMAL_DISPATCH_RATIO);
    pub const SS58Prefix: u8 = 42;
}

// Configure FRAME pallets to include in runtime.

impl frame_system::Config for Runtime {
    // The basic call filter to use in dispatchable.
    type BaseCallFilter = SafeMode;
    // Block & extrinsics weights: base values and limits.
    type BlockWeights = BlockWeights;
    // The maximum length of a block (in bytes).
    type BlockLength = BlockLength;
    // The identifier used to distinguish between accounts.
    type AccountId = AccountId;
    // The aggregated dispatch type that is available for extrinsics.
    type RuntimeCall = RuntimeCall;
    // The aggregated runtime tasks.
    type RuntimeTask = RuntimeTask;
    // The lookup mechanism to get account ID from whatever is passed in dispatchers.
    type Lookup = AccountIdLookup<AccountId, ()>;
    // The type for hashing blocks and tries.
    type Hash = Hash;
    // The hashing algorithm used.
    type Hashing = BlakeTwo256;
    // The ubiquitous event type.
    type RuntimeEvent = RuntimeEvent;
    // The ubiquitous origin type.
    type RuntimeOrigin = RuntimeOrigin;
    // Maximum number of block number to block hash mappings to keep (oldest pruned first).
    type BlockHashCount = BlockHashCount;
    // The weight of database operations that the runtime can invoke.
    type DbWeight = RocksDbWeight;
    // Version of the runtime.
    type Version = Version;
    // Converts a module to the index of the module in `construct_runtime!`.
    //
    // This type is being generated by `construct_runtime!`.
    type PalletInfo = PalletInfo;
    // What to do if a new account is created.
    type OnNewAccount = ();
    // What to do if an account is fully reaped from the system.
    type OnKilledAccount = ();
    // The data to be stored in an account.
    type AccountData = pallet_balances::AccountData<Balance>;
    // Weight information for the extrinsics of this pallet.
    type SystemWeightInfo = ();
    // This is used as an identifier of the chain. 42 is the generic substrate prefix.
    type SS58Prefix = SS58Prefix;
    // The set code logic, just the default since we're not a parachain.
    type OnSetCode = ();
    type MaxConsumers = frame_support::traits::ConstU32<16>;
    type Nonce = Nonce;
    type Block = Block;
    type SingleBlockMigrations = Migrations;
    type MultiBlockMigrator = ();
    type PreInherents = ();
    type PostInherents = ();
    type PostTransactions = ();
}

impl pallet_insecure_randomness_collective_flip::Config for Runtime {}

impl pallet_aura::Config for Runtime {
    type AuthorityId = AuraId;
    type DisabledValidators = ();
    type MaxAuthorities = ConstU32<32>;
    type AllowMultipleBlocksPerSlot = ConstBool<false>;
    type SlotDuration = pallet_aura::MinimumPeriodTimesTwo<Runtime>;
}

impl pallet_grandpa::Config for Runtime {
    type RuntimeEvent = RuntimeEvent;

    type KeyOwnerProof = sp_core::Void;

    type WeightInfo = ();
    type MaxAuthorities = ConstU32<32>;
    type MaxSetIdSessionEntries = ConstU64<0>;
    type MaxNominators = ConstU32<20>;

    type EquivocationReportSystem = ();
}

impl pallet_timestamp::Config for Runtime {
    // A timestamp: milliseconds since the unix epoch.
    type Moment = u64;
    type OnTimestampSet = Aura;
    type MinimumPeriod = ConstU64<{ SLOT_DURATION / 2 }>;
    type WeightInfo = ();
}

impl pallet_utility::Config for Runtime {
    type RuntimeEvent = RuntimeEvent;
    type RuntimeCall = RuntimeCall;
    type PalletsOrigin = OriginCaller;
    type WeightInfo = pallet_utility::weights::SubstrateWeight<Runtime>;
}

parameter_types! {
    pub const DisallowPermissionlessEnterDuration: BlockNumber = 0;
    pub const DisallowPermissionlessExtendDuration: BlockNumber = 0;

<<<<<<< HEAD
    pub const RootEnterDuration: BlockNumber = 5 * 60 * 24; // 24 hours
=======
    pub const RootEnterDuration: BlockNumber = 5 * 60 * 3; // 3 hours
>>>>>>> 1934f339
    pub const RootExtendDuration: BlockNumber = 5 * 60 * 3; // 3 hours

    pub const DisallowPermissionlessEntering: Option<Balance> = None;
    pub const DisallowPermissionlessExtending: Option<Balance> = None;
    pub const DisallowPermissionlessRelease: Option<BlockNumber> = None;
}

pub struct SafeModeWhitelistedCalls;
impl Contains<RuntimeCall> for SafeModeWhitelistedCalls {
    fn contains(call: &RuntimeCall) -> bool {
        matches!(
            call,
            RuntimeCall::Sudo(_)
<<<<<<< HEAD
                | RuntimeCall::Multisig(_)
                | RuntimeCall::System(_)
                | RuntimeCall::SafeMode(_)
                | RuntimeCall::Timestamp(_)
                | RuntimeCall::SubtensorModule(
                    pallet_subtensor::Call::add_stake { .. }
                        | pallet_subtensor::Call::become_delegate { .. }
                        | pallet_subtensor::Call::burned_register { .. }
                        | pallet_subtensor::Call::commit_weights { .. }
                        | pallet_subtensor::Call::decrease_take { .. }
                        | pallet_subtensor::Call::faucet { .. }
                        | pallet_subtensor::Call::increase_take { .. }
                        | pallet_subtensor::Call::register { .. }
                        | pallet_subtensor::Call::register_network { .. }
                        | pallet_subtensor::Call::remove_stake { .. }
                        | pallet_subtensor::Call::reveal_weights { .. }
                        | pallet_subtensor::Call::root_register { .. }
                        | pallet_subtensor::Call::serve_axon { .. }
                        | pallet_subtensor::Call::serve_prometheus { .. }
                        | pallet_subtensor::Call::set_root_weights { .. }
                        | pallet_subtensor::Call::set_weights { .. }
                        | pallet_subtensor::Call::sudo { .. }
                        | pallet_subtensor::Call::sudo_unchecked_weight { .. }
                        | pallet_subtensor::Call::swap_hotkey { .. }
                        | pallet_subtensor::Call::vote { .. }
                )
=======
                | RuntimeCall::System(_)
                | RuntimeCall::SafeMode(_)
                | RuntimeCall::Timestamp(_)
>>>>>>> 1934f339
        )
    }
}

impl pallet_safe_mode::Config for Runtime {
    type RuntimeEvent = RuntimeEvent;
    type Currency = Balances;
    type RuntimeHoldReason = RuntimeHoldReason;
    type WhitelistedCalls = SafeModeWhitelistedCalls;
    type EnterDuration = DisallowPermissionlessEnterDuration;
    type ExtendDuration = DisallowPermissionlessExtendDuration;
    type EnterDepositAmount = DisallowPermissionlessEntering;
    type ExtendDepositAmount = DisallowPermissionlessExtending;
    type ForceEnterOrigin = EnsureRootWithSuccess<AccountId, RootEnterDuration>;
    type ForceExtendOrigin = EnsureRootWithSuccess<AccountId, RootExtendDuration>;
    type ForceExitOrigin = EnsureRoot<AccountId>;
    type ForceDepositOrigin = EnsureRoot<AccountId>;
    type Notify = ();
    type ReleaseDelay = DisallowPermissionlessRelease;
    type WeightInfo = pallet_safe_mode::weights::SubstrateWeight<Runtime>;
}

// Existential deposit.
pub const EXISTENTIAL_DEPOSIT: u64 = 500;

impl pallet_balances::Config for Runtime {
    type MaxLocks = ConstU32<50>;
    type MaxReserves = ConstU32<50>;
    type ReserveIdentifier = [u8; 8];
    // The type for recording an account's balance.
    type Balance = Balance;
    // The ubiquitous event type.
    type RuntimeEvent = RuntimeEvent;
    type DustRemoval = ();
    type ExistentialDeposit = ConstU64<EXISTENTIAL_DEPOSIT>;
    type AccountStore = System;
    type WeightInfo = pallet_balances::weights::SubstrateWeight<Runtime>;

    type RuntimeHoldReason = RuntimeHoldReason;
    type RuntimeFreezeReason = RuntimeFreezeReason;
    type FreezeIdentifier = RuntimeFreezeReason;
    type MaxFreezes = ConstU32<50>;
}

pub struct LinearWeightToFee<C>(sp_std::marker::PhantomData<C>);

impl<C> WeightToFeePolynomial for LinearWeightToFee<C>
where
    C: Get<Balance>,
{
    type Balance = Balance;

    fn polynomial() -> WeightToFeeCoefficients<Self::Balance> {
        let coefficient = WeightToFeeCoefficient {
            coeff_integer: 0,
            coeff_frac: Perbill::from_parts(1_000_000),
            negative: false,
            degree: 1,
        };

        smallvec!(coefficient)
    }
}

parameter_types! {
    // Used with LinearWeightToFee conversion.
    pub const FeeWeightRatio: u64 = 1;
    pub const TransactionByteFee: u128 = 1;
    pub FeeMultiplier: Multiplier = Multiplier::one();
}

impl pallet_transaction_payment::Config for Runtime {
    type RuntimeEvent = RuntimeEvent;

    type OnChargeTransaction = CurrencyAdapter<Balances, ()>;
    //type TransactionByteFee = TransactionByteFee;

    // Convert dispatch weight to a chargeable fee.
    type WeightToFee = LinearWeightToFee<FeeWeightRatio>;

    type FeeMultiplierUpdate = ();

    type OperationalFeeMultiplier = ConstU8<1>;

    type LengthToFee = IdentityFee<Balance>;
    //type FeeMultiplierUpdate = ConstFeeMultiplier<FeeMultiplier>;
}

// Configure collective pallet for council
parameter_types! {
    pub const CouncilMotionDuration: BlockNumber = 12 * HOURS;
    pub const CouncilMaxProposals: u32 = 10;
    pub const CouncilMaxMembers: u32 = 3;
}

// Configure collective pallet for Senate
parameter_types! {
    pub const SenateMaxMembers: u32 = 12;
}

use pallet_collective::{CanPropose, CanVote, GetVotingMembers};
pub struct CanProposeToTriumvirate;
impl CanPropose<AccountId> for CanProposeToTriumvirate {
    fn can_propose(account: &AccountId) -> bool {
        Triumvirate::is_member(account)
    }
}

pub struct CanVoteToTriumvirate;
impl CanVote<AccountId> for CanVoteToTriumvirate {
    fn can_vote(_: &AccountId) -> bool {
        //Senate::is_member(account)
        false // Disable voting from pallet_collective::vote
    }
}

use pallet_subtensor::{CollectiveInterface, MemberManagement};
pub struct ManageSenateMembers;
impl MemberManagement<AccountId> for ManageSenateMembers {
    fn add_member(account: &AccountId) -> DispatchResultWithPostInfo {
        let who = Address::Id(account.clone());
        SenateMembers::add_member(RawOrigin::Root.into(), who)
    }

    fn remove_member(account: &AccountId) -> DispatchResultWithPostInfo {
        let who = Address::Id(account.clone());
        SenateMembers::remove_member(RawOrigin::Root.into(), who)
    }

    fn swap_member(rm: &AccountId, add: &AccountId) -> DispatchResultWithPostInfo {
        let remove = Address::Id(rm.clone());
        let add = Address::Id(add.clone());

        Triumvirate::remove_votes(rm)?;
        SenateMembers::swap_member(RawOrigin::Root.into(), remove, add)
    }

    fn is_member(account: &AccountId) -> bool {
        SenateMembers::members().contains(account)
    }

    fn members() -> Vec<AccountId> {
        SenateMembers::members().into()
    }

    fn max_members() -> u32 {
        SenateMaxMembers::get()
    }
}

pub struct GetSenateMemberCount;
impl GetVotingMembers<MemberCount> for GetSenateMemberCount {
    fn get_count() -> MemberCount {
        SenateMembers::members().len() as u32
    }
}
impl Get<MemberCount> for GetSenateMemberCount {
    fn get() -> MemberCount {
        SenateMaxMembers::get()
    }
}

pub struct TriumvirateVotes;
impl CollectiveInterface<AccountId, Hash, u32> for TriumvirateVotes {
    fn remove_votes(hotkey: &AccountId) -> Result<bool, sp_runtime::DispatchError> {
        Triumvirate::remove_votes(hotkey)
    }

    fn add_vote(
        hotkey: &AccountId,
        proposal: Hash,
        index: u32,
        approve: bool,
    ) -> Result<bool, sp_runtime::DispatchError> {
        Triumvirate::do_vote(hotkey.clone(), proposal, index, approve)
    }
}

type EnsureMajoritySenate =
    pallet_collective::EnsureProportionMoreThan<AccountId, TriumvirateCollective, 1, 2>;

// We call pallet_collective TriumvirateCollective
type TriumvirateCollective = pallet_collective::Instance1;
impl pallet_collective::Config<TriumvirateCollective> for Runtime {
    type RuntimeOrigin = RuntimeOrigin;
    type Proposal = RuntimeCall;
    type RuntimeEvent = RuntimeEvent;
    type MotionDuration = CouncilMotionDuration;
    type MaxProposals = CouncilMaxProposals;
    type MaxMembers = GetSenateMemberCount;
    type DefaultVote = pallet_collective::PrimeDefaultVote;
    type WeightInfo = pallet_collective::weights::SubstrateWeight<Runtime>;
    type SetMembersOrigin = EnsureNever<AccountId>;
    type CanPropose = CanProposeToTriumvirate;
    type CanVote = CanVoteToTriumvirate;
    type GetVotingMembers = GetSenateMemberCount;
}

// We call council members Triumvirate
type TriumvirateMembership = pallet_membership::Instance1;
impl pallet_membership::Config<TriumvirateMembership> for Runtime {
    type RuntimeEvent = RuntimeEvent;
    type AddOrigin = EnsureRoot<AccountId>;
    type RemoveOrigin = EnsureRoot<AccountId>;
    type SwapOrigin = EnsureRoot<AccountId>;
    type ResetOrigin = EnsureRoot<AccountId>;
    type PrimeOrigin = EnsureRoot<AccountId>;
    type MembershipInitialized = Triumvirate;
    type MembershipChanged = Triumvirate;
    type MaxMembers = CouncilMaxMembers;
    type WeightInfo = pallet_membership::weights::SubstrateWeight<Runtime>;
}

// We call our top K delegates membership Senate
type SenateMembership = pallet_membership::Instance2;
impl pallet_membership::Config<SenateMembership> for Runtime {
    type RuntimeEvent = RuntimeEvent;
    type AddOrigin = EnsureRoot<AccountId>;
    type RemoveOrigin = EnsureRoot<AccountId>;
    type SwapOrigin = EnsureRoot<AccountId>;
    type ResetOrigin = EnsureRoot<AccountId>;
    type PrimeOrigin = EnsureRoot<AccountId>;
    type MembershipInitialized = ();
    type MembershipChanged = ();
    type MaxMembers = SenateMaxMembers;
    type WeightInfo = pallet_membership::weights::SubstrateWeight<Runtime>;
}

impl pallet_sudo::Config for Runtime {
    type RuntimeEvent = RuntimeEvent;
    type RuntimeCall = RuntimeCall;

    type WeightInfo = pallet_sudo::weights::SubstrateWeight<Runtime>;
}

parameter_types! {
    // According to multisig pallet, key and value size be computed as follows:
    // value size is `4 + sizeof((BlockNumber, Balance, AccountId))` bytes
    // key size is `32 + sizeof(AccountId)` bytes.
    // For our case, One storage item; key size is 32+32=64 bytes; value is size 4+4+8+32 bytes = 48 bytes.
    pub const DepositBase: Balance = deposit(1, 112);
    // Additional storage item size of 32 bytes.
    pub const DepositFactor: Balance = deposit(0, 32);
    pub const MaxSignatories: u32 = 100;
}

impl pallet_multisig::Config for Runtime {
    type RuntimeEvent = RuntimeEvent;
    type RuntimeCall = RuntimeCall;
    type Currency = Balances;
    type DepositBase = DepositBase;
    type DepositFactor = DepositFactor;
    type MaxSignatories = MaxSignatories;
    type WeightInfo = pallet_multisig::weights::SubstrateWeight<Runtime>;
}

// Proxy Pallet config
parameter_types! {
    // One storage item; key size sizeof(AccountId) = 32, value sizeof(Balance) = 8; 40 total
    pub const ProxyDepositBase: Balance = deposit(1, 40);
    // Adding 32 bytes + sizeof(ProxyType) = 32 + 1
    pub const ProxyDepositFactor: Balance = deposit(0, 33);
    pub const MaxProxies: u32 = 20; // max num proxies per acct
    pub const MaxPending: u32 = 15 * 5; // max blocks pending ~15min
    // 16 bytes
    pub const AnnouncementDepositBase: Balance =  deposit(1, 16);
    // 68 bytes per announcement
    pub const AnnouncementDepositFactor: Balance = deposit(0, 68);
}

#[derive(
    Copy,
    Clone,
    Eq,
    PartialEq,
    Ord,
    PartialOrd,
    Encode,
    Decode,
    RuntimeDebug,
    MaxEncodedLen,
    TypeInfo,
)]
pub enum ProxyType {
    Any,
    Owner, // Subnet owner Calls
    NonCritical,
    NonTransfer,
    Senate,
    NonFungibile, // Nothing involving moving TAO
    Triumvirate,
    Governance, // Both above governance
    Staking,
    Registration,
}
impl Default for ProxyType {
    fn default() -> Self {
        Self::Any
    }
} // allow all Calls; required to be most permissive
impl InstanceFilter<RuntimeCall> for ProxyType {
    fn filter(&self, c: &RuntimeCall) -> bool {
        match self {
            ProxyType::Any => true,
            ProxyType::NonTransfer => !matches!(c, RuntimeCall::Balances(..)),
            ProxyType::NonFungibile => !matches!(
                c,
                RuntimeCall::Balances(..)
                    | RuntimeCall::SubtensorModule(pallet_subtensor::Call::add_stake { .. })
                    | RuntimeCall::SubtensorModule(pallet_subtensor::Call::remove_stake { .. })
                    | RuntimeCall::SubtensorModule(pallet_subtensor::Call::burned_register { .. })
                    | RuntimeCall::SubtensorModule(pallet_subtensor::Call::root_register { .. })
            ),
            ProxyType::Owner => matches!(c, RuntimeCall::AdminUtils(..)),
            ProxyType::NonCritical => !matches!(
                c,
                RuntimeCall::SubtensorModule(pallet_subtensor::Call::dissolve_network { .. })
                    | RuntimeCall::SubtensorModule(pallet_subtensor::Call::root_register { .. })
                    | RuntimeCall::SubtensorModule(pallet_subtensor::Call::burned_register { .. })
                    | RuntimeCall::Triumvirate(..)
            ),
            ProxyType::Triumvirate => matches!(
                c,
                RuntimeCall::Triumvirate(..) | RuntimeCall::TriumvirateMembers(..)
            ),
            ProxyType::Senate => matches!(c, RuntimeCall::SenateMembers(..)),
            ProxyType::Governance => matches!(
                c,
                RuntimeCall::SenateMembers(..)
                    | RuntimeCall::Triumvirate(..)
                    | RuntimeCall::TriumvirateMembers(..)
            ),
            ProxyType::Staking => matches!(
                c,
                RuntimeCall::SubtensorModule(pallet_subtensor::Call::add_stake { .. })
                    | RuntimeCall::SubtensorModule(pallet_subtensor::Call::remove_stake { .. })
            ),
            ProxyType::Registration => matches!(
                c,
                RuntimeCall::SubtensorModule(pallet_subtensor::Call::burned_register { .. })
                    | RuntimeCall::SubtensorModule(pallet_subtensor::Call::register { .. })
            ),
        }
    }
    fn is_superset(&self, o: &Self) -> bool {
        match (self, o) {
            (x, y) if x == y => true,
            (ProxyType::Any, _) => true,
            (_, ProxyType::Any) => false,
            (ProxyType::NonTransfer, _) => true,
            (ProxyType::Governance, ProxyType::Triumvirate | ProxyType::Senate) => true,
            _ => false,
        }
    }
}

impl pallet_proxy::Config for Runtime {
    type RuntimeEvent = RuntimeEvent;
    type RuntimeCall = RuntimeCall;
    type Currency = Balances;
    type ProxyType = ProxyType;
    type ProxyDepositBase = ProxyDepositBase;
    type ProxyDepositFactor = ProxyDepositFactor;
    type MaxProxies = MaxProxies;
    type WeightInfo = pallet_proxy::weights::SubstrateWeight<Runtime>;
    type MaxPending = MaxPending;
    type CallHasher = BlakeTwo256;
    type AnnouncementDepositBase = AnnouncementDepositBase;
    type AnnouncementDepositFactor = AnnouncementDepositFactor;
}

parameter_types! {
    pub MaximumSchedulerWeight: Weight = Perbill::from_percent(80) *
        BlockWeights::get().max_block;
    pub const MaxScheduledPerBlock: u32 = 50;
    pub const NoPreimagePostponement: Option<u32> = Some(10);
}

/// Used the compare the privilege of an origin inside the scheduler.
pub struct OriginPrivilegeCmp;

impl PrivilegeCmp<OriginCaller> for OriginPrivilegeCmp {
    fn cmp_privilege(left: &OriginCaller, right: &OriginCaller) -> Option<Ordering> {
        if left == right {
            return Some(Ordering::Equal);
        }

        match (left, right) {
            // Root is greater than anything.
            (OriginCaller::system(frame_system::RawOrigin::Root), _) => Some(Ordering::Greater),
            // Check which one has more yes votes.
            (
                OriginCaller::Triumvirate(pallet_collective::RawOrigin::Members(
                    l_yes_votes,
                    l_count,
                )),
                OriginCaller::Triumvirate(pallet_collective::RawOrigin::Members(
                    r_yes_votes,
                    r_count,
                )), // Equivalent to (l_yes_votes / l_count).cmp(&(r_yes_votes / r_count))
            ) => Some(
                l_yes_votes
                    .saturating_mul(*r_count)
                    .cmp(&r_yes_votes.saturating_mul(*l_count)),
            ),
            // For every other origin we don't care, as they are not used for `ScheduleOrigin`.
            _ => None,
        }
    }
}

impl pallet_scheduler::Config for Runtime {
    type RuntimeOrigin = RuntimeOrigin;
    type RuntimeEvent = RuntimeEvent;
    type PalletsOrigin = OriginCaller;
    type RuntimeCall = RuntimeCall;
    type MaximumWeight = MaximumSchedulerWeight;
    type ScheduleOrigin = EnsureRoot<AccountId>;
    type MaxScheduledPerBlock = MaxScheduledPerBlock;
    type WeightInfo = pallet_scheduler::weights::SubstrateWeight<Runtime>;
    type OriginPrivilegeCmp = OriginPrivilegeCmp;
    type Preimages = Preimage;
}

parameter_types! {
    pub const PreimageMaxSize: u32 = 4096 * 1024;
    pub const PreimageBaseDeposit: Balance = deposit(2, 64);
    pub const PreimageByteDeposit: Balance = deposit(0, 1);
    pub const PreimageHoldReason: RuntimeHoldReason =
        RuntimeHoldReason::Preimage(pallet_preimage::HoldReason::Preimage);
}

impl pallet_preimage::Config for Runtime {
    type WeightInfo = pallet_preimage::weights::SubstrateWeight<Runtime>;
    type RuntimeEvent = RuntimeEvent;
    type Currency = Balances;
    type ManagerOrigin = EnsureRoot<AccountId>;
    type Consideration = HoldConsideration<
        AccountId,
        Balances,
        PreimageHoldReason,
        LinearStoragePrice<PreimageBaseDeposit, PreimageByteDeposit, Balance>,
    >;
}

pub struct AllowIdentityReg;

impl CanRegisterIdentity<AccountId> for AllowIdentityReg {
    #[cfg(not(feature = "runtime-benchmarks"))]
    fn can_register(address: &AccountId, identified: &AccountId) -> bool {
        if address != identified {
            SubtensorModule::coldkey_owns_hotkey(address, identified)
                && SubtensorModule::is_hotkey_registered_on_network(0, identified)
        } else {
            SubtensorModule::is_subnet_owner(address)
        }
    }

    #[cfg(feature = "runtime-benchmarks")]
    fn can_register(_: &AccountId, _: &AccountId) -> bool {
        true
    }
}

// Configure registry pallet.
parameter_types! {
    pub const MaxAdditionalFields: u32 = 1;
    pub const InitialDeposit: Balance = 100_000_000; // 0.1 TAO
    pub const FieldDeposit: Balance = 100_000_000; // 0.1 TAO
}

impl pallet_registry::Config for Runtime {
    type RuntimeEvent = RuntimeEvent;
    type RuntimeHoldReason = RuntimeHoldReason;
    type Currency = Balances;
    type CanRegister = AllowIdentityReg;
    type WeightInfo = pallet_registry::weights::SubstrateWeight<Runtime>;

    type MaxAdditionalFields = MaxAdditionalFields;
    type InitialDeposit = InitialDeposit;
    type FieldDeposit = FieldDeposit;
}

parameter_types! {
    pub const MaxCommitFields: u32 = 1;
    pub const CommitmentInitialDeposit: Balance = 0; // Free
    pub const CommitmentFieldDeposit: Balance = 0; // Free
    pub const CommitmentRateLimit: BlockNumber = 100; // Allow commitment every 100 blocks
}

pub struct AllowCommitments;
impl CanCommit<AccountId> for AllowCommitments {
    #[cfg(not(feature = "runtime-benchmarks"))]
    fn can_commit(netuid: u16, address: &AccountId) -> bool {
        SubtensorModule::is_hotkey_registered_on_network(netuid, address)
    }

    #[cfg(feature = "runtime-benchmarks")]
    fn can_commit(_: u16, _: &AccountId) -> bool {
        true
    }
}

impl pallet_commitments::Config for Runtime {
    type RuntimeEvent = RuntimeEvent;
    type Currency = Balances;
    type WeightInfo = pallet_commitments::weights::SubstrateWeight<Runtime>;

    type CanCommit = AllowCommitments;

    type MaxFields = MaxCommitFields;
    type InitialDeposit = CommitmentInitialDeposit;
    type FieldDeposit = CommitmentFieldDeposit;
    type RateLimit = CommitmentRateLimit;
}

// Configure the pallet subtensor.
parameter_types! {
    pub const SubtensorInitialRho: u16 = 10;
    pub const SubtensorInitialKappa: u16 = 32_767; // 0.5 = 65535/2
    pub const SubtensorInitialMaxAllowedUids: u16 = 4096;
    pub const SubtensorInitialIssuance: u64 = 0;
    pub const SubtensorInitialMinAllowedWeights: u16 = 1024;
    pub const SubtensorInitialEmissionValue: u16 = 0;
    pub const SubtensorInitialMaxWeightsLimit: u16 = 1000; // 1000/2^16 = 0.015
    pub const SubtensorInitialValidatorPruneLen: u64 = 1;
    pub const SubtensorInitialScalingLawPower: u16 = 50; // 0.5
    pub const SubtensorInitialMaxAllowedValidators: u16 = 128;
    pub const SubtensorInitialTempo: u16 = 99;
    pub const SubtensorInitialDifficulty: u64 = 10_000_000;
    pub const SubtensorInitialAdjustmentInterval: u16 = 100;
    pub const SubtensorInitialAdjustmentAlpha: u64 = 0; // no weight to previous value.
    pub const SubtensorInitialTargetRegistrationsPerInterval: u16 = 2;
    pub const SubtensorInitialImmunityPeriod: u16 = 4096;
    pub const SubtensorInitialActivityCutoff: u16 = 5000;
    pub const SubtensorInitialMaxRegistrationsPerBlock: u16 = 1;
    pub const SubtensorInitialPruningScore : u16 = u16::MAX;
    pub const SubtensorInitialBondsMovingAverage: u64 = 900_000;
    pub const SubtensorInitialDefaultTake: u16 = 11_796; // 18% honest number.
    pub const SubtensorInitialMinTake: u16 = 5_898; // 9%
    pub const SubtensorInitialWeightsVersionKey: u64 = 0;
    pub const SubtensorInitialMinDifficulty: u64 = 10_000_000;
    pub const SubtensorInitialMaxDifficulty: u64 = u64::MAX / 4;
    pub const SubtensorInitialServingRateLimit: u64 = 50;
    pub const SubtensorInitialBurn: u64 = 1_000_000_000; // 1 tao
    pub const SubtensorInitialMinBurn: u64 = 1_000_000_000; // 1 tao
    pub const SubtensorInitialMaxBurn: u64 = 100_000_000_000; // 100 tao
    pub const SubtensorInitialTxRateLimit: u64 = 1000;
    pub const SubtensorInitialTxDelegateTakeRateLimit: u64 = 216000; // 30 days at 12 seconds per block
    pub const SubtensorInitialRAORecycledForRegistration: u64 = 0; // 0 rao
    pub const SubtensorInitialSenateRequiredStakePercentage: u64 = 1; // 1 percent of total stake
    pub const SubtensorInitialNetworkImmunity: u64 = 7 * 7200;
    pub const SubtensorInitialMinAllowedUids: u16 = 128;
    pub const SubtensorInitialMinLockCost: u64 = 1_000_000_000_000; // 1000 TAO
    pub const SubtensorInitialSubnetOwnerCut: u16 = 11_796; // 18 percent
    pub const SubtensorInitialSubnetLimit: u16 = 12;
    pub const SubtensorInitialNetworkLockReductionInterval: u64 = 14 * 7200;
    pub const SubtensorInitialNetworkRateLimit: u64 = 7200;
    pub const SubtensorInitialTargetStakesPerInterval: u16 = 1;
    pub const SubtensorInitialHotkeySwapCost: u64 = 1_000_000_000;
    pub const InitialAlphaHigh: u16 = 58982; // Represents 0.9 as per the production default
    pub const InitialAlphaLow: u16 = 45875; // Represents 0.7 as per the production default
    pub const InitialLiquidAlphaOn: bool = false; // Default value for LiquidAlphaOn
}

impl pallet_subtensor::Config for Runtime {
    type RuntimeEvent = RuntimeEvent;
    type SudoRuntimeCall = RuntimeCall;
    type Currency = Balances;
    type CouncilOrigin = EnsureMajoritySenate;
    type SenateMembers = ManageSenateMembers;
    type TriumvirateInterface = TriumvirateVotes;

    type InitialRho = SubtensorInitialRho;
    type InitialKappa = SubtensorInitialKappa;
    type InitialMaxAllowedUids = SubtensorInitialMaxAllowedUids;
    type InitialBondsMovingAverage = SubtensorInitialBondsMovingAverage;
    type InitialIssuance = SubtensorInitialIssuance;
    type InitialMinAllowedWeights = SubtensorInitialMinAllowedWeights;
    type InitialEmissionValue = SubtensorInitialEmissionValue;
    type InitialMaxWeightsLimit = SubtensorInitialMaxWeightsLimit;
    type InitialValidatorPruneLen = SubtensorInitialValidatorPruneLen;
    type InitialScalingLawPower = SubtensorInitialScalingLawPower;
    type InitialTempo = SubtensorInitialTempo;
    type InitialDifficulty = SubtensorInitialDifficulty;
    type InitialAdjustmentInterval = SubtensorInitialAdjustmentInterval;
    type InitialAdjustmentAlpha = SubtensorInitialAdjustmentAlpha;
    type InitialTargetRegistrationsPerInterval = SubtensorInitialTargetRegistrationsPerInterval;
    type InitialImmunityPeriod = SubtensorInitialImmunityPeriod;
    type InitialActivityCutoff = SubtensorInitialActivityCutoff;
    type InitialMaxRegistrationsPerBlock = SubtensorInitialMaxRegistrationsPerBlock;
    type InitialPruningScore = SubtensorInitialPruningScore;
    type InitialMaxAllowedValidators = SubtensorInitialMaxAllowedValidators;
    type InitialDefaultTake = SubtensorInitialDefaultTake;
    type InitialMinTake = SubtensorInitialMinTake;
    type InitialWeightsVersionKey = SubtensorInitialWeightsVersionKey;
    type InitialMaxDifficulty = SubtensorInitialMaxDifficulty;
    type InitialMinDifficulty = SubtensorInitialMinDifficulty;
    type InitialServingRateLimit = SubtensorInitialServingRateLimit;
    type InitialBurn = SubtensorInitialBurn;
    type InitialMaxBurn = SubtensorInitialMaxBurn;
    type InitialMinBurn = SubtensorInitialMinBurn;
    type InitialTxRateLimit = SubtensorInitialTxRateLimit;
    type InitialTxDelegateTakeRateLimit = SubtensorInitialTxDelegateTakeRateLimit;
    type InitialRAORecycledForRegistration = SubtensorInitialRAORecycledForRegistration;
    type InitialSenateRequiredStakePercentage = SubtensorInitialSenateRequiredStakePercentage;
    type InitialNetworkImmunityPeriod = SubtensorInitialNetworkImmunity;
    type InitialNetworkMinAllowedUids = SubtensorInitialMinAllowedUids;
    type InitialNetworkMinLockCost = SubtensorInitialMinLockCost;
    type InitialNetworkLockReductionInterval = SubtensorInitialNetworkLockReductionInterval;
    type InitialSubnetOwnerCut = SubtensorInitialSubnetOwnerCut;
    type InitialSubnetLimit = SubtensorInitialSubnetLimit;
    type InitialNetworkRateLimit = SubtensorInitialNetworkRateLimit;
    type InitialTargetStakesPerInterval = SubtensorInitialTargetStakesPerInterval;
    type HotkeySwapCost = SubtensorInitialHotkeySwapCost;
    type AlphaHigh = InitialAlphaHigh;
    type AlphaLow = InitialAlphaLow;
    type LiquidAlphaOn = InitialLiquidAlphaOn;
}

use sp_runtime::BoundedVec;

pub struct AuraPalletIntrf;
impl pallet_admin_utils::AuraInterface<AuraId, ConstU32<32>> for AuraPalletIntrf {
    fn change_authorities(new: BoundedVec<AuraId, ConstU32<32>>) {
        Aura::change_authorities(new);
    }
}

pub struct SubtensorInterface;

impl
    pallet_admin_utils::SubtensorInterface<
        AccountId,
        <pallet_balances::Pallet<Runtime> as frame_support::traits::Currency<AccountId>>::Balance,
        RuntimeOrigin,
    > for SubtensorInterface
{
    fn set_max_delegate_take(max_take: u16) {
        SubtensorModule::set_max_delegate_take(max_take);
    }

    fn set_min_delegate_take(max_take: u16) {
        SubtensorModule::set_min_delegate_take(max_take);
    }

    fn set_tx_rate_limit(rate_limit: u64) {
        SubtensorModule::set_tx_rate_limit(rate_limit);
    }

    fn set_tx_delegate_take_rate_limit(rate_limit: u64) {
        SubtensorModule::set_tx_delegate_take_rate_limit(rate_limit);
    }

    fn set_serving_rate_limit(netuid: u16, rate_limit: u64) {
        SubtensorModule::set_serving_rate_limit(netuid, rate_limit);
    }

    fn set_max_burn(netuid: u16, max_burn: u64) {
        SubtensorModule::set_max_burn(netuid, max_burn);
    }

    fn set_min_burn(netuid: u16, min_burn: u64) {
        SubtensorModule::set_min_burn(netuid, min_burn);
    }

    fn set_burn(netuid: u16, burn: u64) {
        SubtensorModule::set_burn(netuid, burn);
    }

    fn set_max_difficulty(netuid: u16, max_diff: u64) {
        SubtensorModule::set_max_difficulty(netuid, max_diff);
    }

    fn set_min_difficulty(netuid: u16, min_diff: u64) {
        SubtensorModule::set_min_difficulty(netuid, min_diff);
    }

    fn set_difficulty(netuid: u16, diff: u64) {
        SubtensorModule::set_difficulty(netuid, diff);
    }

    fn set_weights_rate_limit(netuid: u16, rate_limit: u64) {
        SubtensorModule::set_weights_set_rate_limit(netuid, rate_limit);
    }

    fn set_weights_version_key(netuid: u16, version: u64) {
        SubtensorModule::set_weights_version_key(netuid, version);
    }

    fn set_bonds_moving_average(netuid: u16, moving_average: u64) {
        SubtensorModule::set_bonds_moving_average(netuid, moving_average);
    }

    fn set_max_allowed_validators(netuid: u16, max_validators: u16) {
        SubtensorModule::set_max_allowed_validators(netuid, max_validators);
    }

    fn get_root_netuid() -> u16 {
        SubtensorModule::get_root_netuid()
    }

    fn if_subnet_exist(netuid: u16) -> bool {
        SubtensorModule::if_subnet_exist(netuid)
    }

    fn create_account_if_non_existent(coldkey: &AccountId, hotkey: &AccountId) {
        SubtensorModule::create_account_if_non_existent(coldkey, hotkey)
    }

    fn coldkey_owns_hotkey(coldkey: &AccountId, hotkey: &AccountId) -> bool {
        SubtensorModule::coldkey_owns_hotkey(coldkey, hotkey)
    }

    fn increase_stake_on_coldkey_hotkey_account(
        coldkey: &AccountId,
        hotkey: &AccountId,
        increment: u64,
    ) {
        SubtensorModule::increase_stake_on_coldkey_hotkey_account(coldkey, hotkey, increment);
    }

    fn add_balance_to_coldkey_account(coldkey: &AccountId, amount: Balance) {
        SubtensorModule::add_balance_to_coldkey_account(coldkey, amount);
    }

    fn get_current_block_as_u64() -> u64 {
        SubtensorModule::get_current_block_as_u64()
    }

    fn get_subnetwork_n(netuid: u16) -> u16 {
        SubtensorModule::get_subnetwork_n(netuid)
    }

    fn get_max_allowed_uids(netuid: u16) -> u16 {
        SubtensorModule::get_max_allowed_uids(netuid)
    }

    fn append_neuron(netuid: u16, new_hotkey: &AccountId, block_number: u64) {
        SubtensorModule::append_neuron(netuid, new_hotkey, block_number)
    }

    fn get_neuron_to_prune(netuid: u16) -> u16 {
        SubtensorModule::get_neuron_to_prune(netuid)
    }

    fn replace_neuron(netuid: u16, uid_to_replace: u16, new_hotkey: &AccountId, block_number: u64) {
        SubtensorModule::replace_neuron(netuid, uid_to_replace, new_hotkey, block_number);
    }

    fn set_total_issuance(total_issuance: u64) {
        SubtensorModule::set_total_issuance(total_issuance);
    }

    fn set_network_immunity_period(net_immunity_period: u64) {
        SubtensorModule::set_network_immunity_period(net_immunity_period);
    }

    fn set_network_min_lock(net_min_lock: u64) {
        SubtensorModule::set_network_min_lock(net_min_lock);
    }

    fn set_subnet_limit(limit: u16) {
        SubtensorModule::set_max_subnets(limit);
    }

    fn set_lock_reduction_interval(interval: u64) {
        SubtensorModule::set_lock_reduction_interval(interval);
    }

    fn set_tempo(netuid: u16, tempo: u16) {
        SubtensorModule::set_tempo(netuid, tempo);
    }

    fn set_subnet_owner_cut(subnet_owner_cut: u16) {
        SubtensorModule::set_subnet_owner_cut(subnet_owner_cut);
    }

    fn set_network_rate_limit(limit: u64) {
        SubtensorModule::set_network_rate_limit(limit);
    }

    fn set_max_registrations_per_block(netuid: u16, max_registrations_per_block: u16) {
        SubtensorModule::set_max_registrations_per_block(netuid, max_registrations_per_block);
    }

    fn set_adjustment_alpha(netuid: u16, adjustment_alpha: u64) {
        SubtensorModule::set_adjustment_alpha(netuid, adjustment_alpha);
    }

    fn set_target_registrations_per_interval(netuid: u16, target_registrations_per_interval: u16) {
        SubtensorModule::set_target_registrations_per_interval(
            netuid,
            target_registrations_per_interval,
        );
    }

    fn set_network_pow_registration_allowed(netuid: u16, registration_allowed: bool) {
        SubtensorModule::set_network_pow_registration_allowed(netuid, registration_allowed);
    }

    fn set_network_registration_allowed(netuid: u16, registration_allowed: bool) {
        SubtensorModule::set_network_registration_allowed(netuid, registration_allowed);
    }

    fn set_activity_cutoff(netuid: u16, activity_cutoff: u16) {
        SubtensorModule::set_activity_cutoff(netuid, activity_cutoff);
    }

    fn ensure_subnet_owner_or_root(o: RuntimeOrigin, netuid: u16) -> Result<(), DispatchError> {
        SubtensorModule::ensure_subnet_owner_or_root(o, netuid)
    }

    fn set_rho(netuid: u16, rho: u16) {
        SubtensorModule::set_rho(netuid, rho);
    }

    fn set_kappa(netuid: u16, kappa: u16) {
        SubtensorModule::set_kappa(netuid, kappa);
    }

    fn set_max_allowed_uids(netuid: u16, max_allowed: u16) {
        SubtensorModule::set_max_allowed_uids(netuid, max_allowed);
    }

    fn set_min_allowed_weights(netuid: u16, min_allowed_weights: u16) {
        SubtensorModule::set_min_allowed_weights(netuid, min_allowed_weights);
    }

    fn set_immunity_period(netuid: u16, immunity_period: u16) {
        SubtensorModule::set_immunity_period(netuid, immunity_period);
    }

    fn set_max_weight_limit(netuid: u16, max_weight_limit: u16) {
        SubtensorModule::set_max_weight_limit(netuid, max_weight_limit);
    }

    fn set_scaling_law_power(netuid: u16, scaling_law_power: u16) {
        SubtensorModule::set_scaling_law_power(netuid, scaling_law_power);
    }

    fn set_validator_prune_len(netuid: u16, validator_prune_len: u64) {
        SubtensorModule::set_validator_prune_len(netuid, validator_prune_len);
    }

    fn set_adjustment_interval(netuid: u16, adjustment_interval: u16) {
        SubtensorModule::set_adjustment_interval(netuid, adjustment_interval);
    }

    fn set_weights_set_rate_limit(netuid: u16, weights_set_rate_limit: u64) {
        SubtensorModule::set_weights_set_rate_limit(netuid, weights_set_rate_limit);
    }

    fn set_rao_recycled(netuid: u16, rao_recycled: u64) {
        SubtensorModule::set_rao_recycled(netuid, rao_recycled);
    }

    fn is_hotkey_registered_on_network(netuid: u16, hotkey: &AccountId) -> bool {
        SubtensorModule::is_hotkey_registered_on_network(netuid, hotkey)
    }

    fn init_new_network(netuid: u16, tempo: u16) {
        SubtensorModule::init_new_network(netuid, tempo);
    }

    fn set_weights_min_stake(min_stake: u64) {
        SubtensorModule::set_weights_min_stake(min_stake);
    }

    fn clear_small_nominations() {
        SubtensorModule::clear_small_nominations();
    }

    fn set_nominator_min_required_stake(min_stake: u64) {
        SubtensorModule::set_nominator_min_required_stake(min_stake);
    }

    fn get_nominator_min_required_stake() -> u64 {
        SubtensorModule::get_nominator_min_required_stake()
    }

    fn set_target_stakes_per_interval(target_stakes_per_interval: u64) {
        SubtensorModule::set_target_stakes_per_interval(target_stakes_per_interval)
    }

    fn set_commit_reveal_weights_interval(netuid: u16, interval: u64) {
        SubtensorModule::set_commit_reveal_weights_interval(netuid, interval);
    }

    fn set_commit_reveal_weights_enabled(netuid: u16, enabled: bool) {
        SubtensorModule::set_commit_reveal_weights_enabled(netuid, enabled);
    }

    fn set_liquid_alpha_enabled(netuid: u16, enabled: bool) {
        SubtensorModule::set_liquid_alpha_enabled(netuid, enabled);
    }

    fn do_set_alpha_values(
        origin: RuntimeOrigin,
        netuid: u16,
        alpha_low: u16,
        alpha_high: u16,
    ) -> Result<(), DispatchError> {
        SubtensorModule::do_set_alpha_values(origin, netuid, alpha_low, alpha_high)
    }
}

impl pallet_admin_utils::Config for Runtime {
    type RuntimeEvent = RuntimeEvent;
    type AuthorityId = AuraId;
    type MaxAuthorities = ConstU32<32>;
    type Aura = AuraPalletIntrf;
    type Balance = Balance;
    type Subtensor = SubtensorInterface;
    type WeightInfo = pallet_admin_utils::weights::SubstrateWeight<Runtime>;
}

// Create the runtime by composing the FRAME pallets that were previously configured.
construct_runtime!(
    pub struct Runtime
    {
        System: frame_system,
        RandomnessCollectiveFlip: pallet_insecure_randomness_collective_flip,
        Timestamp: pallet_timestamp,
        Aura: pallet_aura,
        Grandpa: pallet_grandpa,
        Balances: pallet_balances,
        TransactionPayment: pallet_transaction_payment,
        SubtensorModule: pallet_subtensor,
        Triumvirate: pallet_collective::<Instance1>::{Pallet, Call, Storage, Origin<T>, Event<T>, Config<T>},
        TriumvirateMembers: pallet_membership::<Instance1>::{Pallet, Call, Storage, Event<T>, Config<T>},
        SenateMembers: pallet_membership::<Instance2>::{Pallet, Call, Storage, Event<T>, Config<T>},
        Utility: pallet_utility,
        Sudo: pallet_sudo,
        Multisig: pallet_multisig,
        Preimage: pallet_preimage,
        Scheduler: pallet_scheduler,
        Proxy: pallet_proxy,
        Registry: pallet_registry,
        Commitments: pallet_commitments,
        AdminUtils: pallet_admin_utils,
        SafeMode: pallet_safe_mode,
    }
);

// The address format for describing accounts.
pub type Address = sp_runtime::MultiAddress<AccountId, ()>;
// Block header type as expected by this runtime.
pub type Header = generic::Header<BlockNumber, BlakeTwo256>;
// Block type as expected by this runtime.
pub type Block = generic::Block<Header, UncheckedExtrinsic>;
// The SignedExtension to the basic transaction logic.
pub type SignedExtra = (
    frame_system::CheckNonZeroSender<Runtime>,
    frame_system::CheckSpecVersion<Runtime>,
    frame_system::CheckTxVersion<Runtime>,
    frame_system::CheckGenesis<Runtime>,
    frame_system::CheckEra<Runtime>,
    check_nonce::CheckNonce<Runtime>,
    frame_system::CheckWeight<Runtime>,
    pallet_transaction_payment::ChargeTransactionPayment<Runtime>,
    pallet_subtensor::SubtensorSignedExtension<Runtime>,
    pallet_commitments::CommitmentsSignedExtension<Runtime>,
);

type Migrations = pallet_grandpa::migrations::MigrateV4ToV5<Runtime>;

// Unchecked extrinsic type as expected by this runtime.
pub type UncheckedExtrinsic =
    generic::UncheckedExtrinsic<Address, RuntimeCall, Signature, SignedExtra>;
// The payload being signed in transactions.
pub type SignedPayload = generic::SignedPayload<RuntimeCall, SignedExtra>;
// Executive: handles dispatch to the various modules.
pub type Executive = frame_executive::Executive<
    Runtime,
    Block,
    frame_system::ChainContext<Runtime>,
    Runtime,
    AllPalletsWithSystem,
    Migrations,
>;

#[cfg(feature = "runtime-benchmarks")]
#[macro_use]
extern crate frame_benchmarking;

#[cfg(feature = "runtime-benchmarks")]
mod benches {
    define_benchmarks!(
        [frame_benchmarking, BaselineBench::<Runtime>]
        [frame_system, SystemBench::<Runtime>]
        [pallet_balances, Balances]
        [pallet_subtensor, SubtensorModule]
        [pallet_timestamp, Timestamp]
        [pallet_registry, Registry]
        [pallet_commitments, Commitments]
        [pallet_admin_utils, AdminUtils]
    );
}

impl_runtime_apis! {
    impl sp_api::Core<Block> for Runtime {
        fn version() -> RuntimeVersion {
            VERSION
        }

        fn execute_block(block: Block) {
            Executive::execute_block(block);
        }

        fn initialize_block(header: &<Block as BlockT>::Header) -> sp_runtime::ExtrinsicInclusionMode {
            Executive::initialize_block(header)
        }
    }

    impl sp_api::Metadata<Block> for Runtime {
        fn metadata() -> OpaqueMetadata {
            OpaqueMetadata::new(Runtime::metadata().into())
        }

        fn metadata_at_version(version: u32) -> Option<OpaqueMetadata> {
            Runtime::metadata_at_version(version)
        }

        fn metadata_versions() -> sp_std::vec::Vec<u32> {
            Runtime::metadata_versions()
        }
    }

    impl sp_block_builder::BlockBuilder<Block> for Runtime {
        fn apply_extrinsic(extrinsic: <Block as BlockT>::Extrinsic) -> ApplyExtrinsicResult {
            Executive::apply_extrinsic(extrinsic)
        }

        fn finalize_block() -> <Block as BlockT>::Header {
            Executive::finalize_block()
        }

        fn inherent_extrinsics(data: sp_inherents::InherentData) -> Vec<<Block as BlockT>::Extrinsic> {
            data.create_extrinsics()
        }

        fn check_inherents(
            block: Block,
            data: sp_inherents::InherentData,
        ) -> sp_inherents::CheckInherentsResult {
            data.check_extrinsics(&block)
        }
    }

    impl sp_genesis_builder::GenesisBuilder<Block> for Runtime {
        fn create_default_config() -> Vec<u8> {
            create_default_config::<RuntimeGenesisConfig>()
        }

        fn build_config(config: Vec<u8>) -> sp_genesis_builder::Result {
            build_config::<RuntimeGenesisConfig>(config)
        }
    }

    impl sp_transaction_pool::runtime_api::TaggedTransactionQueue<Block> for Runtime {
        fn validate_transaction(
            source: TransactionSource,
            tx: <Block as BlockT>::Extrinsic,
            block_hash: <Block as BlockT>::Hash,
        ) -> TransactionValidity {
            Executive::validate_transaction(source, tx, block_hash)
        }
    }

    impl sp_offchain::OffchainWorkerApi<Block> for Runtime {
        fn offchain_worker(header: &<Block as BlockT>::Header) {
            Executive::offchain_worker(header)
        }
    }

    impl sp_consensus_aura::AuraApi<Block, AuraId> for Runtime {
        fn slot_duration() -> sp_consensus_aura::SlotDuration {
            sp_consensus_aura::SlotDuration::from_millis(Aura::slot_duration())
        }

        fn authorities() -> Vec<AuraId> {
            pallet_aura::Authorities::<Runtime>::get().into_inner()
        }
    }

    impl sp_session::SessionKeys<Block> for Runtime {
        fn generate_session_keys(seed: Option<Vec<u8>>) -> Vec<u8> {
            opaque::SessionKeys::generate(seed)
        }

        fn decode_session_keys(
            encoded: Vec<u8>,
        ) -> Option<Vec<(Vec<u8>, KeyTypeId)>> {
            opaque::SessionKeys::decode_into_raw_public_keys(&encoded)
        }
    }

    impl fg_primitives::GrandpaApi<Block> for Runtime {
        fn grandpa_authorities() -> GrandpaAuthorityList {
            Grandpa::grandpa_authorities()
        }

        fn current_set_id() -> fg_primitives::SetId {
            Grandpa::current_set_id()
        }

        fn submit_report_equivocation_unsigned_extrinsic(
            _equivocation_proof: fg_primitives::EquivocationProof<
                <Block as BlockT>::Hash,
                NumberFor<Block>,
            >,
            _key_owner_proof: fg_primitives::OpaqueKeyOwnershipProof,
        ) -> Option<()> {
            None
        }

        fn generate_key_ownership_proof(
            _set_id: fg_primitives::SetId,
            _authority_id: GrandpaId,
        ) -> Option<fg_primitives::OpaqueKeyOwnershipProof> {
            // NOTE: this is the only implementation possible since we've
            // defined our key owner proof type as a bottom type (i.e. a type
            // with no values).
            None
        }
    }

    impl frame_system_rpc_runtime_api::AccountNonceApi<Block, AccountId, Index> for Runtime {
        fn account_nonce(account: AccountId) -> Index {
            System::account_nonce(account)
        }
    }

    impl pallet_transaction_payment_rpc_runtime_api::TransactionPaymentApi<Block, Balance> for Runtime {
        fn query_info(
            uxt: <Block as BlockT>::Extrinsic,
            len: u32,
        ) -> pallet_transaction_payment_rpc_runtime_api::RuntimeDispatchInfo<Balance> {
            TransactionPayment::query_info(uxt, len)
        }
        fn query_fee_details(
            uxt: <Block as BlockT>::Extrinsic,
            len: u32,
        ) -> pallet_transaction_payment::FeeDetails<Balance> {
            TransactionPayment::query_fee_details(uxt, len)
        }
        fn query_weight_to_fee(weight: Weight) -> Balance {
            TransactionPayment::weight_to_fee(weight)
        }
        fn query_length_to_fee(length: u32) -> Balance {
            TransactionPayment::length_to_fee(length)
        }
    }

    impl pallet_transaction_payment_rpc_runtime_api::TransactionPaymentCallApi<Block, Balance, RuntimeCall>
        for Runtime
    {
        fn query_call_info(
            call: RuntimeCall,
            len: u32,
        ) -> pallet_transaction_payment::RuntimeDispatchInfo<Balance> {
            TransactionPayment::query_call_info(call, len)
        }
        fn query_call_fee_details(
            call: RuntimeCall,
            len: u32,
        ) -> pallet_transaction_payment::FeeDetails<Balance> {
            TransactionPayment::query_call_fee_details(call, len)
        }
        fn query_weight_to_fee(weight: Weight) -> Balance {
            TransactionPayment::weight_to_fee(weight)
        }
        fn query_length_to_fee(length: u32) -> Balance {
            TransactionPayment::length_to_fee(length)
        }
    }

    #[cfg(feature = "runtime-benchmarks")]
    impl frame_benchmarking::Benchmark<Block> for Runtime {
        fn benchmark_metadata(extra: bool) -> (
            Vec<frame_benchmarking::BenchmarkList>,
            Vec<frame_support::traits::StorageInfo>,
        ) {
            use frame_benchmarking::{baseline, Benchmarking, BenchmarkList};
            use frame_support::traits::StorageInfoTrait;
            use frame_system_benchmarking::Pallet as SystemBench;
            use baseline::Pallet as BaselineBench;

            let mut list = Vec::<BenchmarkList>::new();
            list_benchmarks!(list, extra);

            let storage_info = AllPalletsWithSystem::storage_info();

            (list, storage_info)
        }

        fn dispatch_benchmark(
            config: frame_benchmarking::BenchmarkConfig
        ) -> Result<Vec<frame_benchmarking::BenchmarkBatch>, sp_runtime::RuntimeString> {
            use frame_benchmarking::{baseline, Benchmarking, BenchmarkBatch};
            use sp_storage::TrackedStorageKey;

            use frame_system_benchmarking::Pallet as SystemBench;
            use baseline::Pallet as BaselineBench;

            #[allow(non_local_definitions)]
            impl frame_system_benchmarking::Config for Runtime {}

            #[allow(non_local_definitions)]
            impl baseline::Config for Runtime {}

            use frame_support::traits::WhitelistedStorageKeys;
            let whitelist: Vec<TrackedStorageKey> = AllPalletsWithSystem::whitelisted_storage_keys();

            let mut batches = Vec::<BenchmarkBatch>::new();
            let params = (&config, &whitelist);
            add_benchmarks!(params, batches);

            Ok(batches)
        }
    }

    #[cfg(feature = "try-runtime")]
    impl frame_try_runtime::TryRuntime<Block> for Runtime {
        #[allow(clippy::unwrap_used)]
        fn on_runtime_upgrade(checks: frame_try_runtime::UpgradeCheckSelect) -> (Weight, Weight) {
            // NOTE: intentional unwrap: we don't want to propagate the error backwards, and want to
            // have a backtrace here. If any of the pre/post migration checks fail, we shall stop
            // right here and right now.
            let weight = Executive::try_runtime_upgrade(checks).unwrap();
            (weight, BlockWeights::get().max_block)
        }

        fn execute_block(
            block: Block,
            state_root_check: bool,
            signature_check: bool,
            select: frame_try_runtime::TryStateSelect
        ) -> Weight {
            // NOTE: intentional unwrap: we don't want to propagate the error backwards, and want to
            // have a backtrace here.
            Executive::try_execute_block(block, state_root_check, signature_check, select).expect("execute-block failed")
        }
    }

    impl subtensor_custom_rpc_runtime_api::DelegateInfoRuntimeApi<Block> for Runtime {
        fn get_delegates() -> Vec<u8> {
            let result = SubtensorModule::get_delegates();
            result.encode()
        }

        fn get_delegate(delegate_account_vec: Vec<u8>) -> Vec<u8> {
            let _result = SubtensorModule::get_delegate(delegate_account_vec);
            if _result.is_some() {
                let result = _result.expect("Could not get DelegateInfo");
                result.encode()
            } else {
                vec![]
            }
        }

        fn get_delegated(delegatee_account_vec: Vec<u8>) -> Vec<u8> {
            let result = SubtensorModule::get_delegated(delegatee_account_vec);
            result.encode()
        }
    }

    impl subtensor_custom_rpc_runtime_api::NeuronInfoRuntimeApi<Block> for Runtime {
        fn get_neurons_lite(netuid: u16) -> Vec<u8> {
            let result = SubtensorModule::get_neurons_lite(netuid);
            result.encode()
        }

        fn get_neuron_lite(netuid: u16, uid: u16) -> Vec<u8> {
            let _result = SubtensorModule::get_neuron_lite(netuid, uid);
            if _result.is_some() {
                let result = _result.expect("Could not get NeuronInfoLite");
                result.encode()
            } else {
                vec![]
            }
        }

        fn get_neurons(netuid: u16) -> Vec<u8> {
            let result = SubtensorModule::get_neurons(netuid);
            result.encode()
        }

        fn get_neuron(netuid: u16, uid: u16) -> Vec<u8> {
            let _result = SubtensorModule::get_neuron(netuid, uid);
            if _result.is_some() {
                let result = _result.expect("Could not get NeuronInfo");
                result.encode()
            } else {
                vec![]
            }
        }
    }

    impl subtensor_custom_rpc_runtime_api::SubnetInfoRuntimeApi<Block> for Runtime {
        fn get_subnet_info(netuid: u16) -> Vec<u8> {
            let _result = SubtensorModule::get_subnet_info(netuid);
            if _result.is_some() {
                let result = _result.expect("Could not get SubnetInfo");
                result.encode()
            } else {
                vec![]
            }
        }

        fn get_subnets_info() -> Vec<u8> {
            let result = SubtensorModule::get_subnets_info();
            result.encode()
        }

        fn get_subnet_hyperparams(netuid: u16) -> Vec<u8> {
            let _result = SubtensorModule::get_subnet_hyperparams(netuid);
            if _result.is_some() {
                let result = _result.expect("Could not get SubnetHyperparams");
                result.encode()
            } else {
                vec![]
            }
        }
    }

    impl subtensor_custom_rpc_runtime_api::StakeInfoRuntimeApi<Block> for Runtime {
        fn get_stake_info_for_coldkey( coldkey_account_vec: Vec<u8> ) -> Vec<u8> {
            let result = SubtensorModule::get_stake_info_for_coldkey( coldkey_account_vec );
            result.encode()
        }

        fn get_stake_info_for_coldkeys( coldkey_account_vecs: Vec<Vec<u8>> ) -> Vec<u8> {
            let result = SubtensorModule::get_stake_info_for_coldkeys( coldkey_account_vecs );
            result.encode()
        }
    }

    impl subtensor_custom_rpc_runtime_api::SubnetRegistrationRuntimeApi<Block> for Runtime {
        fn get_network_registration_cost() -> u64 {
            SubtensorModule::get_network_lock_cost()
        }
    }
}

// #[cfg(test)]
// mod tests {

#[test]
fn check_whitelist() {
    use crate::*;
    use frame_support::traits::WhitelistedStorageKeys;
    use sp_core::hexdisplay::HexDisplay;
    use std::collections::HashSet;
    let whitelist: HashSet<String> = AllPalletsWithSystem::whitelisted_storage_keys()
        .iter()
        .map(|e| HexDisplay::from(&e.key).to_string())
        .collect();

    // Block Number
    assert!(whitelist.contains("26aa394eea5630e07c48ae0c9558cef702a5c1b19ab7a04f536c519aca4983ac"));
    // Total Issuance
    assert!(whitelist.contains("c2261276cc9d1f8598ea4b6a74b15c2f57c875e4cff74148e4628f264b974c80"));
    // Execution Phase
    assert!(whitelist.contains("26aa394eea5630e07c48ae0c9558cef7ff553b5a9862a516939d82b3d3d8661a"));
    // Event Count
    assert!(whitelist.contains("26aa394eea5630e07c48ae0c9558cef70a98fdbe9ce6c55837576c60c7af3850"));
    // System Events
    assert!(whitelist.contains("26aa394eea5630e07c48ae0c9558cef780d41e5e16056765bc8461851072c9d7"));
}
// }<|MERGE_RESOLUTION|>--- conflicted
+++ resolved
@@ -139,11 +139,7 @@
     //   `spec_version`, and `authoring_version` are the same between Wasm and native.
     // This value is set to 100 to notify Polkadot-JS App (https://polkadot.js.org/apps) to use
     //   the compatible custom types.
-<<<<<<< HEAD
-    spec_version: 156,
-=======
-    spec_version: 154,
->>>>>>> 1934f339
+    spec_version: 155,
     impl_version: 1,
     apis: RUNTIME_API_VERSIONS,
     transaction_version: 1,
@@ -296,11 +292,8 @@
     pub const DisallowPermissionlessEnterDuration: BlockNumber = 0;
     pub const DisallowPermissionlessExtendDuration: BlockNumber = 0;
 
-<<<<<<< HEAD
     pub const RootEnterDuration: BlockNumber = 5 * 60 * 24; // 24 hours
-=======
-    pub const RootEnterDuration: BlockNumber = 5 * 60 * 3; // 3 hours
->>>>>>> 1934f339
+
     pub const RootExtendDuration: BlockNumber = 5 * 60 * 3; // 3 hours
 
     pub const DisallowPermissionlessEntering: Option<Balance> = None;
@@ -314,7 +307,6 @@
         matches!(
             call,
             RuntimeCall::Sudo(_)
-<<<<<<< HEAD
                 | RuntimeCall::Multisig(_)
                 | RuntimeCall::System(_)
                 | RuntimeCall::SafeMode(_)
@@ -341,11 +333,6 @@
                         | pallet_subtensor::Call::swap_hotkey { .. }
                         | pallet_subtensor::Call::vote { .. }
                 )
-=======
-                | RuntimeCall::System(_)
-                | RuntimeCall::SafeMode(_)
-                | RuntimeCall::Timestamp(_)
->>>>>>> 1934f339
         )
     }
 }
