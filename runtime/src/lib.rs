--- conflicted
+++ resolved
@@ -111,11 +111,7 @@
 	//   `spec_version`, and `authoring_version` are the same between Wasm and native.
 	// This value is set to 100 to notify Polkadot-JS App (https://polkadot.js.org/apps) to use
 	//   the compatible custom types.
-<<<<<<< HEAD
 	spec_version: 111,
-=======
-	spec_version: 110,
->>>>>>> e8e75d05
 	impl_version: 1,
 	apis: RUNTIME_API_VERSIONS,
 	transaction_version: 1,
