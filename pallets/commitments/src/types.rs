// This file is part of Substrate.

// Copyright (C) Parity Technologies (UK) Ltd.
// SPDX-License-Identifier: Apache-2.0

// Licensed under the Apache License, Version 2.0 (the "License");
// you may not use this file except in compliance with the License.
// You may obtain a copy of the License at
//
// 	http://www.apache.org/licenses/LICENSE-2.0
//
// Unless required by applicable law or agreed to in writing, software
// distributed under the License is distributed on an "AS IS" BASIS,
// WITHOUT WARRANTIES OR CONDITIONS OF ANY KIND, either express or implied.
// See the License for the specific language governing permissions and
// limitations under the License.

use super::*;
use codec::{Codec, Decode, Encode, MaxEncodedLen};
use enumflags2::{bitflags, BitFlags};
use frame_support::{
    traits::{ConstU32, Get},
    BoundedVec, CloneNoBound, PartialEqNoBound, RuntimeDebugNoBound,
};
use scale_info::{
    build::{Fields, Variants},
    meta_type, Path, Type, TypeInfo, TypeParameter,
};
use sp_runtime::{
    traits::{AppendZerosInput, AtLeast32BitUnsigned, Block, Zero},
    RuntimeDebug,
};
use sp_std::{fmt::Debug, iter::once, ops::Add, prelude::*};

/// Either underlying data blob if it is at most 32 bytes, or a hash of it. If the data is greater
/// than 32-bytes then it will be truncated when encoding.
///
/// Can also be `None`.
#[derive(Clone, Eq, PartialEq, RuntimeDebug, MaxEncodedLen)]
pub enum Data {
    /// No data here.
    None,
    /// The data is stored directly.
    Raw(BoundedVec<u8, ConstU32<128>>),
    /// Only the Blake2 hash of the data is stored. The preimage of the hash may be retrieved
    /// through some hash-lookup service.
    BlakeTwo256([u8; 32]),
    /// Only the SHA2-256 hash of the data is stored. The preimage of the hash may be retrieved
    /// through some hash-lookup service.
    Sha256([u8; 32]),
    /// Only the Keccak-256 hash of the data is stored. The preimage of the hash may be retrieved
    /// through some hash-lookup service.
    Keccak256([u8; 32]),
    /// Only the SHA3-256 hash of the data is stored. The preimage of the hash may be retrieved
    /// through some hash-lookup service.
    ShaThree256([u8; 32]),
}

impl Data {
    pub fn is_none(&self) -> bool {
        self == &Data::None
    }
}

impl Decode for Data {
    fn decode<I: codec::Input>(input: &mut I) -> sp_std::result::Result<Self, codec::Error> {
        let b = input.read_byte()?;
        Ok(match b {
            0 => Data::None,
            n @ 1..=129 => {
                let mut r: BoundedVec<_, _> = vec![0u8; n as usize - 1]
                    .try_into()
                    .expect("bound checked in match arm condition; qed");
                input.read(&mut r[..])?;
                Data::Raw(r)
            }
            130 => Data::BlakeTwo256(<[u8; 32]>::decode(input)?),
            131 => Data::Sha256(<[u8; 32]>::decode(input)?),
            132 => Data::Keccak256(<[u8; 32]>::decode(input)?),
            133 => Data::ShaThree256(<[u8; 32]>::decode(input)?),
            _ => return Err(codec::Error::from("invalid leading byte")),
        })
    }
}

impl Encode for Data {
    fn encode(&self) -> Vec<u8> {
        match self {
            Data::None => vec![0u8; 1],
            Data::Raw(ref x) => {
                let l = x.len().min(128);
<<<<<<< HEAD
                let mut r = vec![l as u8 + 1; l + 1];
                r[1..].copy_from_slice(&x[..l as usize]);
=======
                let mut r = vec![l as u8 + 1];
                r.extend_from_slice(&x[..]);
>>>>>>> f6169aa2
                r
            }
            Data::BlakeTwo256(ref h) => once(130).chain(h.iter().cloned()).collect(),
            Data::Sha256(ref h) => once(131).chain(h.iter().cloned()).collect(),
            Data::Keccak256(ref h) => once(132).chain(h.iter().cloned()).collect(),
            Data::ShaThree256(ref h) => once(133).chain(h.iter().cloned()).collect(),
        }
    }
}
impl codec::EncodeLike for Data {}

/// Add a Raw variant with the given index and a fixed sized byte array
macro_rules! data_raw_variants {
    ($variants:ident, $(($index:literal, $size:literal)),* ) => {
		$variants
		$(
			.variant(concat!("Raw", stringify!($size)), |v| v
				.index($index)
				.fields(Fields::unnamed().field(|f| f.ty::<[u8; $size]>()))
			)
		)*
    }
}

impl TypeInfo for Data {
    type Identity = Self;

    fn type_info() -> Type {
        let variants = Variants::new().variant("None", |v| v.index(0));

        // create a variant for all sizes of Raw data from 0-32
        let variants = data_raw_variants!(
            variants,
            (1, 0),
            (2, 1),
            (3, 2),
            (4, 3),
            (5, 4),
            (6, 5),
            (7, 6),
            (8, 7),
            (9, 8),
            (10, 9),
            (11, 10),
            (12, 11),
            (13, 12),
            (14, 13),
            (15, 14),
            (16, 15),
            (17, 16),
            (18, 17),
            (19, 18),
            (20, 19),
            (21, 20),
            (22, 21),
            (23, 22),
            (24, 23),
            (25, 24),
            (26, 25),
            (27, 26),
            (28, 27),
            (29, 28),
            (30, 29),
            (31, 30),
            (32, 31),
            (33, 32),
            (34, 33),
            (35, 34),
            (36, 35),
            (37, 36),
            (38, 37),
            (39, 38),
            (40, 39),
            (41, 40),
            (42, 41),
            (43, 42),
            (44, 43),
            (45, 44),
            (46, 45),
            (47, 46),
            (48, 47),
            (49, 48),
            (50, 49),
            (51, 50),
            (52, 51),
            (53, 52),
            (54, 53),
            (55, 54),
            (56, 55),
            (57, 56),
            (58, 57),
            (59, 58),
            (60, 59),
            (61, 60),
            (62, 61),
            (63, 62),
            (64, 63),
            (65, 64),
            (66, 65),
            (67, 66),
            (68, 67),
            (69, 68),
            (70, 69),
            (71, 70),
            (72, 71),
            (73, 72),
            (74, 73),
            (75, 74),
            (76, 75),
            (77, 76),
            (78, 77),
            (79, 78),
            (80, 79),
            (81, 80),
            (82, 81),
            (83, 82),
            (84, 83),
            (85, 84),
            (86, 85),
            (87, 86),
            (88, 87),
            (89, 88),
            (90, 89),
            (91, 90),
            (92, 91),
            (93, 92),
            (94, 93),
            (95, 94),
            (96, 95),
            (97, 96),
            (98, 97),
            (99, 98),
            (100, 99),
            (101, 100),
            (102, 101),
            (103, 102),
            (104, 103),
            (105, 104),
            (106, 105),
            (107, 106),
            (108, 107),
            (109, 108),
            (110, 109),
            (111, 110),
            (112, 111),
            (113, 112),
            (114, 113),
            (115, 114),
            (116, 115),
            (117, 116),
            (118, 117),
            (119, 118),
            (120, 119),
            (121, 120),
            (122, 121),
            (123, 122),
            (124, 123),
            (125, 124),
            (126, 125),
            (127, 126),
            (128, 127),
            (129, 128)
        );

        let variants = variants
            .variant("BlakeTwo256", |v| {
                v.index(130)
                    .fields(Fields::unnamed().field(|f| f.ty::<[u8; 32]>()))
            })
            .variant("Sha256", |v| {
                v.index(131)
                    .fields(Fields::unnamed().field(|f| f.ty::<[u8; 32]>()))
            })
            .variant("Keccak256", |v| {
                v.index(132)
                    .fields(Fields::unnamed().field(|f| f.ty::<[u8; 32]>()))
            })
            .variant("ShaThree256", |v| {
                v.index(133)
                    .fields(Fields::unnamed().field(|f| f.ty::<[u8; 32]>()))
            });

        Type::builder()
            .path(Path::new("Data", module_path!()))
            .variant(variants)
    }
}

impl Default for Data {
    fn default() -> Self {
        Self::None
    }
}

#[derive(
    CloneNoBound, Encode, Decode, Eq, MaxEncodedLen, PartialEqNoBound, RuntimeDebugNoBound, TypeInfo,
)]
#[codec(mel_bound())]
#[cfg_attr(test, derive(frame_support::DefaultNoBound))]
#[scale_info(skip_type_params(FieldLimit))]
pub struct CommitmentInfo<FieldLimit: Get<u32>> {
    pub fields: BoundedVec<Data, FieldLimit>,
}

/// Information concerning the identity of the controller of an account.
///
/// NOTE: This is stored separately primarily to facilitate the addition of extra fields in a
/// backwards compatible way through a specialized `Decode` impl.
#[derive(
    CloneNoBound, Encode, Eq, MaxEncodedLen, PartialEqNoBound, RuntimeDebugNoBound, TypeInfo,
)]
#[codec(mel_bound())]
#[scale_info(skip_type_params(MaxFields))]
pub struct Registration<
    Balance: Encode + Decode + MaxEncodedLen + Copy + Clone + Debug + Eq + PartialEq,
    MaxFields: Get<u32>,
    BlockNumber: Codec + Clone + Ord + Eq + AtLeast32BitUnsigned + MaxEncodedLen + Debug,
> {
    /// Amount held on deposit for this information.
    pub deposit: Balance,

    pub block: BlockNumber,

    /// Information on the identity.
    pub info: CommitmentInfo<MaxFields>,
}

impl<
        Balance: Encode + Decode + MaxEncodedLen + Copy + Clone + Debug + Eq + PartialEq + Zero + Add,
        MaxFields: Get<u32>,
        Block: Codec + Clone + Ord + Eq + AtLeast32BitUnsigned + MaxEncodedLen + Debug,
    > Registration<Balance, MaxFields, Block>
{
    pub(crate) fn total_deposit(&self) -> Balance {
        self.deposit
    }
}

impl<
        Balance: Encode + Decode + MaxEncodedLen + Copy + Clone + Debug + Eq + PartialEq,
        MaxFields: Get<u32>,
        Block: Codec + Clone + Ord + Eq + AtLeast32BitUnsigned + MaxEncodedLen + Debug,
    > Decode for Registration<Balance, MaxFields, Block>
{
    fn decode<I: codec::Input>(input: &mut I) -> sp_std::result::Result<Self, codec::Error> {
        let (deposit, block, info) = Decode::decode(&mut AppendZerosInput::new(input))?;
        Ok(Self {
            deposit,
            block,
            info,
        })
    }
}

#[cfg(test)]
mod tests {
    use super::*;

    #[test]
    fn manual_data_type_info() {
        let mut registry = scale_info::Registry::new();
        let type_id = registry.register_type(&scale_info::meta_type::<Data>());
        let registry: scale_info::PortableRegistry = registry.into();
        let type_info = registry.resolve(type_id.id()).unwrap();

        let check_type_info = |data: &Data| {
            let variant_name = match data {
                Data::None => "None".to_string(),
                Data::BlakeTwo256(_) => "BlakeTwo256".to_string(),
                Data::Sha256(_) => "Sha256".to_string(),
                Data::Keccak256(_) => "Keccak256".to_string(),
                Data::ShaThree256(_) => "ShaThree256".to_string(),
                Data::Raw(bytes) => format!("Raw{}", bytes.len()),
            };
            if let scale_info::TypeDef::Variant(variant) = &type_info.type_def() {
                let variant = variant
                    .variants()
                    .iter()
                    .find(|v| v.name == variant_name)
                    .expect(&format!("Expected to find variant {}", variant_name));

                let field_arr_len = variant
                    .fields
                    .first()
                    .and_then(|f| registry.resolve(f.ty().id()))
                    .map(|ty| {
                        if let scale_info::TypeDef::Array(arr) = &ty.type_def() {
                            arr.len()
                        } else {
                            panic!("Should be an array type")
                        }
                    })
                    .unwrap_or(0);

                let encoded = data.encode();
                assert_eq!(encoded[0], variant.index);
                assert_eq!(encoded.len() as u32 - 1, field_arr_len);
            } else {
                panic!("Should be a variant type")
            };
        };

        let mut data = vec![
            Data::None,
            Data::BlakeTwo256(Default::default()),
            Data::Sha256(Default::default()),
            Data::Keccak256(Default::default()),
            Data::ShaThree256(Default::default()),
        ];

        // A Raw instance for all possible sizes of the Raw data
        for n in 0..128 {
            data.push(Data::Raw(vec![0u8; n as usize].try_into().unwrap()))
        }

        for d in data.iter() {
            check_type_info(d);
        }
    }
}<|MERGE_RESOLUTION|>--- conflicted
+++ resolved
@@ -15,22 +15,20 @@
 // See the License for the specific language governing permissions and
 // limitations under the License.
 
-use super::*;
 use codec::{Codec, Decode, Encode, MaxEncodedLen};
-use enumflags2::{bitflags, BitFlags};
 use frame_support::{
     traits::{ConstU32, Get},
     BoundedVec, CloneNoBound, PartialEqNoBound, RuntimeDebugNoBound,
 };
 use scale_info::{
     build::{Fields, Variants},
-    meta_type, Path, Type, TypeInfo, TypeParameter,
+    Path, Type, TypeInfo,
 };
 use sp_runtime::{
-    traits::{AppendZerosInput, AtLeast32BitUnsigned, Block, Zero},
+    traits::{AppendZerosInput, AtLeast32BitUnsigned},
     RuntimeDebug,
 };
-use sp_std::{fmt::Debug, iter::once, ops::Add, prelude::*};
+use sp_std::{fmt::Debug, iter::once, prelude::*};
 
 /// Either underlying data blob if it is at most 32 bytes, or a hash of it. If the data is greater
 /// than 32-bytes then it will be truncated when encoding.
@@ -89,13 +87,8 @@
             Data::None => vec![0u8; 1],
             Data::Raw(ref x) => {
                 let l = x.len().min(128);
-<<<<<<< HEAD
-                let mut r = vec![l as u8 + 1; l + 1];
-                r[1..].copy_from_slice(&x[..l as usize]);
-=======
                 let mut r = vec![l as u8 + 1];
                 r.extend_from_slice(&x[..]);
->>>>>>> f6169aa2
                 r
             }
             Data::BlakeTwo256(ref h) => once(130).chain(h.iter().cloned()).collect(),
@@ -323,16 +316,16 @@
     pub info: CommitmentInfo<MaxFields>,
 }
 
-impl<
-        Balance: Encode + Decode + MaxEncodedLen + Copy + Clone + Debug + Eq + PartialEq + Zero + Add,
-        MaxFields: Get<u32>,
-        Block: Codec + Clone + Ord + Eq + AtLeast32BitUnsigned + MaxEncodedLen + Debug,
-    > Registration<Balance, MaxFields, Block>
-{
-    pub(crate) fn total_deposit(&self) -> Balance {
-        self.deposit
-    }
-}
+// impl<
+//         Balance: Encode + Decode + MaxEncodedLen + Copy + Clone + Debug + Eq + PartialEq + Zero + Add,
+//         MaxFields: Get<u32>,
+//         Block: Codec + Clone + Ord + Eq + AtLeast32BitUnsigned + MaxEncodedLen + Debug,
+//     > Registration<Balance, MaxFields, Block>
+// {
+//     pub(crate) fn total_deposit(&self) -> Balance {
+//         self.deposit
+//     }
+// }
 
 impl<
         Balance: Encode + Decode + MaxEncodedLen + Copy + Clone + Debug + Eq + PartialEq,
@@ -359,7 +352,7 @@
         let mut registry = scale_info::Registry::new();
         let type_id = registry.register_type(&scale_info::meta_type::<Data>());
         let registry: scale_info::PortableRegistry = registry.into();
-        let type_info = registry.resolve(type_id.id()).unwrap();
+        let type_info = registry.resolve(type_id.id).unwrap();
 
         let check_type_info = |data: &Data| {
             let variant_name = match data {
@@ -370,20 +363,20 @@
                 Data::ShaThree256(_) => "ShaThree256".to_string(),
                 Data::Raw(bytes) => format!("Raw{}", bytes.len()),
             };
-            if let scale_info::TypeDef::Variant(variant) = &type_info.type_def() {
+            if let scale_info::TypeDef::Variant(variant) = &type_info.type_def {
                 let variant = variant
-                    .variants()
+                    .variants
                     .iter()
                     .find(|v| v.name == variant_name)
-                    .expect(&format!("Expected to find variant {}", variant_name));
+                    .unwrap_or_else(|| panic!("Expected to find variant {}", variant_name));
 
                 let field_arr_len = variant
                     .fields
                     .first()
-                    .and_then(|f| registry.resolve(f.ty().id()))
+                    .and_then(|f| registry.resolve(f.ty.id))
                     .map(|ty| {
-                        if let scale_info::TypeDef::Array(arr) = &ty.type_def() {
-                            arr.len()
+                        if let scale_info::TypeDef::Array(arr) = &ty.type_def {
+                            arr.len
                         } else {
                             panic!("Should be an array type")
                         }
