--- conflicted
+++ resolved
@@ -180,8 +180,6 @@
             &hotkey_account_id
         ));
     });
-<<<<<<< HEAD
-=======
 }
 
 #[test]
@@ -404,5 +402,4 @@
         data = vec![];
         assert_err!(NeuronCertificate::try_from(data), ());
     });
->>>>>>> 76eee084
 }