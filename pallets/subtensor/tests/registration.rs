
use frame_support::traits::Currency;
use ndarray::stack_new_axis;
use pallet_subtensor::{Error, AxonInfoOf};
use frame_support::{assert_ok};
use frame_system::Config;
use sp_core::U256;
use crate::{mock::*};
use frame_support::sp_runtime::DispatchError;
use frame_support::dispatch::{GetDispatchInfo, DispatchInfo};
use frame_support::weights::{DispatchClass, Pays};

mod mock;

/********************************************
	subscribing::subscribe() tests
*********************************************/

// Tests a basic registration dispatch passes.
#[test]
fn test_registration_subscribe_ok_dispatch_info_ok() {
	new_test_ext().execute_with(|| {
		let block_number: u64 = 0;
		let nonce: u64 = 0;
        let netuid: u16 = 1;
		let work: Vec<u8> = vec![0;32];
		let hotkey: U256 = U256::from(0);
		let coldkey: U256 = U256::from(0);
        let call = RuntimeCall::SubtensorModule(SubtensorCall::register{netuid, block_number, nonce, work, hotkey, coldkey });
		assert_eq!(call.get_dispatch_info(), DispatchInfo {
			weight: frame_support::weights::Weight::from_ref_time(91000000),
			class: DispatchClass::Normal,
			pays_fee: Pays::No
		});
	});
}

#[test]
fn test_registration_difficulty() {
	new_test_ext().execute_with(|| {
		assert_eq!( SubtensorModule::get_difficulty(1).as_u64(), 10000 );
	});

}

#[test]
fn test_registration_invalid_seal_hotkey() {
	new_test_ext().execute_with(|| {
		let block_number: u64 = 0;
		let netuid: u16 = 1;
		let tempo: u16 = 13;
		let hotkey_account_id_1: U256 = U256::from(1);
		let hotkey_account_id_2: U256 = U256::from(2);
		let coldkey_account_id: U256 = U256::from(667); // Neighbour of the beast, har har
		let (nonce, work): (u64, Vec<u8>) = SubtensorModule::create_work_for_block_number( netuid, block_number, 0, &hotkey_account_id_1);
		let (nonce2, work2): (u64, Vec<u8>) = SubtensorModule::create_work_for_block_number( netuid, block_number, 0, &hotkey_account_id_1);
		
		//add network
		add_network(netuid, tempo, 0);
		
		assert_ok!(SubtensorModule::register(<<Test as Config>::RuntimeOrigin>::signed(hotkey_account_id_1), netuid, block_number, nonce, work.clone(), hotkey_account_id_1, coldkey_account_id));
		let result = SubtensorModule::register(<<Test as Config>::RuntimeOrigin>::signed(hotkey_account_id_2), netuid, block_number, nonce2, work2.clone(), hotkey_account_id_2, coldkey_account_id);
		assert_eq!( result, Err(Error::<Test>::InvalidSeal.into()) );
	});
} 

#[test]
fn test_registration_ok() {
	new_test_ext().execute_with(|| {
		let block_number: u64 = 0;
		let netuid: u16 = 1;
		let tempo: u16 = 13;
		let hotkey_account_id: U256 = U256::from(1);
		let coldkey_account_id = U256::from(667); // Neighbour of the beast, har har
		let (nonce, work): (u64, Vec<u8>) = SubtensorModule::create_work_for_block_number( netuid, block_number, 129123813, &hotkey_account_id);

		//add network
		add_network(netuid, tempo, 0);
		
		// Subscribe and check extrinsic output
		assert_ok!(SubtensorModule::register(<<Test as Config>::RuntimeOrigin>::signed(hotkey_account_id), netuid, block_number, nonce, work, hotkey_account_id, coldkey_account_id));

		// Check if neuron has added to the specified network(netuid)
		assert_eq!(SubtensorModule::get_subnetwork_n(netuid), 1);

		//check if hotkey is added to the Hotkeys
		assert_eq!(SubtensorModule::get_owning_coldkey_for_hotkey(&hotkey_account_id), coldkey_account_id);

		// Check if the neuron has added to the Keys
		let neuron_uid = SubtensorModule::get_uid_for_net_and_hotkey(netuid, &hotkey_account_id).unwrap();
		
		assert!(SubtensorModule::get_uid_for_net_and_hotkey(netuid, &hotkey_account_id).is_ok());
		// Check if neuron has added to Uids
		let neuro_uid = SubtensorModule::get_uid_for_net_and_hotkey(netuid, &hotkey_account_id).unwrap();
		assert_eq!(neuro_uid, neuron_uid);

		// Check if the balance of this hotkey account for this subnetwork == 0
		assert_eq!(SubtensorModule::get_stake_for_uid_and_subnetwork(netuid, neuron_uid), 0);
	});
}


/********************************************
	registration::do_burned_registration tests
*********************************************/

#[test]
fn test_burned_registration_ok() {
	new_test_ext().execute_with(|| {
		let netuid: u16 = 1;
		let tempo: u16 = 13;
		let hotkey_account_id = U256::from(1);
		let burn_cost = 1000;
		let coldkey_account_id = U256::from(667); // Neighbour of the beast, har har
		//add network
		SubtensorModule::set_burn( netuid, burn_cost);
		add_network(netuid, tempo, 0);
		// Give it some $$$ in his coldkey balance
		SubtensorModule::add_balance_to_coldkey_account( &coldkey_account_id, 10000 );
		// Subscribe and check extrinsic output
		assert_ok!(SubtensorModule::burned_register(<<Test as Config>::RuntimeOrigin>::signed(coldkey_account_id), netuid,  hotkey_account_id));
		// Check if balance has  decreased to pay for the burn.
		assert_eq!(SubtensorModule::get_coldkey_balance(&coldkey_account_id) as u64, 10000 - burn_cost); // funds drained on reg.
		// Check if neuron has added to the specified network(netuid)
		assert_eq!(SubtensorModule::get_subnetwork_n(netuid), 1);
		//check if hotkey is added to the Hotkeys
		assert_eq!(SubtensorModule::get_owning_coldkey_for_hotkey(&hotkey_account_id), coldkey_account_id);
		// Check if the neuron has added to the Keys
		let neuron_uid = SubtensorModule::get_uid_for_net_and_hotkey(netuid, &hotkey_account_id).unwrap();
		assert!(SubtensorModule::get_uid_for_net_and_hotkey(netuid, &hotkey_account_id).is_ok());
		// Check if neuron has added to Uids
		let neuro_uid = SubtensorModule::get_uid_for_net_and_hotkey(netuid, &hotkey_account_id).unwrap();
		assert_eq!(neuro_uid, neuron_uid);
		// Check if the balance of this hotkey account for this subnetwork == 0
		assert_eq!(SubtensorModule::get_stake_for_uid_and_subnetwork(netuid, neuron_uid), 0);
	});
}

#[test]
<<<<<<< HEAD
=======
fn test_burn_adjustment() {
	new_test_ext().execute_with(|| {
		let netuid: u16 = 1;
		let tempo: u16 = 13;
		let burn_cost:u64 = 1000;
		let adjustment_interval = 1;
		let target_registrations_per_interval = 1;
		SubtensorModule::set_burn( netuid, burn_cost);
		SubtensorModule::set_adjustment_interval( netuid, adjustment_interval ); 
		SubtensorModule::set_target_registrations_per_interval( netuid, target_registrations_per_interval);
		add_network(netuid, tempo, 0);

		// Register key 1.
		let hotkey_account_id_1 = U256::from(1);
		let coldkey_account_id_1 = U256::from(1);
		SubtensorModule::add_balance_to_coldkey_account( &coldkey_account_id_1, 10000 );
		assert_ok!(SubtensorModule::burned_register(<<Test as Config>::RuntimeOrigin>::signed(hotkey_account_id_1), netuid,  hotkey_account_id_1));

		// Register key 2.
		let hotkey_account_id_2 =U256::from(2);
		let coldkey_account_id_2 = U256::from(2);
		SubtensorModule::add_balance_to_coldkey_account( &coldkey_account_id_2, 10000 );
		assert_ok!(SubtensorModule::burned_register(<<Test as Config>::RuntimeOrigin>::signed(hotkey_account_id_2), netuid,  hotkey_account_id_2));

		// We are over the number of regs allowed this interval.
		// Step the block and trigger the adjustment.
		step_block( 1 );

		// Check the adjusted burn.
		assert_eq!(SubtensorModule::get_burn_as_u64(netuid), 1500);
	});
}

#[test]
#[cfg(not(tarpaulin))]
>>>>>>> e7fdd216
fn test_registration_too_many_registrations_per_block() {
	new_test_ext().execute_with(|| {
		
		let netuid: u16 = 1;
		let tempo: u16 = 13;
		SubtensorModule::set_max_registrations_per_block( netuid, 10 );
		SubtensorModule::set_target_registrations_per_interval( netuid, 10 );
		assert_eq!( SubtensorModule::get_max_registrations_per_block(netuid), 10 );

		let block_number: u64 = 0;
		let (nonce0, work0): (u64, Vec<u8>) = SubtensorModule::create_work_for_block_number( netuid, block_number, 3942084, &U256::from(0));
		let (nonce1, work1): (u64, Vec<u8>) = SubtensorModule::create_work_for_block_number( netuid, block_number, 11231312312, &U256::from(1));
		let (nonce2, work2): (u64, Vec<u8>) = SubtensorModule::create_work_for_block_number( netuid, block_number, 212312414, &U256::from(2));
		let (nonce3, work3): (u64, Vec<u8>) = SubtensorModule::create_work_for_block_number( netuid, block_number, 21813123, &U256::from(3));
		let (nonce4, work4): (u64, Vec<u8>) = SubtensorModule::create_work_for_block_number( netuid, block_number, 148141209, &U256::from(4));
		let (nonce5, work5): (u64, Vec<u8>) = SubtensorModule::create_work_for_block_number( netuid, block_number, 1245235534, &U256::from(5));
		let (nonce6, work6): (u64, Vec<u8>) = SubtensorModule::create_work_for_block_number( netuid, block_number, 256234, &U256::from(6));
		let (nonce7, work7): (u64, Vec<u8>) = SubtensorModule::create_work_for_block_number( netuid, block_number, 6923424, &U256::from(7));
		let (nonce8, work8): (u64, Vec<u8>) = SubtensorModule::create_work_for_block_number( netuid, block_number, 124242, &U256::from(8));
		let (nonce9, work9): (u64, Vec<u8>) = SubtensorModule::create_work_for_block_number( netuid, block_number, 153453, &U256::from(9));
		let (nonce10, work10): (u64, Vec<u8>) = SubtensorModule::create_work_for_block_number( netuid, block_number, 345923888, &U256::from(10));
		assert_eq!( SubtensorModule::get_difficulty_as_u64(netuid), 10000 );

		//add network
		add_network(netuid, tempo, 0);
		
		// Subscribe and check extrinsic output
		assert_ok!(SubtensorModule::register(<<Test as Config>::RuntimeOrigin>::signed(U256::from(0)), netuid, block_number, nonce0, work0, U256::from(0), U256::from(0)));
		assert_eq!( SubtensorModule::get_registrations_this_block(netuid), 1 );
		assert_ok!(SubtensorModule::register(<<Test as Config>::RuntimeOrigin>::signed(U256::from(1)), netuid, block_number, nonce1, work1, U256::from(1), U256::from(1)));
		assert_eq!( SubtensorModule::get_registrations_this_block(netuid), 2 );
		assert_ok!(SubtensorModule::register(<<Test as Config>::RuntimeOrigin>::signed(U256::from(2)), netuid, block_number, nonce2, work2, U256::from(2), U256::from(2)));
		assert_eq!( SubtensorModule::get_registrations_this_block(netuid), 3 );
		assert_ok!(SubtensorModule::register(<<Test as Config>::RuntimeOrigin>::signed(U256::from(3)), netuid, block_number, nonce3, work3, U256::from(3), U256::from(3)));
		assert_eq!( SubtensorModule::get_registrations_this_block(netuid), 4 );
		assert_ok!(SubtensorModule::register(<<Test as Config>::RuntimeOrigin>::signed(U256::from(4)), netuid, block_number, nonce4, work4, U256::from(4), U256::from(4)));
		assert_eq!( SubtensorModule::get_registrations_this_block(netuid), 5 );
		assert_ok!(SubtensorModule::register(<<Test as Config>::RuntimeOrigin>::signed(U256::from(5)), netuid, block_number, nonce5, work5, U256::from(5), U256::from(5)));
		assert_eq!( SubtensorModule::get_registrations_this_block(netuid), 6 );
		assert_ok!(SubtensorModule::register(<<Test as Config>::RuntimeOrigin>::signed(U256::from(6)), netuid, block_number, nonce6, work6, U256::from(6), U256::from(6)));
		assert_eq!( SubtensorModule::get_registrations_this_block(netuid), 7 );
		assert_ok!(SubtensorModule::register(<<Test as Config>::RuntimeOrigin>::signed(U256::from(7)), netuid, block_number, nonce7, work7, U256::from(7), U256::from(7)));
		assert_eq!( SubtensorModule::get_registrations_this_block(netuid), 8 );
		assert_ok!(SubtensorModule::register(<<Test as Config>::RuntimeOrigin>::signed(U256::from(8)), netuid, block_number, nonce8, work8, U256::from(8), U256::from(8)));
		assert_eq!( SubtensorModule::get_registrations_this_block(netuid), 9 );
		assert_ok!(SubtensorModule::register(<<Test as Config>::RuntimeOrigin>::signed(U256::from(9)), netuid, block_number, nonce9, work9, U256::from(9), U256::from(9)));
		assert_eq!( SubtensorModule::get_registrations_this_block(netuid), 10 );
		let result = SubtensorModule::register(<<Test as Config>::RuntimeOrigin>::signed(U256::from(10)), netuid, block_number, nonce10, work10, U256::from(10), U256::from(10));
		assert_eq!( result, Err(Error::<Test>::TooManyRegistrationsThisBlock.into()) );
	});
}

#[test]
fn test_registration_too_many_registrations_per_interval() {
	new_test_ext().execute_with(|| {
		
		let netuid: u16 = 1;
		let tempo: u16 = 13;
		SubtensorModule::set_max_registrations_per_block( netuid, 11 );
		assert_eq!( SubtensorModule::get_max_registrations_per_block(netuid), 11 );

		SubtensorModule::set_target_registrations_per_interval( netuid, 3 );
		assert_eq!( SubtensorModule::get_target_registrations_per_interval(netuid), 3 );
		// Then the max is 3 * 3 = 9

		let block_number: u64 = 0;
		let (nonce0, work0): (u64, Vec<u8>) = SubtensorModule::create_work_for_block_number( netuid, block_number, 3942084, &U256::from(0));
		let (nonce1, work1): (u64, Vec<u8>) = SubtensorModule::create_work_for_block_number( netuid, block_number, 11231312312, &U256::from(1));
		let (nonce2, work2): (u64, Vec<u8>) = SubtensorModule::create_work_for_block_number( netuid, block_number, 212312414, &U256::from(2));
		let (nonce3, work3): (u64, Vec<u8>) = SubtensorModule::create_work_for_block_number( netuid, block_number, 21813123, &U256::from(3));
		let (nonce4, work4): (u64, Vec<u8>) = SubtensorModule::create_work_for_block_number( netuid, block_number, 148141209, &U256::from(4));
		let (nonce5, work5): (u64, Vec<u8>) = SubtensorModule::create_work_for_block_number( netuid, block_number, 1245235534, &U256::from(5));
		let (nonce6, work6): (u64, Vec<u8>) = SubtensorModule::create_work_for_block_number( netuid, block_number, 256234, &U256::from(6));
		let (nonce7, work7): (u64, Vec<u8>) = SubtensorModule::create_work_for_block_number( netuid, block_number, 6923424, &U256::from(7));
		let (nonce8, work8): (u64, Vec<u8>) = SubtensorModule::create_work_for_block_number( netuid, block_number, 124242, &U256::from(8));
		let (nonce9, work9): (u64, Vec<u8>) = SubtensorModule::create_work_for_block_number( netuid, block_number, 153453, &U256::from(9));
		assert_eq!( SubtensorModule::get_difficulty_as_u64(netuid), 10000 );

		//add network
		add_network(netuid, tempo, 0);
		
		// Subscribe and check extrinsic output
		// Try 10 registrations, this is less than the max per block, but more than the max per interval
		assert_ok!(SubtensorModule::register(<<Test as Config>::RuntimeOrigin>::signed(U256::from(0)), netuid, block_number, nonce0, work0, U256::from(0), U256::from(0)));
		assert_eq!( SubtensorModule::get_registrations_this_interval(netuid), 1 );
		assert_ok!(SubtensorModule::register(<<Test as Config>::RuntimeOrigin>::signed(U256::from(1)), netuid, block_number, nonce1, work1, U256::from(1), U256::from(1)));
		assert_eq!( SubtensorModule::get_registrations_this_interval(netuid), 2 );
		assert_ok!(SubtensorModule::register(<<Test as Config>::RuntimeOrigin>::signed(U256::from(2)), netuid, block_number, nonce2, work2, U256::from(2), U256::from(2)));
		assert_eq!( SubtensorModule::get_registrations_this_interval(netuid), 3 );
		assert_ok!(SubtensorModule::register(<<Test as Config>::RuntimeOrigin>::signed(U256::from(3)), netuid, block_number, nonce3, work3, U256::from(3), U256::from(3)));
		assert_eq!( SubtensorModule::get_registrations_this_interval(netuid), 4 );
		assert_ok!(SubtensorModule::register(<<Test as Config>::RuntimeOrigin>::signed(U256::from(4)), netuid, block_number, nonce4, work4, U256::from(4), U256::from(4)));
		assert_eq!( SubtensorModule::get_registrations_this_interval(netuid), 5 );
		assert_ok!(SubtensorModule::register(<<Test as Config>::RuntimeOrigin>::signed(U256::from(5)), netuid, block_number, nonce5, work5, U256::from(5), U256::from(5)));
		assert_eq!( SubtensorModule::get_registrations_this_interval(netuid), 6 );
		assert_ok!(SubtensorModule::register(<<Test as Config>::RuntimeOrigin>::signed(U256::from(6)), netuid, block_number, nonce6, work6, U256::from(6), U256::from(6)));
		assert_eq!( SubtensorModule::get_registrations_this_interval(netuid), 7 );
		assert_ok!(SubtensorModule::register(<<Test as Config>::RuntimeOrigin>::signed(U256::from(7)), netuid, block_number, nonce7, work7, U256::from(7), U256::from(7)));
		assert_eq!( SubtensorModule::get_registrations_this_interval(netuid), 8 );
		assert_ok!(SubtensorModule::register(<<Test as Config>::RuntimeOrigin>::signed(U256::from(8)), netuid, block_number, nonce8, work8, U256::from(8), U256::from(8)));
		assert_eq!( SubtensorModule::get_registrations_this_interval(netuid), 9 );
		let result = SubtensorModule::register(<<Test as Config>::RuntimeOrigin>::signed(U256::from(9)), netuid, block_number, nonce9, work9, U256::from(9), U256::from(9));
		assert_eq!( result, Err(Error::<Test>::TooManyRegistrationsThisInterval.into()) );
	});
}

#[test]
fn test_registration_immunity_period() { //impl this test when epoch impl and calculating pruning score is done
	/* TO DO */
}

#[test]
fn test_registration_already_active_hotkey() {
	new_test_ext().execute_with(|| {

		let block_number: u64 = 0;
		let netuid: u16 = 1;
		let tempo: u16 = 13;
		let hotkey_account_id = U256::from(1);
		let coldkey_account_id = U256::from(667);
		let (nonce, work): (u64, Vec<u8>) = SubtensorModule::create_work_for_block_number( netuid, block_number, 0, &hotkey_account_id);

		//add network
		add_network(netuid, tempo, 0);
		
		assert_ok!(SubtensorModule::register(<<Test as Config>::RuntimeOrigin>::signed(hotkey_account_id), netuid, block_number, nonce, work, hotkey_account_id, coldkey_account_id));

		let block_number: u64 = 0;
		let hotkey_account_id = U256::from(1);
		let coldkey_account_id = U256::from(667);
		let (nonce, work): (u64, Vec<u8>) = SubtensorModule::create_work_for_block_number( netuid, block_number, 0, &hotkey_account_id);
		let result = SubtensorModule::register(<<Test as Config>::RuntimeOrigin>::signed(hotkey_account_id), netuid, block_number, nonce, work, hotkey_account_id, coldkey_account_id);
		assert_eq!( result, Err(Error::<Test>::AlreadyRegistered.into()) );
	});
}

#[test]
fn test_registration_invalid_seal() {
	new_test_ext().execute_with(|| {
		let block_number: u64 = 0;
		let netuid:u16 =1;
		let tempo: u16 = 13;
		let hotkey_account_id = U256::from(1);
		let coldkey_account_id = U256::from(667);
		let (nonce, work): (u64, Vec<u8>) = SubtensorModule::create_work_for_block_number( netuid, 1, 0, &hotkey_account_id);
		

		//add network
		add_network(netuid, tempo, 0);

		let result = SubtensorModule::register(<<Test as Config>::RuntimeOrigin>::signed(hotkey_account_id), netuid, block_number, nonce, work, hotkey_account_id, coldkey_account_id);
		assert_eq!( result, Err(Error::<Test>::InvalidSeal.into()) );
	});
}

#[test]
fn test_registration_invalid_block_number() {
	new_test_ext().execute_with(|| {
		let block_number: u64 = 1;
		let netuid: u16 =1;
		let tempo: u16 = 13;
		let hotkey_account_id = U256::from(1);
		let coldkey_account_id = U256::from(667);
		let (nonce, work): (u64, Vec<u8>) = SubtensorModule::create_work_for_block_number(netuid, block_number, 0, &hotkey_account_id);
		
		
		//add network
		add_network(netuid, tempo, 0);
		
		let result = SubtensorModule::register(<<Test as Config>::RuntimeOrigin>::signed(hotkey_account_id), netuid, block_number, nonce, work, hotkey_account_id, coldkey_account_id);
		assert_eq!( result, Err(Error::<Test>::InvalidWorkBlock.into()) );
	});
}

#[test]
fn test_registration_invalid_difficulty() {
	new_test_ext().execute_with(|| {
		let block_number: u64 = 0;
		let netuid: u16 = 1;
		let tempo: u16 = 13;
		let hotkey_account_id = U256::from(1);
		let coldkey_account_id = U256::from(667);
		let (nonce, work): (u64, Vec<u8>) = SubtensorModule::create_work_for_block_number( netuid, block_number, 0, &hotkey_account_id);
		
		//add network
		add_network(netuid, tempo, 0);

		assert_ok!(SubtensorModule::sudo_set_difficulty( <<Test as Config>::RuntimeOrigin>::root(), netuid, 18_446_744_073_709_551_615u64 ));
		
		let result = SubtensorModule::register(<<Test as Config>::RuntimeOrigin>::signed(hotkey_account_id), netuid, block_number, nonce, work, hotkey_account_id, coldkey_account_id);
		assert_eq!( result, Err(Error::<Test>::InvalidDifficulty.into()) );
	});
}

#[test]
fn test_registration_failed_no_signature() {
	new_test_ext().execute_with(|| {

		let block_number: u64 = 1;
		let netuid: u16 = 1;
		let hotkey_account_id = U256::from(1);
		let coldkey_account_id = U256::from(667); // Neighbour of the beast, har har
		let (nonce, work): (u64, Vec<u8>) = SubtensorModule::create_work_for_block_number( netuid, block_number, 0, &hotkey_account_id);
		

		// Subscribe and check extrinsic output
		let result = SubtensorModule::register(<<Test as Config>::RuntimeOrigin>::none(), netuid, block_number, nonce, work, hotkey_account_id, coldkey_account_id);
		assert_eq!(result, Err(DispatchError::BadOrigin.into()));
	});
}

#[test]
fn test_registration_get_uid_to_prune_all_in_immunity_period() {
	new_test_ext().execute_with(|| {
		let netuid: u16 = 0;
		add_network(netuid, 0, 0);
		log::info!("add netweork");
		register_ok_neuron( netuid, U256::from(0), U256::from(0), 39420842 );
    	register_ok_neuron( netuid, U256::from(1), U256::from(1), 12412392 );
		SubtensorModule::set_pruning_score_for_uid(netuid, 0, 100);
		SubtensorModule::set_pruning_score_for_uid(netuid, 1, 110);
		assert_eq!(SubtensorModule::get_pruning_score_for_uid( netuid, 0 ), 100 );
		assert_eq!(SubtensorModule::get_pruning_score_for_uid( netuid, 1 ), 110 );
		assert_eq!(SubtensorModule::get_immunity_period(netuid), 2);
		assert_eq!(SubtensorModule::get_current_block_as_u64(), 0);
		assert_eq!(SubtensorModule::get_neuron_block_at_registration(netuid, 0), 0);
		assert_eq!(SubtensorModule::get_neuron_to_prune(0), 0);
	});
}

#[test]
fn test_registration_get_uid_to_prune_none_in_immunity_period() {
	new_test_ext().execute_with(|| {
		let netuid: u16 = 0;
		add_network(netuid, 0, 0);
		log::info!("add netweork");
		register_ok_neuron( netuid, U256::from(0), U256::from(0), 39420842 );
    	register_ok_neuron( netuid, U256::from(1), U256::from(1), 12412392 );
		SubtensorModule::set_pruning_score_for_uid(netuid, 0, 100);
		SubtensorModule::set_pruning_score_for_uid(netuid, 1, 110);
		assert_eq!(SubtensorModule::get_pruning_score_for_uid( netuid, 0 ), 100 );
		assert_eq!(SubtensorModule::get_pruning_score_for_uid( netuid, 1 ), 110 );
		assert_eq!(SubtensorModule::get_immunity_period(netuid), 2);
		assert_eq!(SubtensorModule::get_current_block_as_u64(), 0);
		assert_eq!(SubtensorModule::get_neuron_block_at_registration(netuid, 0), 0);
		step_block(3);
		assert_eq!(SubtensorModule::get_current_block_as_u64(), 3);
		assert_eq!(SubtensorModule::get_neuron_to_prune(0), 0);
	});
}

#[test]
fn test_registration_get_uid_to_prune_mix() {
	new_test_ext().execute_with(|| {
		let netuid: u16 = 0;
		add_network(netuid, 0, 0);
		log::info!("add netweork");
		register_ok_neuron( netuid, U256::from(0), U256::from(0), 39420842 );
		SubtensorModule::set_pruning_score_for_uid(netuid, 0, 120);
		assert_eq!(SubtensorModule::get_pruning_score_for_uid( netuid, 0 ), 120 );
		step_block(1);
		register_ok_neuron( netuid, U256::from(1), U256::from(1), 12412392 );
		SubtensorModule::set_pruning_score_for_uid(netuid, 1, 110);
		assert_eq!(SubtensorModule::get_pruning_score_for_uid( netuid, 1 ), 110 );
		assert_eq!(SubtensorModule::get_immunity_period(netuid), 2);
		assert_eq!(SubtensorModule::get_current_block_as_u64(), 1);
		assert_eq!(SubtensorModule::get_neuron_block_at_registration(netuid, 0), 0);
		assert_eq!(SubtensorModule::get_neuron_block_at_registration(netuid, 1), 1);
		assert_eq!(SubtensorModule::get_neuron_to_prune(0), 1);
		step_block(2);
		assert_eq!(SubtensorModule::get_current_block_as_u64(), 3);
		assert_eq!(SubtensorModule::get_neuron_to_prune(0), 0);
	});
}

#[test]
fn test_registration_pruning() {
	new_test_ext().execute_with(|| {
		let netuid: u16 = 1;
		let block_number: u64 = 0;
		let tempo: u16 = 13;
		let hotkey_account_id = U256::from(1);
		let coldkey_account_id = U256::from(667);
		let (nonce0, work0): (u64, Vec<u8>) = SubtensorModule::create_work_for_block_number( netuid, block_number, 3942084, &hotkey_account_id);
		
		
		//add network
		add_network(netuid, tempo, 0);
		
		assert_ok!(SubtensorModule::register(<<Test as Config>::RuntimeOrigin>::signed(hotkey_account_id), netuid, block_number, nonce0, work0, hotkey_account_id, coldkey_account_id));
		//
		let neuron_uid = SubtensorModule::get_uid_for_net_and_hotkey(netuid, &hotkey_account_id).unwrap();
		SubtensorModule::set_pruning_score_for_uid(netuid, neuron_uid, 2);
		//
		let hotkey_account_id1 = U256::from(2);
		let coldkey_account_id1 = U256::from(668);
		let (nonce1, work1): (u64, Vec<u8>) = SubtensorModule::create_work_for_block_number( netuid, block_number, 11231312312, &hotkey_account_id1);
		
		assert_ok!(SubtensorModule::register(<<Test as Config>::RuntimeOrigin>::signed(hotkey_account_id1), netuid, block_number, nonce1, work1, hotkey_account_id1, coldkey_account_id1));
		//
		let neuron_uid1 = SubtensorModule::get_uid_for_net_and_hotkey(netuid, &hotkey_account_id1).unwrap();
		SubtensorModule::set_pruning_score_for_uid(netuid, neuron_uid1, 3);
		//
		let hotkey_account_id2 = U256::from(3);
		let coldkey_account_id2 = U256::from(669);
		let (nonce2, work2): (u64, Vec<u8>) = SubtensorModule::create_work_for_block_number( netuid, block_number, 212312414, &hotkey_account_id2);
		
		assert_ok!(SubtensorModule::register(<<Test as Config>::RuntimeOrigin>::signed(hotkey_account_id2), netuid, block_number, nonce2, work2, hotkey_account_id2, coldkey_account_id2));
	});
}

#[test]
fn test_registration_get_neuron_metadata() {
	new_test_ext().execute_with(|| {
		let netuid: u16 = 1;
		let block_number: u64 = 0;
		let tempo: u16 = 13;
		let hotkey_account_id = U256::from(1);
		let coldkey_account_id = U256::from(667);
		let (nonce0, work0): (u64, Vec<u8>) = SubtensorModule::create_work_for_block_number( netuid, block_number, 3942084, &hotkey_account_id);
		

		add_network(netuid, tempo, 0);

		assert_ok!(SubtensorModule::register(<<Test as Config>::RuntimeOrigin>::signed(hotkey_account_id), netuid, block_number, nonce0, work0, hotkey_account_id, coldkey_account_id));
		//
		//let neuron_id = SubtensorModule::get_uid_for_net_and_hotkey(netuid, &hotkey_account_id);
		// let neuron_uid = SubtensorModule::get_uid_for_net_and_hotkey( netuid, &hotkey_account_id ).unwrap();
		let neuron: AxonInfoOf = SubtensorModule::get_axon_info( netuid, &hotkey_account_id );
		assert_eq!(neuron.ip, 0);
		assert_eq!(neuron.version, 0);
		assert_eq!(neuron.port, 0);
	});
}

#[test]
fn test_registration_add_network_size() {
	new_test_ext().execute_with(|| {
        let netuid: u16 = 1;
		let netuid2: u16 = 2;
		let block_number: u64 = 0;
		let hotkey_account_id = U256::from(1);
		let hotkey_account_id1 = U256::from(2);
		let hotkey_account_id2 = U256::from(3);
		let (nonce0, work0): (u64, Vec<u8>) = SubtensorModule::create_work_for_block_number( netuid, block_number, 3942084, &hotkey_account_id);
		let (nonce1, work1): (u64, Vec<u8>) = SubtensorModule::create_work_for_block_number( netuid2, block_number, 11231312312, &hotkey_account_id1);
		let (nonce2, work2): (u64, Vec<u8>) = SubtensorModule::create_work_for_block_number( netuid2, block_number, 21813123, &hotkey_account_id2);
		let coldkey_account_id = U256::from(667);

		add_network(netuid, 13, 0);
		assert_eq!(SubtensorModule::get_subnetwork_n(netuid), 0);

		add_network(netuid2, 13, 0);
		assert_eq!(SubtensorModule::get_subnetwork_n(netuid2), 0);

		assert_ok!(SubtensorModule::register(<<Test as Config>::RuntimeOrigin>::signed(hotkey_account_id), netuid, block_number, nonce0, work0, hotkey_account_id, coldkey_account_id));
		assert_eq!(SubtensorModule::get_subnetwork_n(netuid), 1);
		assert_eq!(SubtensorModule::get_registrations_this_interval(netuid), 1);


		assert_ok!(SubtensorModule::register(<<Test as Config>::RuntimeOrigin>::signed(hotkey_account_id1), netuid2, block_number, nonce1, work1, hotkey_account_id1, coldkey_account_id));
		assert_ok!(SubtensorModule::register(<<Test as Config>::RuntimeOrigin>::signed(hotkey_account_id2), netuid2, block_number, nonce2, work2, hotkey_account_id2, coldkey_account_id));
		assert_eq!(SubtensorModule::get_subnetwork_n(netuid2), 2);
		assert_eq!(SubtensorModule::get_registrations_this_interval(netuid2), 2);
	});
}

#[test]
fn test_burn_registration_increase_recycled_rao() {
	new_test_ext().execute_with(|| {
        let netuid: u16 = 1;
		let netuid2: u16 = 2;

		let hotkey_account_id = U256::from(1);
		let coldkey_account_id = U256::from(667);
		
		// Give funds for burn. 1000 TAO
		let _ = Balances::deposit_creating(&coldkey_account_id, Balance::from(1_000_000_000_000 as u64));

		add_network(netuid, 13, 0);
		assert_eq!(SubtensorModule::get_subnetwork_n(netuid), 0);

		add_network(netuid2, 13, 0);
		assert_eq!(SubtensorModule::get_subnetwork_n(netuid2), 0);

		run_to_block(1);

		let burn_amount = SubtensorModule::get_burn_as_u64(netuid);
		assert_ok!(SubtensorModule::burned_register(<<Test as Config>::RuntimeOrigin>::signed(hotkey_account_id), netuid, hotkey_account_id));
		assert_eq!(SubtensorModule::get_rao_recycled(netuid), burn_amount);

		run_to_block(2);
		
		let burn_amount2 = SubtensorModule::get_burn_as_u64(netuid2);
		assert_ok!(SubtensorModule::burned_register(<<Test as Config>::RuntimeOrigin>::signed(hotkey_account_id), netuid2, hotkey_account_id));
		assert_ok!(SubtensorModule::burned_register(<<Test as Config>::RuntimeOrigin>::signed(U256::from(2)), netuid2, U256::from(2)));
		assert_eq!(SubtensorModule::get_rao_recycled(netuid2), burn_amount2 * 2);
		// Validate netuid is not affected.
		assert_eq!(SubtensorModule::get_rao_recycled(netuid), burn_amount);
	});
}

#[test]
fn test_full_pass_through() {
	new_test_ext().execute_with(|| {

		// Create 3 networks.
        let netuid0: u16 = 0;
		let netuid1: u16 = 1;
		let netuid2: u16 = 2;
		
		// With 3 tempos
		let tempo0: u16 = 2;
		let tempo1: u16 = 2;
		let tempo2: u16 = 2;
		
		// Create 3 keys.
		let hotkey0 = U256::from(0);
		let hotkey1 = U256::from(1);
		let hotkey2 = U256::from(2);

		// With 3 different coldkeys.
		let coldkey0 = U256::from(0);
		let coldkey1 = U256::from(1);
		let coldkey2= U256::from(2);

		// Add the 3 networks.
		add_network( netuid0, tempo0, 0 );
		add_network( netuid1, tempo1, 0 );
		add_network( netuid2, tempo2, 0 );

		// Check their tempo.
		assert_eq!(SubtensorModule::get_tempo(netuid0), tempo0);
        assert_eq!(SubtensorModule::get_tempo(netuid1), tempo1);
        assert_eq!(SubtensorModule::get_tempo(netuid2), tempo2);

		// Check their emission value.
        assert_eq!(SubtensorModule::get_emission_value(netuid0), 0);
        assert_eq!(SubtensorModule::get_emission_value(netuid1), 0);
        assert_eq!(SubtensorModule::get_emission_value(netuid2), 0);

		// Set their max allowed uids.
		SubtensorModule::set_max_allowed_uids( netuid0, 2 );
		SubtensorModule::set_max_allowed_uids( netuid1, 2 );
		SubtensorModule::set_max_allowed_uids( netuid2, 2 );

		// Check their max allowed.
		assert_eq!( SubtensorModule::get_max_allowed_uids( netuid0 ), 2 );
		assert_eq!( SubtensorModule::get_max_allowed_uids( netuid0 ), 2 );
		assert_eq!( SubtensorModule::get_max_allowed_uids( netuid0 ), 2 );
		
		// Set the max registration per block.
		SubtensorModule::set_max_registrations_per_block( netuid0, 3 );
		SubtensorModule::set_max_registrations_per_block( netuid1, 3 );
		SubtensorModule::set_max_registrations_per_block( netuid2, 3 );
		assert_eq!( SubtensorModule::get_max_registrations_per_block(netuid0), 3 );
		assert_eq!( SubtensorModule::get_max_registrations_per_block(netuid1), 3 );
		assert_eq!( SubtensorModule::get_max_registrations_per_block(netuid2), 3 );

		// Check that no one has registered yet.
		assert_eq!(SubtensorModule::get_subnetwork_n(netuid0), 0);
		assert_eq!(SubtensorModule::get_subnetwork_n(netuid1), 0);
		assert_eq!(SubtensorModule::get_subnetwork_n(netuid2), 0);

		// Registered the keys to all networks.
    	register_ok_neuron( netuid0, hotkey0, coldkey0, 39420842 );
    	register_ok_neuron( netuid0, hotkey1, coldkey1, 12412392 );
		register_ok_neuron( netuid1, hotkey0, coldkey0, 21813123 );
    	register_ok_neuron( netuid1, hotkey1, coldkey1, 25755207 );
		register_ok_neuron( netuid2, hotkey0, coldkey0, 251232207 );
    	register_ok_neuron( netuid2, hotkey1, coldkey1, 159184122 );

		// Check uids.
		// n0 [ h0, h1 ]
		// n1 [ h0, h1 ]
		// n2 [ h0, h1 ]
		assert_eq!( SubtensorModule::get_hotkey_for_net_and_uid( netuid0, 0 ).unwrap(), hotkey0 );
		assert_eq!( SubtensorModule::get_hotkey_for_net_and_uid( netuid1, 0 ).unwrap(), hotkey0 );
		assert_eq!( SubtensorModule::get_hotkey_for_net_and_uid( netuid2, 0 ).unwrap(), hotkey0 );
		assert_eq!( SubtensorModule::get_hotkey_for_net_and_uid( netuid0, 1 ).unwrap(), hotkey1 );
		assert_eq!( SubtensorModule::get_hotkey_for_net_and_uid( netuid1, 1 ).unwrap(), hotkey1 );
		assert_eq!( SubtensorModule::get_hotkey_for_net_and_uid( netuid2, 1 ).unwrap(), hotkey1 );
		
		// Check registered networks.
		// assert!( SubtensorModule::get_registered_networks_for_hotkey( &hotkey0 ).contains( &netuid0 ) );
		// assert!( SubtensorModule::get_registered_networks_for_hotkey( &hotkey0 ).contains( &netuid1 ) );
		// assert!( SubtensorModule::get_registered_networks_for_hotkey( &hotkey0 ).contains( &netuid2 ) );
		// assert!( SubtensorModule::get_registered_networks_for_hotkey( &hotkey1 ).contains( &netuid0 ) );
		// assert!( SubtensorModule::get_registered_networks_for_hotkey( &hotkey1 ).contains( &netuid1 ) );
		// assert!( SubtensorModule::get_registered_networks_for_hotkey( &hotkey1 ).contains( &netuid2 ) );
		// assert!( !SubtensorModule::get_registered_networks_for_hotkey( &hotkey2 ).contains( &netuid0 ) );
		// assert!( !SubtensorModule::get_registered_networks_for_hotkey( &hotkey2 ).contains( &netuid1 ) );
		// assert!( !SubtensorModule::get_registered_networks_for_hotkey( &hotkey2 ).contains( &netuid2 ) );

		// Check the number of registrations.
		assert_eq!(SubtensorModule::get_registrations_this_interval(netuid0), 2);
		assert_eq!(SubtensorModule::get_registrations_this_interval(netuid1), 2);
		assert_eq!(SubtensorModule::get_registrations_this_interval(netuid2), 2);

		// Get the number of uids in each network.
		assert_eq!(SubtensorModule::get_subnetwork_n(netuid0), 2);
		assert_eq!(SubtensorModule::get_subnetwork_n(netuid1), 2);
		assert_eq!(SubtensorModule::get_subnetwork_n(netuid2), 2);

		// Check the uids exist.
		assert!( SubtensorModule::is_uid_exist_on_network( netuid0, 0) );
		assert!( SubtensorModule::is_uid_exist_on_network( netuid1, 0) );
		assert!( SubtensorModule::is_uid_exist_on_network( netuid2, 0) );

		// Check the other exists.
		assert!( SubtensorModule::is_uid_exist_on_network( netuid0, 1) );
		assert!( SubtensorModule::is_uid_exist_on_network( netuid1, 1) );
		assert!( SubtensorModule::is_uid_exist_on_network( netuid2, 1) );

		// Get the hotkey under each uid.
		assert_eq!( SubtensorModule::get_hotkey_for_net_and_uid( netuid0, 0).unwrap(), hotkey0 );
		assert_eq!( SubtensorModule::get_hotkey_for_net_and_uid( netuid1, 0).unwrap(), hotkey0 );
		assert_eq!( SubtensorModule::get_hotkey_for_net_and_uid( netuid2, 0).unwrap(), hotkey0 );

		// Get the hotkey under the other uid.
		assert_eq!( SubtensorModule::get_hotkey_for_net_and_uid( netuid0, 1).unwrap(), hotkey1 );
		assert_eq!( SubtensorModule::get_hotkey_for_net_and_uid( netuid1, 1).unwrap(), hotkey1 );
		assert_eq!( SubtensorModule::get_hotkey_for_net_and_uid( netuid2, 1).unwrap(), hotkey1 );

		// Check for replacement.
		assert_eq!(SubtensorModule::get_subnetwork_n(netuid0), 2);
		assert_eq!(SubtensorModule::get_subnetwork_n(netuid1), 2);
		assert_eq!(SubtensorModule::get_subnetwork_n(netuid2), 2);

		// Register the 3rd hotkey.
		register_ok_neuron( netuid0, hotkey2, coldkey2, 59420842 );
		register_ok_neuron( netuid1, hotkey2, coldkey2, 31813123 );
		register_ok_neuron( netuid2, hotkey2, coldkey2, 451232207 );

		// Check for replacement.
		assert_eq!(SubtensorModule::get_subnetwork_n(netuid0), 2);
		assert_eq!(SubtensorModule::get_subnetwork_n(netuid1), 2);
		assert_eq!(SubtensorModule::get_subnetwork_n(netuid2), 2);

		// Check uids.
		// n0 [ h0, h1 ]
		// n1 [ h0, h1 ]
		// n2 [ h0, h1 ]
		assert_eq!( SubtensorModule::get_hotkey_for_net_and_uid( netuid0, 0 ).unwrap(), hotkey2 );
		assert_eq!( SubtensorModule::get_hotkey_for_net_and_uid( netuid1, 0 ).unwrap(), hotkey2 );
		assert_eq!( SubtensorModule::get_hotkey_for_net_and_uid( netuid2, 0 ).unwrap(), hotkey2 );
		assert_eq!( SubtensorModule::get_hotkey_for_net_and_uid( netuid0, 1 ).unwrap(), hotkey1 );
		assert_eq!( SubtensorModule::get_hotkey_for_net_and_uid( netuid1, 1 ).unwrap(), hotkey1 );
		assert_eq!( SubtensorModule::get_hotkey_for_net_and_uid( netuid2, 1 ).unwrap(), hotkey1 );

		// Check registered networks.
		// hotkey0 has been deregistered.
		// assert!( !SubtensorModule::get_registered_networks_for_hotkey( &hotkey0 ).contains( &netuid0 ) );
		// assert!( !SubtensorModule::get_registered_networks_for_hotkey( &hotkey0 ).contains( &netuid1 ) );
		// assert!( !SubtensorModule::get_registered_networks_for_hotkey( &hotkey0 ).contains( &netuid2 ) );
		// assert!( SubtensorModule::get_registered_networks_for_hotkey( &hotkey1 ).contains( &netuid0 ) );
		// assert!( SubtensorModule::get_registered_networks_for_hotkey( &hotkey1 ).contains( &netuid1 ) );
		// assert!( SubtensorModule::get_registered_networks_for_hotkey( &hotkey1 ).contains( &netuid2 ) );
		// assert!( SubtensorModule::get_registered_networks_for_hotkey( &hotkey2 ).contains( &netuid0 ) );
		// assert!( SubtensorModule::get_registered_networks_for_hotkey( &hotkey2 ).contains( &netuid1 ) );
		// assert!( SubtensorModule::get_registered_networks_for_hotkey( &hotkey2 ).contains( &netuid2 ) );

		// Check the registration counters.
		assert_eq!(SubtensorModule::get_registrations_this_interval(netuid0), 3);
		assert_eq!(SubtensorModule::get_registrations_this_interval(netuid1), 3);
		assert_eq!(SubtensorModule::get_registrations_this_interval(netuid2), 3);

		// Check the hotkeys are expected.
		assert_eq!( SubtensorModule::get_hotkey_for_net_and_uid( netuid0, 0 ).unwrap(), hotkey2 );
		assert_eq!( SubtensorModule::get_hotkey_for_net_and_uid( netuid1, 0 ).unwrap(), hotkey2 );
		assert_eq!( SubtensorModule::get_hotkey_for_net_and_uid( netuid2, 0 ).unwrap(), hotkey2 );
	});
}


#[test]
fn test_network_connection_requirement() {
	new_test_ext().execute_with(|| {
		// Add a networks and connection requirements.
		let netuid_a: u16 = 0;
		let netuid_b: u16 = 1;
		add_network(netuid_a, 10, 0);
		add_network(netuid_b, 10, 0);

		// Bulk values.
		let hotkeys: Vec<U256> = (0..=10).map(|x| U256::from(x)).collect();
		let coldkeys: Vec<U256> = (0..=10).map(|x| U256::from(x)).collect();

		// Add a connection requirement between the A and B. A requires B.
		SubtensorModule::add_connection_requirement( netuid_a, netuid_b, u16::MAX );
		SubtensorModule::set_max_registrations_per_block( netuid_a, 10 ); // Enough for the below tests.
		SubtensorModule::set_max_registrations_per_block( netuid_b, 10 ); // Enough for the below tests.
		SubtensorModule::set_max_allowed_uids( netuid_a, 10 ); // Enough for the below tests.
		SubtensorModule::set_max_allowed_uids( netuid_b, 10 ); // Enough for the below tests.

		// Attempt registration on A fails because the hotkey is not registered on network B.
		let (nonce, work): (u64, Vec<u8>) = SubtensorModule::create_work_for_block_number( netuid_a, 0, 3942084, &U256::from(0));
		assert_eq!( SubtensorModule::register(<<Test as Config>::RuntimeOrigin>::signed( hotkeys[0] ), netuid_a, 0, nonce, work, hotkeys[0], coldkeys[0]), Err(Error::<Test>::DidNotPassConnectedNetworkRequirement.into()) );
		
		// Attempt registration on B passes because there is no exterior requirement.
		let (nonce, work): (u64, Vec<u8>) = SubtensorModule::create_work_for_block_number( netuid_b, 0, 5942084, &U256::from(0));
		assert_ok!( SubtensorModule::register(<<Test as Config>::RuntimeOrigin>::signed( hotkeys[0] ), netuid_b, 0, nonce, work, hotkeys[0], coldkeys[0]) );

		// Attempt registration on A passes because this key is in the top 100 of keys on network B.
		let (nonce, work): (u64, Vec<u8>) = SubtensorModule::create_work_for_block_number( netuid_a, 0, 6942084, &U256::from(0));
		assert_ok!( SubtensorModule::register(<<Test as Config>::RuntimeOrigin>::signed( hotkeys[0] ), netuid_a, 0, nonce, work, hotkeys[0], coldkeys[0]) );

		// Lets attempt the key registration on A. Fails because we are not in B.
		let (nonce, work): (u64, Vec<u8>) = SubtensorModule::create_work_for_block_number( netuid_a, 0, 634242084, &U256::from(1));
		assert_eq!( SubtensorModule::register(<<Test as Config>::RuntimeOrigin>::signed( hotkeys[1] ), netuid_a, 0, nonce, work, hotkeys[1], coldkeys[1]), Err(Error::<Test>::DidNotPassConnectedNetworkRequirement.into()) );

		// Lets register the next key on B. Passes, np.
		let (nonce, work): (u64, Vec<u8>) = SubtensorModule::create_work_for_block_number( netuid_b, 0, 7942084, &U256::from(1));
		assert_ok!( SubtensorModule::register(<<Test as Config>::RuntimeOrigin>::signed( hotkeys[1] ), netuid_b, 0, nonce, work, hotkeys[1], coldkeys[1]) );

		// Lets make the connection requirement harder. Top 0th percentile.
		SubtensorModule::add_connection_requirement( netuid_a, netuid_b, 0 );

		// Attempted registration passes because the prunning score for hotkey_1 is the top keys on network B.
		let (nonce, work): (u64, Vec<u8>) = SubtensorModule::create_work_for_block_number( netuid_a, 0, 8942084, &U256::from(1));
		assert_ok!( SubtensorModule::register(<<Test as Config>::RuntimeOrigin>::signed( hotkeys[1] ), netuid_a, 0, nonce, work, hotkeys[1], coldkeys[1]) );

		// Lets register key 3 with lower prunning score.
		let (nonce, work): (u64, Vec<u8>) = SubtensorModule::create_work_for_block_number( netuid_b, 0, 9942084, &U256::from(2));
		assert_ok!( SubtensorModule::register(<<Test as Config>::RuntimeOrigin>::signed( hotkeys[2] ), netuid_b, 0, nonce, work, hotkeys[2], coldkeys[2]) );
		SubtensorModule::set_pruning_score_for_uid( netuid_b, SubtensorModule::get_uid_for_net_and_hotkey( netuid_b, &hotkeys[2] ).unwrap(), 0); // Set prunning score to 0.
		SubtensorModule::set_pruning_score_for_uid( netuid_b, SubtensorModule::get_uid_for_net_and_hotkey( netuid_b, &hotkeys[1] ).unwrap(), 0); // Set prunning score to 0.
		SubtensorModule::set_pruning_score_for_uid( netuid_b, SubtensorModule::get_uid_for_net_and_hotkey( netuid_b, &hotkeys[0] ).unwrap(), 0); // Set prunning score to 0.

		// Lets register key 4 with higher prunining score.
		let (nonce, work): (u64, Vec<u8>) = SubtensorModule::create_work_for_block_number( netuid_b, 0, 10142084, &U256::from(3));
		assert_ok!( SubtensorModule::register(<<Test as Config>::RuntimeOrigin>::signed( hotkeys[3] ), netuid_b, 0, nonce, work, hotkeys[3], coldkeys[3]) );
		SubtensorModule::set_pruning_score_for_uid( netuid_b, SubtensorModule::get_uid_for_net_and_hotkey( netuid_b, &hotkeys[3] ).unwrap(), 1); // Set prunning score to 1.

		// Attempted register of key 3 fails because of bad prunning score on B.
		let (nonce, work): (u64, Vec<u8>) = SubtensorModule::create_work_for_block_number( netuid_a, 0, 11142084, &U256::from(2));
		assert_eq!( SubtensorModule::register(<<Test as Config>::RuntimeOrigin>::signed( hotkeys[2] ), netuid_a, 0, nonce, work, hotkeys[2], coldkeys[2]), Err(Error::<Test>::DidNotPassConnectedNetworkRequirement.into()) );	

		// Attempt to register key 4 passes because of best prunning score on B.
		let (nonce, work): (u64, Vec<u8>) = SubtensorModule::create_work_for_block_number( netuid_b, 0, 12142084, &U256::from(3));
		assert_ok!( SubtensorModule::register(<<Test as Config>::RuntimeOrigin>::signed( hotkeys[3] ), netuid_a, 0, nonce, work, hotkeys[3], coldkeys[3]) );
	});
}

#[test]
fn test_registration_origin_hotkey_mismatch() {
	new_test_ext().execute_with(|| {
		let block_number: u64 = 0;
		let netuid: u16 = 1;
		let tempo: u16 = 13;
		let hotkey_account_id_1: U256 = U256::from(1);
		let hotkey_account_id_2: U256 = U256::from(2);
		let coldkey_account_id: U256 = U256::from(668);
		let (nonce, work): (u64, Vec<u8>) = SubtensorModule::create_work_for_block_number( netuid, block_number, 0, &hotkey_account_id_1);
		
		//add network
		add_network(netuid, tempo, 0);
		
		let result = SubtensorModule::register(
			<<Test as Config>::RuntimeOrigin>::signed(hotkey_account_id_1),
			netuid, block_number, nonce, work.clone(),
			hotkey_account_id_2, // Not the same as the origin.
			coldkey_account_id
		);
		assert_eq!( result, Err(Error::<Test>::HotkeyOriginMismatch.into()) );
	});
}<|MERGE_RESOLUTION|>--- conflicted
+++ resolved
@@ -137,8 +137,6 @@
 }
 
 #[test]
-<<<<<<< HEAD
-=======
 fn test_burn_adjustment() {
 	new_test_ext().execute_with(|| {
 		let netuid: u16 = 1;
@@ -174,7 +172,6 @@
 
 #[test]
 #[cfg(not(tarpaulin))]
->>>>>>> e7fdd216
 fn test_registration_too_many_registrations_per_block() {
 	new_test_ext().execute_with(|| {
 		
