--- conflicted
+++ resolved
@@ -174,14 +174,9 @@
     pub const InitialAlphaLow: u16 = 45875; // Represents 0.7 as per the production default
     pub const InitialLiquidAlphaOn: bool = false; // Default value for LiquidAlphaOn
     pub const InitialHotkeyEmissionTempo: u64 = 0; // Defaults to draining every block.
-<<<<<<< HEAD
-    pub const InitialNetworkMaxStake: u64 = 500_000_000_000_000; // 500,000 TAO
+    pub const InitialNetworkMaxStake: u64 = u64::MAX; // Maximum possible value for u64
     pub const InitialColdkeySwapScheduleDuration: u64 =  5 * 24 * 60 * 60 / 12; // Default as 5 days
     pub const InitialDissolveNetworkScheduleDuration: u64 =  5 * 24 * 60 * 60 / 12; // Default as 5 days
-=======
-    pub const InitialNetworkMaxStake: u64 = u64::MAX; // Maximum possible value for u64
-
->>>>>>> 488e2cf8
 }
 
 // Configure collective pallet for council
