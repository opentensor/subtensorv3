<<<<<<< HEAD
// mod mock;
// use frame_support::assert_ok;
// use frame_system::Config;
// use mock::*;
// use sp_core::U256;

// #[test]
// #[allow(clippy::unwrap_used)]
// fn test_loaded_emission() {
//     new_test_ext(1).execute_with(|| {
//         let n: u16 = 100;
//         let netuid: u16 = 1;
//         let tempo: u16 = 10;
//         let netuids: Vec<u16> = vec![1];
//         let emission: Vec<u64> = vec![1000000000];
//         add_network(netuid, tempo, 0);
//         SubtensorModule::set_max_allowed_uids(netuid, n);
//         SubtensorModule::set_adjustment_alpha(netuid, 58000); // Set to old value.
//         SubtensorModule::set_emission_values(&netuids, emission).unwrap();
//         for i in 0..n {
//             SubtensorModule::append_neuron(netuid, &U256::from(i), 0);
//         }
//         assert!(SubtensorModule::get_loaded_emission_tuples(netuid).is_none());

//         // Try loading at block 0
//         let block: u64 = 0;
//         assert_eq!(
//             SubtensorModule::blocks_until_next_epoch(netuid, tempo, block),
//             8
//         );
//         SubtensorModule::generate_emission(block);
//         assert!(SubtensorModule::get_loaded_emission_tuples(netuid).is_none());

//         // Try loading at block = 9;
//         let block: u64 = 8;
//         assert_eq!(
//             SubtensorModule::blocks_until_next_epoch(netuid, tempo, block),
//             0
//         );
//         SubtensorModule::generate_emission(block);
//         assert!(SubtensorModule::get_loaded_emission_tuples(netuid).is_some());
//         assert_eq!(
//             SubtensorModule::get_loaded_emission_tuples(netuid)
//                 .unwrap()
//                 .len(),
//             n as usize
//         );

//         // Try draining the emission tuples
//         // None remaining because we are at epoch.
//         let block: u64 = 8;
//         SubtensorModule::drain_emission(block);
//         assert!(SubtensorModule::get_loaded_emission_tuples(netuid).is_none());

//         // Generate more emission.
//         SubtensorModule::generate_emission(8);
//         assert_eq!(
//             SubtensorModule::get_loaded_emission_tuples(netuid)
//                 .unwrap()
//                 .len(),
//             n as usize
//         );

//         // TODO remove tuples_to_drain_this_block checks. Obsoleted.
//     })
// }

// #[test]
// fn test_blocks_until_epoch() {
//     new_test_ext(1).execute_with(|| {
//         // Check tempo = 0 block = * netuid = *
//         assert_eq!(SubtensorModule::blocks_until_next_epoch(0, 0, 0), 1000);

//         // Check tempo = 1 block = * netuid = *
//         assert_eq!(SubtensorModule::blocks_until_next_epoch(0, 1, 0), 0);
//         assert_eq!(SubtensorModule::blocks_until_next_epoch(1, 1, 0), 1);
//         assert_eq!(SubtensorModule::blocks_until_next_epoch(0, 1, 1), 1);
//         assert_eq!(SubtensorModule::blocks_until_next_epoch(1, 1, 1), 0);
//         assert_eq!(SubtensorModule::blocks_until_next_epoch(0, 1, 2), 0);
//         assert_eq!(SubtensorModule::blocks_until_next_epoch(1, 1, 2), 1);
//         for i in 0..100 {
//             if i % 2 == 0 {
//                 assert_eq!(SubtensorModule::blocks_until_next_epoch(0, 1, i), 0);
//                 assert_eq!(SubtensorModule::blocks_until_next_epoch(1, 1, i), 1);
//             } else {
//                 assert_eq!(SubtensorModule::blocks_until_next_epoch(0, 1, i), 1);
//                 assert_eq!(SubtensorModule::blocks_until_next_epoch(1, 1, i), 0);
//             }
//         }

//         // Check general case.
//         for netuid in 0..30_u16 {
//             for block in 0..30_u64 {
//                 for tempo in 1..30_u16 {
//                     assert_eq!(
//                         SubtensorModule::blocks_until_next_epoch(netuid, tempo, block),
//                         tempo as u64 - (block + netuid as u64 + 1) % (tempo as u64 + 1)
//                     );
//                 }
//             }
//         }
//     });
// }

// // /********************************************
// //     block_step::adjust_registration_terms_for_networks tests
// // *********************************************/
// #[test]
// fn test_burn_adjustment() {
//     new_test_ext(1).execute_with(|| {
//         let netuid: u16 = 1;
//         let tempo: u16 = 13;
//         let burn_cost: u64 = 1000;
//         let adjustment_interval = 1;
//         let target_registrations_per_interval = 1;
//         add_network(netuid, tempo, 0);
//         SubtensorModule::set_burn(netuid, burn_cost);
//         SubtensorModule::set_adjustment_interval(netuid, adjustment_interval);
//         SubtensorModule::set_adjustment_alpha(netuid, 58000); // Set to old value.
//         SubtensorModule::set_target_registrations_per_interval(
//             netuid,
//             target_registrations_per_interval,
//         );
//         assert_eq!(
//             SubtensorModule::get_adjustment_interval(netuid),
//             adjustment_interval
//         ); // Sanity check the adjustment interval.

//         // Register key 1.
//         let hotkey_account_id_1 = U256::from(1);
//         let coldkey_account_id_1 = U256::from(1);
//         SubtensorModule::add_balance_to_coldkey_account(&coldkey_account_id_1, 10000);
//         assert_ok!(SubtensorModule::burned_register(
//             <<Test as Config>::RuntimeOrigin>::signed(hotkey_account_id_1),
//             netuid,
//             hotkey_account_id_1
//         ));

//         // Register key 2.
//         let hotkey_account_id_2 = U256::from(2);
//         let coldkey_account_id_2 = U256::from(2);
//         SubtensorModule::add_balance_to_coldkey_account(&coldkey_account_id_2, 10000);
//         assert_ok!(SubtensorModule::burned_register(
//             <<Test as Config>::RuntimeOrigin>::signed(hotkey_account_id_2),
//             netuid,
//             hotkey_account_id_2
//         ));

//         // We are over the number of regs allowed this interval.
//         // Step the block and trigger the adjustment.
//         step_block(1);

//         // Check the adjusted burn.
//         assert_eq!(SubtensorModule::get_burn_as_u64(netuid), 1500);
//     });
// }

// #[test]
// fn test_burn_adjustment_with_moving_average() {
//     new_test_ext(1).execute_with(|| {
//         let netuid: u16 = 1;
//         let tempo: u16 = 13;
//         let burn_cost: u64 = 1000;
//         let adjustment_interval = 1;
//         let target_registrations_per_interval = 1;
//         add_network(netuid, tempo, 0);
//         SubtensorModule::set_burn(netuid, burn_cost);
//         SubtensorModule::set_adjustment_interval(netuid, adjustment_interval);
//         SubtensorModule::set_adjustment_alpha(netuid, 58000); // Set to old value.
//         SubtensorModule::set_target_registrations_per_interval(
//             netuid,
//             target_registrations_per_interval,
//         );
//         // Set alpha here.
//         SubtensorModule::set_adjustment_alpha(netuid, u64::MAX / 2);

//         // Register key 1.
//         let hotkey_account_id_1 = U256::from(1);
//         let coldkey_account_id_1 = U256::from(1);
//         SubtensorModule::add_balance_to_coldkey_account(&coldkey_account_id_1, 10000);
//         assert_ok!(SubtensorModule::burned_register(
//             <<Test as Config>::RuntimeOrigin>::signed(hotkey_account_id_1),
//             netuid,
//             hotkey_account_id_1
//         ));

//         // Register key 2.
//         let hotkey_account_id_2 = U256::from(2);
//         let coldkey_account_id_2 = U256::from(2);
//         SubtensorModule::add_balance_to_coldkey_account(&coldkey_account_id_2, 10000);
//         assert_ok!(SubtensorModule::burned_register(
//             <<Test as Config>::RuntimeOrigin>::signed(hotkey_account_id_2),
//             netuid,
//             hotkey_account_id_2
//         ));

//         // We are over the number of regs allowed this interval.
//         // Step the block and trigger the adjustment.
//         step_block(1);

//         // Check the adjusted burn.
//         // 0.5 * 1000 + 0.5 * 1500 = 1250
//         assert_eq!(SubtensorModule::get_burn_as_u64(netuid), 1250);
//     });
// }

// #[test]
// #[allow(unused_assignments)]
// fn test_burn_adjustment_case_a() {
//     // Test case A of the difficulty and burn adjustment algorithm.
//     // ====================
//     // There are too many registrations this interval and most of them are pow registrations
//     // this triggers an increase in the pow difficulty.
//     new_test_ext(1).execute_with(|| {
//         let netuid: u16 = 1;
//         let tempo: u16 = 13;
//         let burn_cost: u64 = 1000;
//         let adjustment_interval = 1;
//         let target_registrations_per_interval = 1;
//         let start_diff: u64 = 10_000;
//         let mut curr_block_num = 0;
//         add_network(netuid, tempo, 0);
//         SubtensorModule::set_burn(netuid, burn_cost);
//         SubtensorModule::set_difficulty(netuid, start_diff);
//         SubtensorModule::set_min_difficulty(netuid, start_diff);
//         SubtensorModule::set_adjustment_interval(netuid, adjustment_interval);
//         SubtensorModule::set_adjustment_alpha(netuid, 58000); // Set to old value.
//         SubtensorModule::set_target_registrations_per_interval(
//             netuid,
//             target_registrations_per_interval,
//         );

//         // Register key 1. This is a burn registration.
//         let hotkey_account_id_1 = U256::from(1);
//         let coldkey_account_id_1 = U256::from(1);
//         SubtensorModule::add_balance_to_coldkey_account(&coldkey_account_id_1, 10000);
//         assert_ok!(SubtensorModule::burned_register(
//             <<Test as Config>::RuntimeOrigin>::signed(hotkey_account_id_1),
//             netuid,
//             hotkey_account_id_1
//         ));

//         // Register key 2. This is a POW registration
//         let hotkey_account_id_2 = U256::from(2);
//         let coldkey_account_id_2 = U256::from(2);
//         let (nonce0, work0): (u64, Vec<u8>) = SubtensorModule::create_work_for_block_number(
//             netuid,
//             curr_block_num,
//             0,
//             &hotkey_account_id_2,
//         );
//         let result0 = SubtensorModule::register(
//             <<Test as Config>::RuntimeOrigin>::signed(hotkey_account_id_2),
//             netuid,
//             curr_block_num,
//             nonce0,
//             work0,
//             hotkey_account_id_2,
//             coldkey_account_id_2,
//         );
//         assert_ok!(result0);

//         // Register key 3. This is a POW registration
//         let hotkey_account_id_3 = U256::from(3);
//         let coldkey_account_id_3 = U256::from(3);
//         let (nonce1, work1): (u64, Vec<u8>) = SubtensorModule::create_work_for_block_number(
//             netuid,
//             curr_block_num,
//             11231312312,
//             &hotkey_account_id_3,
//         );
//         let result1 = SubtensorModule::register(
//             <<Test as Config>::RuntimeOrigin>::signed(hotkey_account_id_3),
//             netuid,
//             curr_block_num,
//             nonce1,
//             work1,
//             hotkey_account_id_3,
//             coldkey_account_id_3,
//         );
//         assert_ok!(result1);

//         // We are over the number of regs allowed this interval.
//         // Most of them are POW registrations (2 out of 3)
//         // Step the block and trigger the adjustment.
//         step_block(1);
//         curr_block_num += 1;

//         // Check the adjusted POW difficulty has INCREASED.
//         //   and the burn has not changed.
//         let adjusted_burn = SubtensorModule::get_burn_as_u64(netuid);
//         assert_eq!(adjusted_burn, burn_cost);

//         let adjusted_diff = SubtensorModule::get_difficulty_as_u64(netuid);
//         assert!(adjusted_diff > start_diff);
//         assert_eq!(adjusted_diff, 20_000);
//     });
// }

// #[test]
// #[allow(unused_assignments)]
// fn test_burn_adjustment_case_b() {
//     // Test case B of the difficulty and burn adjustment algorithm.
//     // ====================
//     // There are too many registrations this interval and most of them are burn registrations
//     // this triggers an increase in the burn cost.
//     new_test_ext(1).execute_with(|| {
//         let netuid: u16 = 1;
//         let tempo: u16 = 13;
//         let burn_cost: u64 = 1000;
//         let adjustment_interval = 1;
//         let target_registrations_per_interval = 1;
//         let start_diff: u64 = 10_000;
//         let mut curr_block_num = 0;
//         add_network(netuid, tempo, 0);
//         SubtensorModule::set_burn(netuid, burn_cost);
//         SubtensorModule::set_difficulty(netuid, start_diff);
//         SubtensorModule::set_adjustment_interval(netuid, adjustment_interval);
//         SubtensorModule::set_adjustment_alpha(netuid, 58000); // Set to old value.
//         SubtensorModule::set_target_registrations_per_interval(
//             netuid,
//             target_registrations_per_interval,
//         );

//         // Register key 1.
//         let hotkey_account_id_1 = U256::from(1);
//         let coldkey_account_id_1 = U256::from(1);
//         SubtensorModule::add_balance_to_coldkey_account(&coldkey_account_id_1, 10000);
//         assert_ok!(SubtensorModule::burned_register(
//             <<Test as Config>::RuntimeOrigin>::signed(hotkey_account_id_1),
//             netuid,
//             hotkey_account_id_1
//         ));

//         // Register key 2.
//         let hotkey_account_id_2 = U256::from(2);
//         let coldkey_account_id_2 = U256::from(2);
//         SubtensorModule::add_balance_to_coldkey_account(&coldkey_account_id_2, 10000);
//         assert_ok!(SubtensorModule::burned_register(
//             <<Test as Config>::RuntimeOrigin>::signed(hotkey_account_id_2),
//             netuid,
//             hotkey_account_id_2
//         ));

//         // Register key 3. This one is a POW registration
//         let hotkey_account_id_3 = U256::from(3);
//         let coldkey_account_id_3 = U256::from(3);
//         let (nonce, work): (u64, Vec<u8>) = SubtensorModule::create_work_for_block_number(
//             netuid,
//             curr_block_num,
//             0,
//             &hotkey_account_id_3,
//         );
//         let result = SubtensorModule::register(
//             <<Test as Config>::RuntimeOrigin>::signed(hotkey_account_id_3),
//             netuid,
//             curr_block_num,
//             nonce,
//             work,
//             hotkey_account_id_3,
//             coldkey_account_id_3,
//         );
//         assert_ok!(result);

//         // We are over the number of regs allowed this interval.
//         // Most of them are burn registrations (2 out of 3)
//         // Step the block and trigger the adjustment.
//         step_block(1);
//         curr_block_num += 1;

//         // Check the adjusted burn has INCREASED.
//         //   and the difficulty has not changed.
//         let adjusted_burn = SubtensorModule::get_burn_as_u64(netuid);
//         assert!(adjusted_burn > burn_cost);
//         assert_eq!(adjusted_burn, 2_000);

//         let adjusted_diff = SubtensorModule::get_difficulty_as_u64(netuid);
//         assert_eq!(adjusted_diff, start_diff);
//     });
// }

// #[test]
// #[allow(unused_assignments)]
// fn test_burn_adjustment_case_c() {
//     // Test case C of the difficulty and burn adjustment algorithm.
//     // ====================
//     // There are not enough registrations this interval and most of them are POW registrations
//     // this triggers a decrease in the burn cost
//     new_test_ext(1).execute_with(|| {
//         let netuid: u16 = 1;
//         let tempo: u16 = 13;
//         let burn_cost: u64 = 1000;
//         let adjustment_interval = 1;
//         let target_registrations_per_interval = 4; // Needs registrations < 4 to trigger
//         let start_diff: u64 = 10_000;
//         let mut curr_block_num = 0;
//         add_network(netuid, tempo, 0);
//         SubtensorModule::set_burn(netuid, burn_cost);
//         SubtensorModule::set_difficulty(netuid, start_diff);
//         SubtensorModule::set_adjustment_interval(netuid, adjustment_interval);
//         SubtensorModule::set_adjustment_alpha(netuid, 58000); // Set to old value.
//         SubtensorModule::set_target_registrations_per_interval(
//             netuid,
//             target_registrations_per_interval,
//         );

//         // Register key 1. This is a BURN registration
//         let hotkey_account_id_1 = U256::from(1);
//         let coldkey_account_id_1 = U256::from(1);
//         SubtensorModule::add_balance_to_coldkey_account(&coldkey_account_id_1, 10000);
//         assert_ok!(SubtensorModule::burned_register(
//             <<Test as Config>::RuntimeOrigin>::signed(hotkey_account_id_1),
//             netuid,
//             hotkey_account_id_1
//         ));

//         // Register key 2. This is a POW registration
//         let hotkey_account_id_2 = U256::from(2);
//         let coldkey_account_id_2 = U256::from(2);
//         let (nonce0, work0): (u64, Vec<u8>) = SubtensorModule::create_work_for_block_number(
//             netuid,
//             curr_block_num,
//             0,
//             &hotkey_account_id_2,
//         );
//         let result0 = SubtensorModule::register(
//             <<Test as Config>::RuntimeOrigin>::signed(hotkey_account_id_2),
//             netuid,
//             curr_block_num,
//             nonce0,
//             work0,
//             hotkey_account_id_2,
//             coldkey_account_id_2,
//         );
//         assert_ok!(result0);

//         // Register key 3. This is a POW registration
//         let hotkey_account_id_3 = U256::from(3);
//         let coldkey_account_id_3 = U256::from(3);
//         let (nonce1, work1): (u64, Vec<u8>) = SubtensorModule::create_work_for_block_number(
//             netuid,
//             curr_block_num,
//             11231312312,
//             &hotkey_account_id_3,
//         );
//         let result1 = SubtensorModule::register(
//             <<Test as Config>::RuntimeOrigin>::signed(hotkey_account_id_3),
//             netuid,
//             curr_block_num,
//             nonce1,
//             work1,
//             hotkey_account_id_3,
//             coldkey_account_id_3,
//         );
//         assert_ok!(result1);

//         // We are UNDER the number of regs allowed this interval.
//         // Most of them are POW registrations (2 out of 3)
//         // Step the block and trigger the adjustment.
//         step_block(1);
//         curr_block_num += 1;

//         // Check the adjusted burn has DECREASED.
//         //   and the difficulty has not changed.
//         let adjusted_burn = SubtensorModule::get_burn_as_u64(netuid);
//         assert!(adjusted_burn < burn_cost);
//         assert_eq!(adjusted_burn, 875);

//         let adjusted_diff = SubtensorModule::get_difficulty_as_u64(netuid);
//         assert_eq!(adjusted_diff, start_diff);
//     });
// }

// #[test]
// #[allow(unused_assignments)]
// fn test_burn_adjustment_case_d() {
//     // Test case D of the difficulty and burn adjustment algorithm.
//     // ====================
//     // There are not enough registrations this interval and most of them are BURN registrations
//     // this triggers a decrease in the POW difficulty
//     new_test_ext(1).execute_with(|| {
//         let netuid: u16 = 1;
//         let tempo: u16 = 13;
//         let burn_cost: u64 = 1000;
//         let adjustment_interval = 1;
//         let target_registrations_per_interval = 4; // Needs registrations < 4 to trigger
//         let start_diff: u64 = 10_000;
//         let mut curr_block_num = 0;
//         add_network(netuid, tempo, 0);
//         SubtensorModule::set_burn(netuid, burn_cost);
//         SubtensorModule::set_difficulty(netuid, start_diff);
//         SubtensorModule::set_min_difficulty(netuid, 1);
//         SubtensorModule::set_adjustment_interval(netuid, adjustment_interval);
//         SubtensorModule::set_adjustment_alpha(netuid, 58000); // Set to old value.
//         SubtensorModule::set_target_registrations_per_interval(
//             netuid,
//             target_registrations_per_interval,
//         );

//         // Register key 1. This is a BURN registration
//         let hotkey_account_id_1 = U256::from(1);
//         let coldkey_account_id_1 = U256::from(1);
//         SubtensorModule::add_balance_to_coldkey_account(&coldkey_account_id_1, 10000);
//         assert_ok!(SubtensorModule::burned_register(
//             <<Test as Config>::RuntimeOrigin>::signed(hotkey_account_id_1),
//             netuid,
//             hotkey_account_id_1
//         ));

//         // Register key 2. This is a BURN registration
//         let hotkey_account_id_2 = U256::from(2);
//         let coldkey_account_id_2 = U256::from(2);
//         SubtensorModule::add_balance_to_coldkey_account(&coldkey_account_id_2, 10000);
//         assert_ok!(SubtensorModule::burned_register(
//             <<Test as Config>::RuntimeOrigin>::signed(hotkey_account_id_2),
//             netuid,
//             hotkey_account_id_2
//         ));

//         // Register key 3. This is a POW registration
//         let hotkey_account_id_3 = U256::from(3);
//         let coldkey_account_id_3 = U256::from(3);
//         let (nonce1, work1): (u64, Vec<u8>) = SubtensorModule::create_work_for_block_number(
//             netuid,
//             curr_block_num,
//             11231312312,
//             &hotkey_account_id_3,
//         );
//         let result1 = SubtensorModule::register(
//             <<Test as Config>::RuntimeOrigin>::signed(hotkey_account_id_3),
//             netuid,
//             curr_block_num,
//             nonce1,
//             work1,
//             hotkey_account_id_3,
//             coldkey_account_id_3,
//         );
//         assert_ok!(result1);

//         // We are UNDER the number of regs allowed this interval.
//         // Most of them are BURN registrations (2 out of 3)
//         // Step the block and trigger the adjustment.
//         step_block(1);
//         curr_block_num += 1;

//         // Check the adjusted POW difficulty has DECREASED.
//         //   and the burn has not changed.
//         let adjusted_burn = SubtensorModule::get_burn_as_u64(netuid);
//         assert_eq!(adjusted_burn, burn_cost);

//         let adjusted_diff = SubtensorModule::get_difficulty_as_u64(netuid);
//         assert!(adjusted_diff < start_diff);
//         assert_eq!(adjusted_diff, 8750);
//     });
// }

// #[test]
// #[allow(unused_assignments)]
// fn test_burn_adjustment_case_e() {
//     // Test case E of the difficulty and burn adjustment algorithm.
//     // ====================
//     // There are not enough registrations this interval and nobody registered either POW or BURN
//     // this triggers a decrease in the BURN cost and POW difficulty
//     new_test_ext(1).execute_with(|| {
//         let netuid: u16 = 1;
//         let tempo: u16 = 13;
//         let burn_cost: u64 = 1000;
//         let adjustment_interval = 1;
//         let target_registrations_per_interval: u16 = 3;
//         let start_diff: u64 = 10_000;
//         let mut curr_block_num = 0;
//         add_network(netuid, tempo, 0);
//         SubtensorModule::set_max_registrations_per_block(netuid, 10);
//         SubtensorModule::set_burn(netuid, burn_cost);
//         SubtensorModule::set_difficulty(netuid, start_diff);
//         SubtensorModule::set_min_difficulty(netuid, 1);
//         SubtensorModule::set_adjustment_interval(netuid, adjustment_interval);
//         SubtensorModule::set_adjustment_alpha(netuid, 58000); // Set to old value.
//         SubtensorModule::set_target_registrations_per_interval(
//             netuid,
//             target_registrations_per_interval,
//         );

//         // Register key 1. This is a POW registration
//         let hotkey_account_id_1 = U256::from(1);
//         let coldkey_account_id_1 = U256::from(1);
//         let (nonce1, work1): (u64, Vec<u8>) = SubtensorModule::create_work_for_block_number(
//             netuid,
//             curr_block_num,
//             11231312312,
//             &hotkey_account_id_1,
//         );
//         let result1 = SubtensorModule::register(
//             <<Test as Config>::RuntimeOrigin>::signed(hotkey_account_id_1),
//             netuid,
//             curr_block_num,
//             nonce1,
//             work1,
//             hotkey_account_id_1,
//             coldkey_account_id_1,
//         );
//         assert_ok!(result1);

//         // Register key 2. This is a BURN registration
//         let hotkey_account_id_2 = U256::from(2);
//         let coldkey_account_id_2 = U256::from(2);
//         SubtensorModule::add_balance_to_coldkey_account(&coldkey_account_id_2, 10000);
//         assert_ok!(SubtensorModule::burned_register(
//             <<Test as Config>::RuntimeOrigin>::signed(hotkey_account_id_2),
//             netuid,
//             hotkey_account_id_2
//         ));

//         step_block(1);
//         curr_block_num += 1;

//         // We are UNDER the number of regs allowed this interval.
//         // And the number of regs of each type is equal

//         // Check the adjusted BURN has DECREASED.
//         let adjusted_burn = SubtensorModule::get_burn_as_u64(netuid);
//         assert!(adjusted_burn < burn_cost);
//         assert_eq!(adjusted_burn, 833);

//         // Check the adjusted POW difficulty has DECREASED.
//         let adjusted_diff = SubtensorModule::get_difficulty_as_u64(netuid);
//         assert!(adjusted_diff < start_diff);
//         assert_eq!(adjusted_diff, 8_333);
//     });
// }

// #[test]
// #[allow(unused_assignments)]
// fn test_burn_adjustment_case_f() {
//     // Test case F of the difficulty and burn adjustment algorithm.
//     // ====================
//     // There are too many registrations this interval and the pow and burn registrations are equal
//     // this triggers an increase in the burn cost and pow difficulty
//     new_test_ext(1).execute_with(|| {
//         let netuid: u16 = 1;
//         let tempo: u16 = 13;
//         let burn_cost: u64 = 1000;
//         let adjustment_interval = 1;
//         let target_registrations_per_interval: u16 = 1;
//         let start_diff: u64 = 10_000;
//         let mut curr_block_num = 0;
//         add_network(netuid, tempo, 0);
//         SubtensorModule::set_max_registrations_per_block(netuid, 10);
//         SubtensorModule::set_burn(netuid, burn_cost);
//         SubtensorModule::set_difficulty(netuid, start_diff);
//         SubtensorModule::set_min_difficulty(netuid, start_diff);
//         SubtensorModule::set_adjustment_interval(netuid, adjustment_interval);
//         SubtensorModule::set_adjustment_alpha(netuid, 58000); // Set to old value.
//         SubtensorModule::set_target_registrations_per_interval(
//             netuid,
//             target_registrations_per_interval,
//         );

//         // Register key 1. This is a POW registration
//         let hotkey_account_id_1 = U256::from(1);
//         let coldkey_account_id_1 = U256::from(1);
//         let (nonce1, work1): (u64, Vec<u8>) = SubtensorModule::create_work_for_block_number(
//             netuid,
//             curr_block_num,
//             11231312312,
//             &hotkey_account_id_1,
//         );
//         let result1 = SubtensorModule::register(
//             <<Test as Config>::RuntimeOrigin>::signed(hotkey_account_id_1),
//             netuid,
//             curr_block_num,
//             nonce1,
//             work1,
//             hotkey_account_id_1,
//             coldkey_account_id_1,
//         );
//         assert_ok!(result1);

//         // Register key 2. This is a BURN registration
//         let hotkey_account_id_2 = U256::from(2);
//         let coldkey_account_id_2 = U256::from(2);
//         SubtensorModule::add_balance_to_coldkey_account(&coldkey_account_id_2, 10000);
//         assert_ok!(SubtensorModule::burned_register(
//             <<Test as Config>::RuntimeOrigin>::signed(hotkey_account_id_2),
//             netuid,
//             hotkey_account_id_2
//         ));

//         step_block(1);
//         curr_block_num += 1;
//         // We are OVER the number of regs allowed this interval.
//         // And the number of regs of each type is equal

//         // Check the adjusted BURN has INCREASED.
//         let adjusted_burn = SubtensorModule::get_burn_as_u64(netuid);
//         assert!(adjusted_burn > burn_cost);
//         assert_eq!(adjusted_burn, 1_500);

//         // Check the adjusted POW difficulty has INCREASED.
//         let adjusted_diff = SubtensorModule::get_difficulty_as_u64(netuid);
//         assert!(adjusted_diff > start_diff);
//         assert_eq!(adjusted_diff, 15_000);
//     });
// }

// #[test]
// fn test_burn_adjustment_case_e_zero_registrations() {
//     // Test case E of the difficulty and burn adjustment algorithm.
//     // ====================
//     // There are not enough registrations this interval and nobody registered either POW or BURN
//     // this triggers a decrease in the BURN cost and POW difficulty

//     // BUT there are zero registrations this interval.
//     new_test_ext(1).execute_with(|| {
//         let netuid: u16 = 1;
//         let tempo: u16 = 13;
//         let burn_cost: u64 = 1000;
//         let adjustment_interval = 1;
//         let target_registrations_per_interval: u16 = 1;
//         let start_diff: u64 = 10_000;
//         add_network(netuid, tempo, 0);
//         SubtensorModule::set_max_registrations_per_block(netuid, 10);
//         SubtensorModule::set_burn(netuid, burn_cost);
//         SubtensorModule::set_difficulty(netuid, start_diff);
//         SubtensorModule::set_min_difficulty(netuid, 1);
//         SubtensorModule::set_adjustment_interval(netuid, adjustment_interval);
//         SubtensorModule::set_adjustment_alpha(netuid, 58000); // Set to old value.
//         SubtensorModule::set_target_registrations_per_interval(
//             netuid,
//             target_registrations_per_interval,
//         );

//         // No registrations this interval of any kind.
//         step_block(1);

//         // We are UNDER the number of regs allowed this interval.
//         // And the number of regs of each type is equal

//         // Check the adjusted BURN has DECREASED.
//         let adjusted_burn = SubtensorModule::get_burn_as_u64(netuid);
//         assert!(adjusted_burn < burn_cost);
//         assert_eq!(adjusted_burn, 500);

//         // Check the adjusted POW difficulty has DECREASED.
//         let adjusted_diff = SubtensorModule::get_difficulty_as_u64(netuid);
//         assert!(adjusted_diff < start_diff);
//         assert_eq!(adjusted_diff, 5_000);
//     });
// }

// #[test]
// fn test_emission_based_on_registration_status() {
//     new_test_ext(1).execute_with(|| {
//         let n: u16 = 100;
//         let netuid_off: u16 = 1;
//         let netuid_on: u16 = 2;
//         let tempo: u16 = 1;
//         let netuids: Vec<u16> = vec![netuid_off, netuid_on];
//         let emissions: Vec<u64> = vec![1000000000, 1000000000];

//         // Add subnets with registration turned off and on
//         add_network(netuid_off, tempo, 0);
//         add_network(netuid_on, tempo, 0);
//         SubtensorModule::set_max_allowed_uids(netuid_off, n);
//         SubtensorModule::set_max_allowed_uids(netuid_on, n);
//         SubtensorModule::set_emission_values(&netuids, emissions).unwrap();
//         SubtensorModule::set_network_registration_allowed(netuid_off, false);
//         SubtensorModule::set_network_registration_allowed(netuid_on, true);

//         // Populate the subnets with neurons
//         for i in 0..n {
//             SubtensorModule::append_neuron(netuid_off, &U256::from(i), 0);
//             SubtensorModule::append_neuron(netuid_on, &U256::from(i), 0);
//         }

//         // Generate emission at block 0
//         let block: u64 = 0;
//         SubtensorModule::generate_emission(block);

//         // Verify that no emission tuples are loaded for the subnet with registration off
//         assert!(SubtensorModule::get_loaded_emission_tuples(netuid_off).is_none());

//         // Verify that emission tuples are loaded for the subnet with registration on
//         assert!(SubtensorModule::get_loaded_emission_tuples(netuid_on).is_some());
//         assert_eq!(
//             SubtensorModule::get_loaded_emission_tuples(netuid_on)
//                 .unwrap()
//                 .len(),
//             n as usize
//         );

//         // Step to the next epoch block
//         let epoch_block: u16 = tempo;
//         step_block(epoch_block);

//         // Verify that no emission tuples are loaded for the subnet with registration off
//         assert!(SubtensorModule::get_loaded_emission_tuples(netuid_off).is_none());
//         log::info!(
//             "Emissions for netuid with registration off: {:?}",
//             SubtensorModule::get_loaded_emission_tuples(netuid_off)
//         );

//         // Verify that emission tuples are loaded for the subnet with registration on
//         assert!(SubtensorModule::get_loaded_emission_tuples(netuid_on).is_some());
//         log::info!(
//             "Emissions for netuid with registration on: {:?}",
//             SubtensorModule::get_loaded_emission_tuples(netuid_on)
//         );
//         assert_eq!(
//             SubtensorModule::get_loaded_emission_tuples(netuid_on)
//                 .unwrap()
//                 .len(),
//             n as usize
//         );

//         let block: u64 = 0;
//         // drain the emission tuples for the subnet with registration on
//         SubtensorModule::drain_emission(block);
//         // Turn on registration for the subnet with registration off
//         SubtensorModule::set_network_registration_allowed(netuid_off, true);
//         SubtensorModule::set_network_registration_allowed(netuid_on, false);

//         // Generate emission at the next block
//         let next_block: u64 = block + 1;
//         SubtensorModule::generate_emission(next_block);

//         // Verify that emission tuples are now loaded for the subnet with registration turned on
//         assert!(SubtensorModule::get_loaded_emission_tuples(netuid_off).is_some());
//         log::info!(
//             "Emissions for netuid with registration on: {:?}",
//             SubtensorModule::get_loaded_emission_tuples(netuid_on)
//         );
//         assert!(SubtensorModule::get_loaded_emission_tuples(netuid_on).is_none());
//         assert_eq!(
//             SubtensorModule::get_loaded_emission_tuples(netuid_off)
//                 .unwrap()
//                 .len(),
//             n as usize
//         );
//     });
// }
=======
mod mock;
use frame_support::assert_ok;
use frame_system::Config;
use mock::*;
use sp_core::U256;

#[test]
#[allow(clippy::unwrap_used)]
fn test_loaded_emission() {
    new_test_ext(1).execute_with(|| {
        let n: u16 = 100;
        let netuid: u16 = 1;
        let tempo: u16 = 10;
        let netuids: Vec<u16> = vec![1];
        let emission: Vec<u64> = vec![1000000000];
        add_network(netuid, tempo, 0);
        SubtensorModule::set_max_allowed_uids(netuid, n);
        SubtensorModule::set_adjustment_alpha(netuid, 58000); // Set to old value.
        SubtensorModule::set_emission_values(&netuids, emission).unwrap();
        for i in 0..n {
            SubtensorModule::append_neuron(netuid, &U256::from(i), 0);
        }
        assert!(SubtensorModule::get_loaded_emission_tuples(netuid).is_none());

        // Try loading at block 0
        let block: u64 = 0;
        assert_eq!(
            SubtensorModule::blocks_until_next_epoch(netuid, tempo, block),
            8
        );
        SubtensorModule::generate_emission(block);
        assert!(SubtensorModule::get_loaded_emission_tuples(netuid).is_none());

        // Try loading at block = 9;
        let block: u64 = 8;
        assert_eq!(
            SubtensorModule::blocks_until_next_epoch(netuid, tempo, block),
            0
        );
        SubtensorModule::generate_emission(block);
        assert!(SubtensorModule::get_loaded_emission_tuples(netuid).is_some());
        assert_eq!(
            SubtensorModule::get_loaded_emission_tuples(netuid)
                .unwrap()
                .len(),
            n as usize
        );

        // Try draining the emission tuples
        // None remaining because we are at epoch.
        let block: u64 = 8;
        SubtensorModule::drain_emission(block);
        assert!(SubtensorModule::get_loaded_emission_tuples(netuid).is_none());

        // Generate more emission.
        SubtensorModule::generate_emission(8);
        assert_eq!(
            SubtensorModule::get_loaded_emission_tuples(netuid)
                .unwrap()
                .len(),
            n as usize
        );

        for block in 9..19 {
            let mut n_remaining: usize = 0;
            let mut n_to_drain: usize = 0;
            if let Some(tuples) = SubtensorModule::get_loaded_emission_tuples(netuid) {
                n_remaining = tuples.len();
                n_to_drain =
                    SubtensorModule::tuples_to_drain_this_block(netuid, tempo, block, tuples.len());
            }
            SubtensorModule::drain_emission(block); // drain it with 9 more blocks to go
            if let Some(tuples) = SubtensorModule::get_loaded_emission_tuples(netuid) {
                assert_eq!(tuples.len(), n_remaining - n_to_drain);
            }
            log::info!("n_to_drain: {:?}", n_to_drain);
            log::info!(
                "SubtensorModule::get_loaded_emission_tuples( netuid ).len(): {:?}",
                n_remaining - n_to_drain
            );
        }
    })
}

#[test]
fn test_tuples_to_drain_this_block() {
    new_test_ext(1).execute_with(|| {
        // pub fn tuples_to_drain_this_block( netuid: u16, tempo: u16, block_number: u64, n_remaining: usize ) -> usize {
        assert_eq!(SubtensorModule::tuples_to_drain_this_block(0, 1, 0, 10), 10); // drain all epoch block.
        assert_eq!(SubtensorModule::tuples_to_drain_this_block(0, 0, 0, 10), 10); // drain all no tempo.
        assert_eq!(SubtensorModule::tuples_to_drain_this_block(0, 10, 0, 10), 2); // drain 10 / ( 10 / 2 ) = 2
        assert_eq!(SubtensorModule::tuples_to_drain_this_block(0, 20, 0, 10), 1); // drain 10 / ( 20 / 2 ) = 1
        assert_eq!(SubtensorModule::tuples_to_drain_this_block(0, 10, 0, 20), 5); // drain 20 / ( 9 / 2 ) = 5
        assert_eq!(SubtensorModule::tuples_to_drain_this_block(0, 20, 0, 0), 0); // nothing to drain.
        assert_eq!(SubtensorModule::tuples_to_drain_this_block(0, 10, 1, 20), 5); // drain 19 / ( 10 / 2 ) = 4
        assert_eq!(
            SubtensorModule::tuples_to_drain_this_block(0, 10, 10, 20),
            4
        ); // drain 19 / ( 10 / 2 ) = 4
        assert_eq!(
            SubtensorModule::tuples_to_drain_this_block(0, 10, 15, 20),
            10
        ); // drain 19 / ( 10 / 2 ) = 4
        assert_eq!(
            SubtensorModule::tuples_to_drain_this_block(0, 10, 19, 20),
            20
        ); // drain 19 / ( 10 / 2 ) = 4
        assert_eq!(
            SubtensorModule::tuples_to_drain_this_block(0, 10, 20, 20),
            20
        ); // drain 19 / ( 10 / 2 ) = 4
        for i in 0..10 {
            for j in 0..10 {
                for k in 0..10 {
                    for l in 0..10 {
                        assert!(SubtensorModule::tuples_to_drain_this_block(i, j, k, l) <= 10);
                    }
                }
            }
        }
    })
}

#[test]
fn test_blocks_until_epoch() {
    new_test_ext(1).execute_with(|| {
        // Check tempo = 0 block = * netuid = *
        assert_eq!(SubtensorModule::blocks_until_next_epoch(0, 0, 0), 1000);

        // Check tempo = 1 block = * netuid = *
        assert_eq!(SubtensorModule::blocks_until_next_epoch(0, 1, 0), 0);
        assert_eq!(SubtensorModule::blocks_until_next_epoch(1, 1, 0), 1);
        assert_eq!(SubtensorModule::blocks_until_next_epoch(0, 1, 1), 1);
        assert_eq!(SubtensorModule::blocks_until_next_epoch(1, 1, 1), 0);
        assert_eq!(SubtensorModule::blocks_until_next_epoch(0, 1, 2), 0);
        assert_eq!(SubtensorModule::blocks_until_next_epoch(1, 1, 2), 1);
        for i in 0..100 {
            if i % 2 == 0 {
                assert_eq!(SubtensorModule::blocks_until_next_epoch(0, 1, i), 0);
                assert_eq!(SubtensorModule::blocks_until_next_epoch(1, 1, i), 1);
            } else {
                assert_eq!(SubtensorModule::blocks_until_next_epoch(0, 1, i), 1);
                assert_eq!(SubtensorModule::blocks_until_next_epoch(1, 1, i), 0);
            }
        }

        // Check general case.
        for netuid in 0..30_u16 {
            for block in 0..30_u64 {
                for tempo in 1..30_u16 {
                    assert_eq!(
                        SubtensorModule::blocks_until_next_epoch(netuid, tempo, block),
                        tempo as u64 - (block + netuid as u64 + 1) % (tempo as u64 + 1)
                    );
                }
            }
        }
    });
}

// /********************************************
//     block_step::adjust_registration_terms_for_networks tests
// *********************************************/
#[test]
fn test_burn_adjustment() {
    new_test_ext(1).execute_with(|| {
        let netuid: u16 = 1;
        let tempo: u16 = 13;
        let burn_cost: u64 = 1000;
        let adjustment_interval = 1;
        let target_registrations_per_interval = 1;
        add_network(netuid, tempo, 0);
        SubtensorModule::set_burn(netuid, burn_cost);
        SubtensorModule::set_adjustment_interval(netuid, adjustment_interval);
        SubtensorModule::set_adjustment_alpha(netuid, 58000); // Set to old value.
        SubtensorModule::set_target_registrations_per_interval(
            netuid,
            target_registrations_per_interval,
        );
        assert_eq!(
            SubtensorModule::get_adjustment_interval(netuid),
            adjustment_interval
        ); // Sanity check the adjustment interval.

        // Register key 1.
        let hotkey_account_id_1 = U256::from(1);
        let coldkey_account_id_1 = U256::from(1);
        SubtensorModule::add_balance_to_coldkey_account(&coldkey_account_id_1, 10000);
        assert_ok!(SubtensorModule::burned_register(
            <<Test as Config>::RuntimeOrigin>::signed(hotkey_account_id_1),
            netuid,
            hotkey_account_id_1
        ));

        // Register key 2.
        let hotkey_account_id_2 = U256::from(2);
        let coldkey_account_id_2 = U256::from(2);
        SubtensorModule::add_balance_to_coldkey_account(&coldkey_account_id_2, 10000);
        assert_ok!(SubtensorModule::burned_register(
            <<Test as Config>::RuntimeOrigin>::signed(hotkey_account_id_2),
            netuid,
            hotkey_account_id_2
        ));

        // We are over the number of regs allowed this interval.
        // Step the block and trigger the adjustment.
        step_block(1);

        // Check the adjusted burn.
        assert_eq!(SubtensorModule::get_burn_as_u64(netuid), 1500);
    });
}

#[test]
fn test_burn_adjustment_with_moving_average() {
    new_test_ext(1).execute_with(|| {
        let netuid: u16 = 1;
        let tempo: u16 = 13;
        let burn_cost: u64 = 1000;
        let adjustment_interval = 1;
        let target_registrations_per_interval = 1;
        add_network(netuid, tempo, 0);
        SubtensorModule::set_burn(netuid, burn_cost);
        SubtensorModule::set_adjustment_interval(netuid, adjustment_interval);
        SubtensorModule::set_adjustment_alpha(netuid, 58000); // Set to old value.
        SubtensorModule::set_target_registrations_per_interval(
            netuid,
            target_registrations_per_interval,
        );
        // Set alpha here.
        SubtensorModule::set_adjustment_alpha(netuid, u64::MAX / 2);

        // Register key 1.
        let hotkey_account_id_1 = U256::from(1);
        let coldkey_account_id_1 = U256::from(1);
        SubtensorModule::add_balance_to_coldkey_account(&coldkey_account_id_1, 10000);
        assert_ok!(SubtensorModule::burned_register(
            <<Test as Config>::RuntimeOrigin>::signed(hotkey_account_id_1),
            netuid,
            hotkey_account_id_1
        ));

        // Register key 2.
        let hotkey_account_id_2 = U256::from(2);
        let coldkey_account_id_2 = U256::from(2);
        SubtensorModule::add_balance_to_coldkey_account(&coldkey_account_id_2, 10000);
        assert_ok!(SubtensorModule::burned_register(
            <<Test as Config>::RuntimeOrigin>::signed(hotkey_account_id_2),
            netuid,
            hotkey_account_id_2
        ));

        // We are over the number of regs allowed this interval.
        // Step the block and trigger the adjustment.
        step_block(1);

        // Check the adjusted burn.
        // 0.5 * 1000 + 0.5 * 1500 = 1250
        assert_eq!(SubtensorModule::get_burn_as_u64(netuid), 1250);
    });
}

#[test]
#[allow(unused_assignments)]
fn test_burn_adjustment_case_a() {
    // Test case A of the difficulty and burn adjustment algorithm.
    // ====================
    // There are too many registrations this interval and most of them are pow registrations
    // this triggers an increase in the pow difficulty.
    new_test_ext(1).execute_with(|| {
        let netuid: u16 = 1;
        let tempo: u16 = 13;
        let burn_cost: u64 = 1000;
        let adjustment_interval = 1;
        let target_registrations_per_interval = 1;
        let start_diff: u64 = 10_000;
        let mut curr_block_num = 0;
        add_network(netuid, tempo, 0);
        SubtensorModule::set_burn(netuid, burn_cost);
        SubtensorModule::set_difficulty(netuid, start_diff);
        SubtensorModule::set_min_difficulty(netuid, start_diff);
        SubtensorModule::set_adjustment_interval(netuid, adjustment_interval);
        SubtensorModule::set_adjustment_alpha(netuid, 58000); // Set to old value.
        SubtensorModule::set_target_registrations_per_interval(
            netuid,
            target_registrations_per_interval,
        );

        // Register key 1. This is a burn registration.
        let hotkey_account_id_1 = U256::from(1);
        let coldkey_account_id_1 = U256::from(1);
        SubtensorModule::add_balance_to_coldkey_account(&coldkey_account_id_1, 10000);
        assert_ok!(SubtensorModule::burned_register(
            <<Test as Config>::RuntimeOrigin>::signed(hotkey_account_id_1),
            netuid,
            hotkey_account_id_1
        ));

        // Register key 2. This is a POW registration
        let hotkey_account_id_2 = U256::from(2);
        let coldkey_account_id_2 = U256::from(2);
        let (nonce0, work0): (u64, Vec<u8>) = SubtensorModule::create_work_for_block_number(
            netuid,
            curr_block_num,
            0,
            &hotkey_account_id_2,
        );
        let result0 = SubtensorModule::register(
            <<Test as Config>::RuntimeOrigin>::signed(hotkey_account_id_2),
            netuid,
            curr_block_num,
            nonce0,
            work0,
            hotkey_account_id_2,
            coldkey_account_id_2,
        );
        assert_ok!(result0);

        // Register key 3. This is a POW registration
        let hotkey_account_id_3 = U256::from(3);
        let coldkey_account_id_3 = U256::from(3);
        let (nonce1, work1): (u64, Vec<u8>) = SubtensorModule::create_work_for_block_number(
            netuid,
            curr_block_num,
            11231312312,
            &hotkey_account_id_3,
        );
        let result1 = SubtensorModule::register(
            <<Test as Config>::RuntimeOrigin>::signed(hotkey_account_id_3),
            netuid,
            curr_block_num,
            nonce1,
            work1,
            hotkey_account_id_3,
            coldkey_account_id_3,
        );
        assert_ok!(result1);

        // We are over the number of regs allowed this interval.
        // Most of them are POW registrations (2 out of 3)
        // Step the block and trigger the adjustment.
        step_block(1);
        curr_block_num += 1;

        // Check the adjusted POW difficulty has INCREASED.
        //   and the burn has not changed.
        let adjusted_burn = SubtensorModule::get_burn_as_u64(netuid);
        assert_eq!(adjusted_burn, burn_cost);

        let adjusted_diff = SubtensorModule::get_difficulty_as_u64(netuid);
        assert!(adjusted_diff > start_diff);
        assert_eq!(adjusted_diff, 20_000);
    });
}

#[test]
#[allow(unused_assignments)]
fn test_burn_adjustment_case_b() {
    // Test case B of the difficulty and burn adjustment algorithm.
    // ====================
    // There are too many registrations this interval and most of them are burn registrations
    // this triggers an increase in the burn cost.
    new_test_ext(1).execute_with(|| {
        let netuid: u16 = 1;
        let tempo: u16 = 13;
        let burn_cost: u64 = 1000;
        let adjustment_interval = 1;
        let target_registrations_per_interval = 1;
        let start_diff: u64 = 10_000;
        let mut curr_block_num = 0;
        add_network(netuid, tempo, 0);
        SubtensorModule::set_burn(netuid, burn_cost);
        SubtensorModule::set_difficulty(netuid, start_diff);
        SubtensorModule::set_adjustment_interval(netuid, adjustment_interval);
        SubtensorModule::set_adjustment_alpha(netuid, 58000); // Set to old value.
        SubtensorModule::set_target_registrations_per_interval(
            netuid,
            target_registrations_per_interval,
        );

        // Register key 1.
        let hotkey_account_id_1 = U256::from(1);
        let coldkey_account_id_1 = U256::from(1);
        SubtensorModule::add_balance_to_coldkey_account(&coldkey_account_id_1, 10000);
        assert_ok!(SubtensorModule::burned_register(
            <<Test as Config>::RuntimeOrigin>::signed(hotkey_account_id_1),
            netuid,
            hotkey_account_id_1
        ));

        // Register key 2.
        let hotkey_account_id_2 = U256::from(2);
        let coldkey_account_id_2 = U256::from(2);
        SubtensorModule::add_balance_to_coldkey_account(&coldkey_account_id_2, 10000);
        assert_ok!(SubtensorModule::burned_register(
            <<Test as Config>::RuntimeOrigin>::signed(hotkey_account_id_2),
            netuid,
            hotkey_account_id_2
        ));

        // Register key 3. This one is a POW registration
        let hotkey_account_id_3 = U256::from(3);
        let coldkey_account_id_3 = U256::from(3);
        let (nonce, work): (u64, Vec<u8>) = SubtensorModule::create_work_for_block_number(
            netuid,
            curr_block_num,
            0,
            &hotkey_account_id_3,
        );
        let result = SubtensorModule::register(
            <<Test as Config>::RuntimeOrigin>::signed(hotkey_account_id_3),
            netuid,
            curr_block_num,
            nonce,
            work,
            hotkey_account_id_3,
            coldkey_account_id_3,
        );
        assert_ok!(result);

        // We are over the number of regs allowed this interval.
        // Most of them are burn registrations (2 out of 3)
        // Step the block and trigger the adjustment.
        step_block(1);
        curr_block_num += 1;

        // Check the adjusted burn has INCREASED.
        //   and the difficulty has not changed.
        let adjusted_burn = SubtensorModule::get_burn_as_u64(netuid);
        assert!(adjusted_burn > burn_cost);
        assert_eq!(adjusted_burn, 2_000);

        let adjusted_diff = SubtensorModule::get_difficulty_as_u64(netuid);
        assert_eq!(adjusted_diff, start_diff);
    });
}

#[test]
#[allow(unused_assignments)]
fn test_burn_adjustment_case_c() {
    // Test case C of the difficulty and burn adjustment algorithm.
    // ====================
    // There are not enough registrations this interval and most of them are POW registrations
    // this triggers a decrease in the burn cost
    new_test_ext(1).execute_with(|| {
        let netuid: u16 = 1;
        let tempo: u16 = 13;
        let burn_cost: u64 = 1000;
        let adjustment_interval = 1;
        let target_registrations_per_interval = 4; // Needs registrations < 4 to trigger
        let start_diff: u64 = 10_000;
        let mut curr_block_num = 0;
        add_network(netuid, tempo, 0);
        SubtensorModule::set_burn(netuid, burn_cost);
        SubtensorModule::set_difficulty(netuid, start_diff);
        SubtensorModule::set_adjustment_interval(netuid, adjustment_interval);
        SubtensorModule::set_adjustment_alpha(netuid, 58000); // Set to old value.
        SubtensorModule::set_target_registrations_per_interval(
            netuid,
            target_registrations_per_interval,
        );

        // Register key 1. This is a BURN registration
        let hotkey_account_id_1 = U256::from(1);
        let coldkey_account_id_1 = U256::from(1);
        SubtensorModule::add_balance_to_coldkey_account(&coldkey_account_id_1, 10000);
        assert_ok!(SubtensorModule::burned_register(
            <<Test as Config>::RuntimeOrigin>::signed(hotkey_account_id_1),
            netuid,
            hotkey_account_id_1
        ));

        // Register key 2. This is a POW registration
        let hotkey_account_id_2 = U256::from(2);
        let coldkey_account_id_2 = U256::from(2);
        let (nonce0, work0): (u64, Vec<u8>) = SubtensorModule::create_work_for_block_number(
            netuid,
            curr_block_num,
            0,
            &hotkey_account_id_2,
        );
        let result0 = SubtensorModule::register(
            <<Test as Config>::RuntimeOrigin>::signed(hotkey_account_id_2),
            netuid,
            curr_block_num,
            nonce0,
            work0,
            hotkey_account_id_2,
            coldkey_account_id_2,
        );
        assert_ok!(result0);

        // Register key 3. This is a POW registration
        let hotkey_account_id_3 = U256::from(3);
        let coldkey_account_id_3 = U256::from(3);
        let (nonce1, work1): (u64, Vec<u8>) = SubtensorModule::create_work_for_block_number(
            netuid,
            curr_block_num,
            11231312312,
            &hotkey_account_id_3,
        );
        let result1 = SubtensorModule::register(
            <<Test as Config>::RuntimeOrigin>::signed(hotkey_account_id_3),
            netuid,
            curr_block_num,
            nonce1,
            work1,
            hotkey_account_id_3,
            coldkey_account_id_3,
        );
        assert_ok!(result1);

        // We are UNDER the number of regs allowed this interval.
        // Most of them are POW registrations (2 out of 3)
        // Step the block and trigger the adjustment.
        step_block(1);
        curr_block_num += 1;

        // Check the adjusted burn has DECREASED.
        //   and the difficulty has not changed.
        let adjusted_burn = SubtensorModule::get_burn_as_u64(netuid);
        assert!(adjusted_burn < burn_cost);
        assert_eq!(adjusted_burn, 875);

        let adjusted_diff = SubtensorModule::get_difficulty_as_u64(netuid);
        assert_eq!(adjusted_diff, start_diff);
    });
}

#[test]
#[allow(unused_assignments)]
fn test_burn_adjustment_case_d() {
    // Test case D of the difficulty and burn adjustment algorithm.
    // ====================
    // There are not enough registrations this interval and most of them are BURN registrations
    // this triggers a decrease in the POW difficulty
    new_test_ext(1).execute_with(|| {
        let netuid: u16 = 1;
        let tempo: u16 = 13;
        let burn_cost: u64 = 1000;
        let adjustment_interval = 1;
        let target_registrations_per_interval = 4; // Needs registrations < 4 to trigger
        let start_diff: u64 = 10_000;
        let mut curr_block_num = 0;
        add_network(netuid, tempo, 0);
        SubtensorModule::set_burn(netuid, burn_cost);
        SubtensorModule::set_difficulty(netuid, start_diff);
        SubtensorModule::set_min_difficulty(netuid, 1);
        SubtensorModule::set_adjustment_interval(netuid, adjustment_interval);
        SubtensorModule::set_adjustment_alpha(netuid, 58000); // Set to old value.
        SubtensorModule::set_target_registrations_per_interval(
            netuid,
            target_registrations_per_interval,
        );

        // Register key 1. This is a BURN registration
        let hotkey_account_id_1 = U256::from(1);
        let coldkey_account_id_1 = U256::from(1);
        SubtensorModule::add_balance_to_coldkey_account(&coldkey_account_id_1, 10000);
        assert_ok!(SubtensorModule::burned_register(
            <<Test as Config>::RuntimeOrigin>::signed(hotkey_account_id_1),
            netuid,
            hotkey_account_id_1
        ));

        // Register key 2. This is a BURN registration
        let hotkey_account_id_2 = U256::from(2);
        let coldkey_account_id_2 = U256::from(2);
        SubtensorModule::add_balance_to_coldkey_account(&coldkey_account_id_2, 10000);
        assert_ok!(SubtensorModule::burned_register(
            <<Test as Config>::RuntimeOrigin>::signed(hotkey_account_id_2),
            netuid,
            hotkey_account_id_2
        ));

        // Register key 3. This is a POW registration
        let hotkey_account_id_3 = U256::from(3);
        let coldkey_account_id_3 = U256::from(3);
        let (nonce1, work1): (u64, Vec<u8>) = SubtensorModule::create_work_for_block_number(
            netuid,
            curr_block_num,
            11231312312,
            &hotkey_account_id_3,
        );
        let result1 = SubtensorModule::register(
            <<Test as Config>::RuntimeOrigin>::signed(hotkey_account_id_3),
            netuid,
            curr_block_num,
            nonce1,
            work1,
            hotkey_account_id_3,
            coldkey_account_id_3,
        );
        assert_ok!(result1);

        // We are UNDER the number of regs allowed this interval.
        // Most of them are BURN registrations (2 out of 3)
        // Step the block and trigger the adjustment.
        step_block(1);
        curr_block_num += 1;

        // Check the adjusted POW difficulty has DECREASED.
        //   and the burn has not changed.
        let adjusted_burn = SubtensorModule::get_burn_as_u64(netuid);
        assert_eq!(adjusted_burn, burn_cost);

        let adjusted_diff = SubtensorModule::get_difficulty_as_u64(netuid);
        assert!(adjusted_diff < start_diff);
        assert_eq!(adjusted_diff, 8750);
    });
}

#[test]
#[allow(unused_assignments)]
fn test_burn_adjustment_case_e() {
    // Test case E of the difficulty and burn adjustment algorithm.
    // ====================
    // There are not enough registrations this interval and nobody registered either POW or BURN
    // this triggers a decrease in the BURN cost and POW difficulty
    new_test_ext(1).execute_with(|| {
        let netuid: u16 = 1;
        let tempo: u16 = 13;
        let burn_cost: u64 = 1000;
        let adjustment_interval = 1;
        let target_registrations_per_interval: u16 = 3;
        let start_diff: u64 = 10_000;
        let mut curr_block_num = 0;
        add_network(netuid, tempo, 0);
        SubtensorModule::set_max_registrations_per_block(netuid, 10);
        SubtensorModule::set_burn(netuid, burn_cost);
        SubtensorModule::set_difficulty(netuid, start_diff);
        SubtensorModule::set_min_difficulty(netuid, 1);
        SubtensorModule::set_adjustment_interval(netuid, adjustment_interval);
        SubtensorModule::set_adjustment_alpha(netuid, 58000); // Set to old value.
        SubtensorModule::set_target_registrations_per_interval(
            netuid,
            target_registrations_per_interval,
        );

        // Register key 1. This is a POW registration
        let hotkey_account_id_1 = U256::from(1);
        let coldkey_account_id_1 = U256::from(1);
        let (nonce1, work1): (u64, Vec<u8>) = SubtensorModule::create_work_for_block_number(
            netuid,
            curr_block_num,
            11231312312,
            &hotkey_account_id_1,
        );
        let result1 = SubtensorModule::register(
            <<Test as Config>::RuntimeOrigin>::signed(hotkey_account_id_1),
            netuid,
            curr_block_num,
            nonce1,
            work1,
            hotkey_account_id_1,
            coldkey_account_id_1,
        );
        assert_ok!(result1);

        // Register key 2. This is a BURN registration
        let hotkey_account_id_2 = U256::from(2);
        let coldkey_account_id_2 = U256::from(2);
        SubtensorModule::add_balance_to_coldkey_account(&coldkey_account_id_2, 10000);
        assert_ok!(SubtensorModule::burned_register(
            <<Test as Config>::RuntimeOrigin>::signed(hotkey_account_id_2),
            netuid,
            hotkey_account_id_2
        ));

        step_block(1);
        curr_block_num += 1;

        // We are UNDER the number of regs allowed this interval.
        // And the number of regs of each type is equal

        // Check the adjusted BURN has DECREASED.
        let adjusted_burn = SubtensorModule::get_burn_as_u64(netuid);
        assert!(adjusted_burn < burn_cost);
        assert_eq!(adjusted_burn, 833);

        // Check the adjusted POW difficulty has DECREASED.
        let adjusted_diff = SubtensorModule::get_difficulty_as_u64(netuid);
        assert!(adjusted_diff < start_diff);
        assert_eq!(adjusted_diff, 8_333);
    });
}

#[test]
#[allow(unused_assignments)]
fn test_burn_adjustment_case_f() {
    // Test case F of the difficulty and burn adjustment algorithm.
    // ====================
    // There are too many registrations this interval and the pow and burn registrations are equal
    // this triggers an increase in the burn cost and pow difficulty
    new_test_ext(1).execute_with(|| {
        let netuid: u16 = 1;
        let tempo: u16 = 13;
        let burn_cost: u64 = 1000;
        let adjustment_interval = 1;
        let target_registrations_per_interval: u16 = 1;
        let start_diff: u64 = 10_000;
        let mut curr_block_num = 0;
        add_network(netuid, tempo, 0);
        SubtensorModule::set_max_registrations_per_block(netuid, 10);
        SubtensorModule::set_burn(netuid, burn_cost);
        SubtensorModule::set_difficulty(netuid, start_diff);
        SubtensorModule::set_min_difficulty(netuid, start_diff);
        SubtensorModule::set_adjustment_interval(netuid, adjustment_interval);
        SubtensorModule::set_adjustment_alpha(netuid, 58000); // Set to old value.
        SubtensorModule::set_target_registrations_per_interval(
            netuid,
            target_registrations_per_interval,
        );

        // Register key 1. This is a POW registration
        let hotkey_account_id_1 = U256::from(1);
        let coldkey_account_id_1 = U256::from(1);
        let (nonce1, work1): (u64, Vec<u8>) = SubtensorModule::create_work_for_block_number(
            netuid,
            curr_block_num,
            11231312312,
            &hotkey_account_id_1,
        );
        let result1 = SubtensorModule::register(
            <<Test as Config>::RuntimeOrigin>::signed(hotkey_account_id_1),
            netuid,
            curr_block_num,
            nonce1,
            work1,
            hotkey_account_id_1,
            coldkey_account_id_1,
        );
        assert_ok!(result1);

        // Register key 2. This is a BURN registration
        let hotkey_account_id_2 = U256::from(2);
        let coldkey_account_id_2 = U256::from(2);
        SubtensorModule::add_balance_to_coldkey_account(&coldkey_account_id_2, 10000);
        assert_ok!(SubtensorModule::burned_register(
            <<Test as Config>::RuntimeOrigin>::signed(hotkey_account_id_2),
            netuid,
            hotkey_account_id_2
        ));

        step_block(1);
        curr_block_num += 1;
        // We are OVER the number of regs allowed this interval.
        // And the number of regs of each type is equal

        // Check the adjusted BURN has INCREASED.
        let adjusted_burn = SubtensorModule::get_burn_as_u64(netuid);
        assert!(adjusted_burn > burn_cost);
        assert_eq!(adjusted_burn, 1_500);

        // Check the adjusted POW difficulty has INCREASED.
        let adjusted_diff = SubtensorModule::get_difficulty_as_u64(netuid);
        assert!(adjusted_diff > start_diff);
        assert_eq!(adjusted_diff, 15_000);
    });
}

#[test]
fn test_burn_adjustment_case_e_zero_registrations() {
    // Test case E of the difficulty and burn adjustment algorithm.
    // ====================
    // There are not enough registrations this interval and nobody registered either POW or BURN
    // this triggers a decrease in the BURN cost and POW difficulty

    // BUT there are zero registrations this interval.
    new_test_ext(1).execute_with(|| {
        let netuid: u16 = 1;
        let tempo: u16 = 13;
        let burn_cost: u64 = 1000;
        let adjustment_interval = 1;
        let target_registrations_per_interval: u16 = 1;
        let start_diff: u64 = 10_000;
        add_network(netuid, tempo, 0);
        SubtensorModule::set_max_registrations_per_block(netuid, 10);
        SubtensorModule::set_burn(netuid, burn_cost);
        SubtensorModule::set_difficulty(netuid, start_diff);
        SubtensorModule::set_min_difficulty(netuid, 1);
        SubtensorModule::set_adjustment_interval(netuid, adjustment_interval);
        SubtensorModule::set_adjustment_alpha(netuid, 58000); // Set to old value.
        SubtensorModule::set_target_registrations_per_interval(
            netuid,
            target_registrations_per_interval,
        );

        // No registrations this interval of any kind.
        step_block(1);

        // We are UNDER the number of regs allowed this interval.
        // And the number of regs of each type is equal

        // Check the adjusted BURN has DECREASED.
        let adjusted_burn = SubtensorModule::get_burn_as_u64(netuid);
        assert!(adjusted_burn < burn_cost);
        assert_eq!(adjusted_burn, 500);

        // Check the adjusted POW difficulty has DECREASED.
        let adjusted_diff = SubtensorModule::get_difficulty_as_u64(netuid);
        assert!(adjusted_diff < start_diff);
        assert_eq!(adjusted_diff, 5_000);
    });
}

#[test]
fn test_emission_based_on_registration_status() {
    new_test_ext(1).execute_with(|| {
        let n: u16 = 100;
        let netuid_off: u16 = 1;
        let netuid_on: u16 = 2;
        let tempo: u16 = 1;
        let netuids: Vec<u16> = vec![netuid_off, netuid_on];
        let emissions: Vec<u64> = vec![1000000000, 1000000000];

        // Add subnets with registration turned off and on
        add_network(netuid_off, tempo, 0);
        add_network(netuid_on, tempo, 0);
        SubtensorModule::set_max_allowed_uids(netuid_off, n);
        SubtensorModule::set_max_allowed_uids(netuid_on, n);
        SubtensorModule::set_emission_values(&netuids, emissions).unwrap();
        SubtensorModule::set_network_registration_allowed(netuid_off, false);
        SubtensorModule::set_network_registration_allowed(netuid_on, true);

        // Populate the subnets with neurons
        for i in 0..n {
            SubtensorModule::append_neuron(netuid_off, &U256::from(i), 0);
            SubtensorModule::append_neuron(netuid_on, &U256::from(i), 0);
        }

        // Generate emission at block 0
        let block: u64 = 0;
        SubtensorModule::generate_emission(block);

        // Verify that no emission tuples are loaded for the subnet with registration off
        assert!(SubtensorModule::get_loaded_emission_tuples(netuid_off).is_none());

        // Verify that emission tuples are loaded for the subnet with registration on
        assert!(SubtensorModule::get_loaded_emission_tuples(netuid_on).is_some());
        assert_eq!(
            SubtensorModule::get_loaded_emission_tuples(netuid_on)
                .unwrap()
                .len(),
            n as usize
        );

        // Step to the next epoch block
        let epoch_block: u16 = tempo;
        step_block(epoch_block);

        // Verify that no emission tuples are loaded for the subnet with registration off
        assert!(SubtensorModule::get_loaded_emission_tuples(netuid_off).is_none());
        log::info!(
            "Emissions for netuid with registration off: {:?}",
            SubtensorModule::get_loaded_emission_tuples(netuid_off)
        );

        // Verify that emission tuples are loaded for the subnet with registration on
        assert!(SubtensorModule::get_loaded_emission_tuples(netuid_on).is_some());
        log::info!(
            "Emissions for netuid with registration on: {:?}",
            SubtensorModule::get_loaded_emission_tuples(netuid_on)
        );
        assert_eq!(
            SubtensorModule::get_loaded_emission_tuples(netuid_on)
                .unwrap()
                .len(),
            n as usize
        );

        let block: u64 = 0;
        // drain the emission tuples for the subnet with registration on
        SubtensorModule::drain_emission(block);
        // Turn on registration for the subnet with registration off
        SubtensorModule::set_network_registration_allowed(netuid_off, true);
        SubtensorModule::set_network_registration_allowed(netuid_on, false);

        // Generate emission at the next block
        let next_block: u64 = block + 1;
        SubtensorModule::generate_emission(next_block);

        // Verify that emission tuples are now loaded for the subnet with registration turned on
        assert!(SubtensorModule::get_loaded_emission_tuples(netuid_off).is_some());
        log::info!(
            "Emissions for netuid with registration on: {:?}",
            SubtensorModule::get_loaded_emission_tuples(netuid_on)
        );
        assert!(SubtensorModule::get_loaded_emission_tuples(netuid_on).is_none());
        assert_eq!(
            SubtensorModule::get_loaded_emission_tuples(netuid_off)
                .unwrap()
                .len(),
            n as usize
        );
    });
}

#[test]
fn test_epoch_runs_when_registration_disabled() {
    new_test_ext(1).execute_with(|| {
        let n: u16 = 100;
        let netuid_off: u16 = 1;
        let tempo: u16 = 1;
        let netuids: Vec<u16> = vec![netuid_off];
        let emissions: Vec<u64> = vec![1000000000];

        // Add subnets with registration turned off and on
        add_network(netuid_off, tempo, 0);
        SubtensorModule::set_max_allowed_uids(netuid_off, n);
        SubtensorModule::set_emission_values(&netuids, emissions).unwrap();
        SubtensorModule::set_network_registration_allowed(netuid_off, false);

        // Populate the subnets with neurons
        for i in 0..n {
            SubtensorModule::append_neuron(netuid_off, &U256::from(i), 0);
        }

        // Generate emission at block 1
        let block: u64 = 1;
        SubtensorModule::generate_emission(block);

        step_block(1); // Now block 2

        // Verify blocks since last step was set
        assert_eq!(SubtensorModule::get_blocks_since_last_step(netuid_off), 1);

        // Step to the next epoch block
        let epoch_block: u16 = tempo;
        step_block(epoch_block);

        // Verify blocks since last step was set, this indicates we ran the epoch
        assert_eq!(
            SubtensorModule::get_blocks_since_last_step(netuid_off),
            0_u64
        );
        assert!(SubtensorModule::get_loaded_emission_tuples(netuid_off).is_some());
    });
}
>>>>>>> 535983f8
<|MERGE_RESOLUTION|>--- conflicted
+++ resolved
@@ -1,4 +1,3 @@
-<<<<<<< HEAD
 // mod mock;
 // use frame_support::assert_ok;
 // use frame_system::Config;
@@ -840,944 +839,5 @@
 //         );
 //     });
 // }
-=======
-mod mock;
-use frame_support::assert_ok;
-use frame_system::Config;
-use mock::*;
-use sp_core::U256;
-
-#[test]
-#[allow(clippy::unwrap_used)]
-fn test_loaded_emission() {
-    new_test_ext(1).execute_with(|| {
-        let n: u16 = 100;
-        let netuid: u16 = 1;
-        let tempo: u16 = 10;
-        let netuids: Vec<u16> = vec![1];
-        let emission: Vec<u64> = vec![1000000000];
-        add_network(netuid, tempo, 0);
-        SubtensorModule::set_max_allowed_uids(netuid, n);
-        SubtensorModule::set_adjustment_alpha(netuid, 58000); // Set to old value.
-        SubtensorModule::set_emission_values(&netuids, emission).unwrap();
-        for i in 0..n {
-            SubtensorModule::append_neuron(netuid, &U256::from(i), 0);
-        }
-        assert!(SubtensorModule::get_loaded_emission_tuples(netuid).is_none());
-
-        // Try loading at block 0
-        let block: u64 = 0;
-        assert_eq!(
-            SubtensorModule::blocks_until_next_epoch(netuid, tempo, block),
-            8
-        );
-        SubtensorModule::generate_emission(block);
-        assert!(SubtensorModule::get_loaded_emission_tuples(netuid).is_none());
-
-        // Try loading at block = 9;
-        let block: u64 = 8;
-        assert_eq!(
-            SubtensorModule::blocks_until_next_epoch(netuid, tempo, block),
-            0
-        );
-        SubtensorModule::generate_emission(block);
-        assert!(SubtensorModule::get_loaded_emission_tuples(netuid).is_some());
-        assert_eq!(
-            SubtensorModule::get_loaded_emission_tuples(netuid)
-                .unwrap()
-                .len(),
-            n as usize
-        );
-
-        // Try draining the emission tuples
-        // None remaining because we are at epoch.
-        let block: u64 = 8;
-        SubtensorModule::drain_emission(block);
-        assert!(SubtensorModule::get_loaded_emission_tuples(netuid).is_none());
-
-        // Generate more emission.
-        SubtensorModule::generate_emission(8);
-        assert_eq!(
-            SubtensorModule::get_loaded_emission_tuples(netuid)
-                .unwrap()
-                .len(),
-            n as usize
-        );
-
-        for block in 9..19 {
-            let mut n_remaining: usize = 0;
-            let mut n_to_drain: usize = 0;
-            if let Some(tuples) = SubtensorModule::get_loaded_emission_tuples(netuid) {
-                n_remaining = tuples.len();
-                n_to_drain =
-                    SubtensorModule::tuples_to_drain_this_block(netuid, tempo, block, tuples.len());
-            }
-            SubtensorModule::drain_emission(block); // drain it with 9 more blocks to go
-            if let Some(tuples) = SubtensorModule::get_loaded_emission_tuples(netuid) {
-                assert_eq!(tuples.len(), n_remaining - n_to_drain);
-            }
-            log::info!("n_to_drain: {:?}", n_to_drain);
-            log::info!(
-                "SubtensorModule::get_loaded_emission_tuples( netuid ).len(): {:?}",
-                n_remaining - n_to_drain
-            );
-        }
-    })
-}
-
-#[test]
-fn test_tuples_to_drain_this_block() {
-    new_test_ext(1).execute_with(|| {
-        // pub fn tuples_to_drain_this_block( netuid: u16, tempo: u16, block_number: u64, n_remaining: usize ) -> usize {
-        assert_eq!(SubtensorModule::tuples_to_drain_this_block(0, 1, 0, 10), 10); // drain all epoch block.
-        assert_eq!(SubtensorModule::tuples_to_drain_this_block(0, 0, 0, 10), 10); // drain all no tempo.
-        assert_eq!(SubtensorModule::tuples_to_drain_this_block(0, 10, 0, 10), 2); // drain 10 / ( 10 / 2 ) = 2
-        assert_eq!(SubtensorModule::tuples_to_drain_this_block(0, 20, 0, 10), 1); // drain 10 / ( 20 / 2 ) = 1
-        assert_eq!(SubtensorModule::tuples_to_drain_this_block(0, 10, 0, 20), 5); // drain 20 / ( 9 / 2 ) = 5
-        assert_eq!(SubtensorModule::tuples_to_drain_this_block(0, 20, 0, 0), 0); // nothing to drain.
-        assert_eq!(SubtensorModule::tuples_to_drain_this_block(0, 10, 1, 20), 5); // drain 19 / ( 10 / 2 ) = 4
-        assert_eq!(
-            SubtensorModule::tuples_to_drain_this_block(0, 10, 10, 20),
-            4
-        ); // drain 19 / ( 10 / 2 ) = 4
-        assert_eq!(
-            SubtensorModule::tuples_to_drain_this_block(0, 10, 15, 20),
-            10
-        ); // drain 19 / ( 10 / 2 ) = 4
-        assert_eq!(
-            SubtensorModule::tuples_to_drain_this_block(0, 10, 19, 20),
-            20
-        ); // drain 19 / ( 10 / 2 ) = 4
-        assert_eq!(
-            SubtensorModule::tuples_to_drain_this_block(0, 10, 20, 20),
-            20
-        ); // drain 19 / ( 10 / 2 ) = 4
-        for i in 0..10 {
-            for j in 0..10 {
-                for k in 0..10 {
-                    for l in 0..10 {
-                        assert!(SubtensorModule::tuples_to_drain_this_block(i, j, k, l) <= 10);
-                    }
-                }
-            }
-        }
-    })
-}
-
-#[test]
-fn test_blocks_until_epoch() {
-    new_test_ext(1).execute_with(|| {
-        // Check tempo = 0 block = * netuid = *
-        assert_eq!(SubtensorModule::blocks_until_next_epoch(0, 0, 0), 1000);
-
-        // Check tempo = 1 block = * netuid = *
-        assert_eq!(SubtensorModule::blocks_until_next_epoch(0, 1, 0), 0);
-        assert_eq!(SubtensorModule::blocks_until_next_epoch(1, 1, 0), 1);
-        assert_eq!(SubtensorModule::blocks_until_next_epoch(0, 1, 1), 1);
-        assert_eq!(SubtensorModule::blocks_until_next_epoch(1, 1, 1), 0);
-        assert_eq!(SubtensorModule::blocks_until_next_epoch(0, 1, 2), 0);
-        assert_eq!(SubtensorModule::blocks_until_next_epoch(1, 1, 2), 1);
-        for i in 0..100 {
-            if i % 2 == 0 {
-                assert_eq!(SubtensorModule::blocks_until_next_epoch(0, 1, i), 0);
-                assert_eq!(SubtensorModule::blocks_until_next_epoch(1, 1, i), 1);
-            } else {
-                assert_eq!(SubtensorModule::blocks_until_next_epoch(0, 1, i), 1);
-                assert_eq!(SubtensorModule::blocks_until_next_epoch(1, 1, i), 0);
-            }
-        }
-
-        // Check general case.
-        for netuid in 0..30_u16 {
-            for block in 0..30_u64 {
-                for tempo in 1..30_u16 {
-                    assert_eq!(
-                        SubtensorModule::blocks_until_next_epoch(netuid, tempo, block),
-                        tempo as u64 - (block + netuid as u64 + 1) % (tempo as u64 + 1)
-                    );
-                }
-            }
-        }
-    });
-}
-
-// /********************************************
-//     block_step::adjust_registration_terms_for_networks tests
-// *********************************************/
-#[test]
-fn test_burn_adjustment() {
-    new_test_ext(1).execute_with(|| {
-        let netuid: u16 = 1;
-        let tempo: u16 = 13;
-        let burn_cost: u64 = 1000;
-        let adjustment_interval = 1;
-        let target_registrations_per_interval = 1;
-        add_network(netuid, tempo, 0);
-        SubtensorModule::set_burn(netuid, burn_cost);
-        SubtensorModule::set_adjustment_interval(netuid, adjustment_interval);
-        SubtensorModule::set_adjustment_alpha(netuid, 58000); // Set to old value.
-        SubtensorModule::set_target_registrations_per_interval(
-            netuid,
-            target_registrations_per_interval,
-        );
-        assert_eq!(
-            SubtensorModule::get_adjustment_interval(netuid),
-            adjustment_interval
-        ); // Sanity check the adjustment interval.
-
-        // Register key 1.
-        let hotkey_account_id_1 = U256::from(1);
-        let coldkey_account_id_1 = U256::from(1);
-        SubtensorModule::add_balance_to_coldkey_account(&coldkey_account_id_1, 10000);
-        assert_ok!(SubtensorModule::burned_register(
-            <<Test as Config>::RuntimeOrigin>::signed(hotkey_account_id_1),
-            netuid,
-            hotkey_account_id_1
-        ));
-
-        // Register key 2.
-        let hotkey_account_id_2 = U256::from(2);
-        let coldkey_account_id_2 = U256::from(2);
-        SubtensorModule::add_balance_to_coldkey_account(&coldkey_account_id_2, 10000);
-        assert_ok!(SubtensorModule::burned_register(
-            <<Test as Config>::RuntimeOrigin>::signed(hotkey_account_id_2),
-            netuid,
-            hotkey_account_id_2
-        ));
-
-        // We are over the number of regs allowed this interval.
-        // Step the block and trigger the adjustment.
-        step_block(1);
-
-        // Check the adjusted burn.
-        assert_eq!(SubtensorModule::get_burn_as_u64(netuid), 1500);
-    });
-}
-
-#[test]
-fn test_burn_adjustment_with_moving_average() {
-    new_test_ext(1).execute_with(|| {
-        let netuid: u16 = 1;
-        let tempo: u16 = 13;
-        let burn_cost: u64 = 1000;
-        let adjustment_interval = 1;
-        let target_registrations_per_interval = 1;
-        add_network(netuid, tempo, 0);
-        SubtensorModule::set_burn(netuid, burn_cost);
-        SubtensorModule::set_adjustment_interval(netuid, adjustment_interval);
-        SubtensorModule::set_adjustment_alpha(netuid, 58000); // Set to old value.
-        SubtensorModule::set_target_registrations_per_interval(
-            netuid,
-            target_registrations_per_interval,
-        );
-        // Set alpha here.
-        SubtensorModule::set_adjustment_alpha(netuid, u64::MAX / 2);
-
-        // Register key 1.
-        let hotkey_account_id_1 = U256::from(1);
-        let coldkey_account_id_1 = U256::from(1);
-        SubtensorModule::add_balance_to_coldkey_account(&coldkey_account_id_1, 10000);
-        assert_ok!(SubtensorModule::burned_register(
-            <<Test as Config>::RuntimeOrigin>::signed(hotkey_account_id_1),
-            netuid,
-            hotkey_account_id_1
-        ));
-
-        // Register key 2.
-        let hotkey_account_id_2 = U256::from(2);
-        let coldkey_account_id_2 = U256::from(2);
-        SubtensorModule::add_balance_to_coldkey_account(&coldkey_account_id_2, 10000);
-        assert_ok!(SubtensorModule::burned_register(
-            <<Test as Config>::RuntimeOrigin>::signed(hotkey_account_id_2),
-            netuid,
-            hotkey_account_id_2
-        ));
-
-        // We are over the number of regs allowed this interval.
-        // Step the block and trigger the adjustment.
-        step_block(1);
-
-        // Check the adjusted burn.
-        // 0.5 * 1000 + 0.5 * 1500 = 1250
-        assert_eq!(SubtensorModule::get_burn_as_u64(netuid), 1250);
-    });
-}
-
-#[test]
-#[allow(unused_assignments)]
-fn test_burn_adjustment_case_a() {
-    // Test case A of the difficulty and burn adjustment algorithm.
-    // ====================
-    // There are too many registrations this interval and most of them are pow registrations
-    // this triggers an increase in the pow difficulty.
-    new_test_ext(1).execute_with(|| {
-        let netuid: u16 = 1;
-        let tempo: u16 = 13;
-        let burn_cost: u64 = 1000;
-        let adjustment_interval = 1;
-        let target_registrations_per_interval = 1;
-        let start_diff: u64 = 10_000;
-        let mut curr_block_num = 0;
-        add_network(netuid, tempo, 0);
-        SubtensorModule::set_burn(netuid, burn_cost);
-        SubtensorModule::set_difficulty(netuid, start_diff);
-        SubtensorModule::set_min_difficulty(netuid, start_diff);
-        SubtensorModule::set_adjustment_interval(netuid, adjustment_interval);
-        SubtensorModule::set_adjustment_alpha(netuid, 58000); // Set to old value.
-        SubtensorModule::set_target_registrations_per_interval(
-            netuid,
-            target_registrations_per_interval,
-        );
-
-        // Register key 1. This is a burn registration.
-        let hotkey_account_id_1 = U256::from(1);
-        let coldkey_account_id_1 = U256::from(1);
-        SubtensorModule::add_balance_to_coldkey_account(&coldkey_account_id_1, 10000);
-        assert_ok!(SubtensorModule::burned_register(
-            <<Test as Config>::RuntimeOrigin>::signed(hotkey_account_id_1),
-            netuid,
-            hotkey_account_id_1
-        ));
-
-        // Register key 2. This is a POW registration
-        let hotkey_account_id_2 = U256::from(2);
-        let coldkey_account_id_2 = U256::from(2);
-        let (nonce0, work0): (u64, Vec<u8>) = SubtensorModule::create_work_for_block_number(
-            netuid,
-            curr_block_num,
-            0,
-            &hotkey_account_id_2,
-        );
-        let result0 = SubtensorModule::register(
-            <<Test as Config>::RuntimeOrigin>::signed(hotkey_account_id_2),
-            netuid,
-            curr_block_num,
-            nonce0,
-            work0,
-            hotkey_account_id_2,
-            coldkey_account_id_2,
-        );
-        assert_ok!(result0);
-
-        // Register key 3. This is a POW registration
-        let hotkey_account_id_3 = U256::from(3);
-        let coldkey_account_id_3 = U256::from(3);
-        let (nonce1, work1): (u64, Vec<u8>) = SubtensorModule::create_work_for_block_number(
-            netuid,
-            curr_block_num,
-            11231312312,
-            &hotkey_account_id_3,
-        );
-        let result1 = SubtensorModule::register(
-            <<Test as Config>::RuntimeOrigin>::signed(hotkey_account_id_3),
-            netuid,
-            curr_block_num,
-            nonce1,
-            work1,
-            hotkey_account_id_3,
-            coldkey_account_id_3,
-        );
-        assert_ok!(result1);
-
-        // We are over the number of regs allowed this interval.
-        // Most of them are POW registrations (2 out of 3)
-        // Step the block and trigger the adjustment.
-        step_block(1);
-        curr_block_num += 1;
-
-        // Check the adjusted POW difficulty has INCREASED.
-        //   and the burn has not changed.
-        let adjusted_burn = SubtensorModule::get_burn_as_u64(netuid);
-        assert_eq!(adjusted_burn, burn_cost);
-
-        let adjusted_diff = SubtensorModule::get_difficulty_as_u64(netuid);
-        assert!(adjusted_diff > start_diff);
-        assert_eq!(adjusted_diff, 20_000);
-    });
-}
-
-#[test]
-#[allow(unused_assignments)]
-fn test_burn_adjustment_case_b() {
-    // Test case B of the difficulty and burn adjustment algorithm.
-    // ====================
-    // There are too many registrations this interval and most of them are burn registrations
-    // this triggers an increase in the burn cost.
-    new_test_ext(1).execute_with(|| {
-        let netuid: u16 = 1;
-        let tempo: u16 = 13;
-        let burn_cost: u64 = 1000;
-        let adjustment_interval = 1;
-        let target_registrations_per_interval = 1;
-        let start_diff: u64 = 10_000;
-        let mut curr_block_num = 0;
-        add_network(netuid, tempo, 0);
-        SubtensorModule::set_burn(netuid, burn_cost);
-        SubtensorModule::set_difficulty(netuid, start_diff);
-        SubtensorModule::set_adjustment_interval(netuid, adjustment_interval);
-        SubtensorModule::set_adjustment_alpha(netuid, 58000); // Set to old value.
-        SubtensorModule::set_target_registrations_per_interval(
-            netuid,
-            target_registrations_per_interval,
-        );
-
-        // Register key 1.
-        let hotkey_account_id_1 = U256::from(1);
-        let coldkey_account_id_1 = U256::from(1);
-        SubtensorModule::add_balance_to_coldkey_account(&coldkey_account_id_1, 10000);
-        assert_ok!(SubtensorModule::burned_register(
-            <<Test as Config>::RuntimeOrigin>::signed(hotkey_account_id_1),
-            netuid,
-            hotkey_account_id_1
-        ));
-
-        // Register key 2.
-        let hotkey_account_id_2 = U256::from(2);
-        let coldkey_account_id_2 = U256::from(2);
-        SubtensorModule::add_balance_to_coldkey_account(&coldkey_account_id_2, 10000);
-        assert_ok!(SubtensorModule::burned_register(
-            <<Test as Config>::RuntimeOrigin>::signed(hotkey_account_id_2),
-            netuid,
-            hotkey_account_id_2
-        ));
-
-        // Register key 3. This one is a POW registration
-        let hotkey_account_id_3 = U256::from(3);
-        let coldkey_account_id_3 = U256::from(3);
-        let (nonce, work): (u64, Vec<u8>) = SubtensorModule::create_work_for_block_number(
-            netuid,
-            curr_block_num,
-            0,
-            &hotkey_account_id_3,
-        );
-        let result = SubtensorModule::register(
-            <<Test as Config>::RuntimeOrigin>::signed(hotkey_account_id_3),
-            netuid,
-            curr_block_num,
-            nonce,
-            work,
-            hotkey_account_id_3,
-            coldkey_account_id_3,
-        );
-        assert_ok!(result);
-
-        // We are over the number of regs allowed this interval.
-        // Most of them are burn registrations (2 out of 3)
-        // Step the block and trigger the adjustment.
-        step_block(1);
-        curr_block_num += 1;
-
-        // Check the adjusted burn has INCREASED.
-        //   and the difficulty has not changed.
-        let adjusted_burn = SubtensorModule::get_burn_as_u64(netuid);
-        assert!(adjusted_burn > burn_cost);
-        assert_eq!(adjusted_burn, 2_000);
-
-        let adjusted_diff = SubtensorModule::get_difficulty_as_u64(netuid);
-        assert_eq!(adjusted_diff, start_diff);
-    });
-}
-
-#[test]
-#[allow(unused_assignments)]
-fn test_burn_adjustment_case_c() {
-    // Test case C of the difficulty and burn adjustment algorithm.
-    // ====================
-    // There are not enough registrations this interval and most of them are POW registrations
-    // this triggers a decrease in the burn cost
-    new_test_ext(1).execute_with(|| {
-        let netuid: u16 = 1;
-        let tempo: u16 = 13;
-        let burn_cost: u64 = 1000;
-        let adjustment_interval = 1;
-        let target_registrations_per_interval = 4; // Needs registrations < 4 to trigger
-        let start_diff: u64 = 10_000;
-        let mut curr_block_num = 0;
-        add_network(netuid, tempo, 0);
-        SubtensorModule::set_burn(netuid, burn_cost);
-        SubtensorModule::set_difficulty(netuid, start_diff);
-        SubtensorModule::set_adjustment_interval(netuid, adjustment_interval);
-        SubtensorModule::set_adjustment_alpha(netuid, 58000); // Set to old value.
-        SubtensorModule::set_target_registrations_per_interval(
-            netuid,
-            target_registrations_per_interval,
-        );
-
-        // Register key 1. This is a BURN registration
-        let hotkey_account_id_1 = U256::from(1);
-        let coldkey_account_id_1 = U256::from(1);
-        SubtensorModule::add_balance_to_coldkey_account(&coldkey_account_id_1, 10000);
-        assert_ok!(SubtensorModule::burned_register(
-            <<Test as Config>::RuntimeOrigin>::signed(hotkey_account_id_1),
-            netuid,
-            hotkey_account_id_1
-        ));
-
-        // Register key 2. This is a POW registration
-        let hotkey_account_id_2 = U256::from(2);
-        let coldkey_account_id_2 = U256::from(2);
-        let (nonce0, work0): (u64, Vec<u8>) = SubtensorModule::create_work_for_block_number(
-            netuid,
-            curr_block_num,
-            0,
-            &hotkey_account_id_2,
-        );
-        let result0 = SubtensorModule::register(
-            <<Test as Config>::RuntimeOrigin>::signed(hotkey_account_id_2),
-            netuid,
-            curr_block_num,
-            nonce0,
-            work0,
-            hotkey_account_id_2,
-            coldkey_account_id_2,
-        );
-        assert_ok!(result0);
-
-        // Register key 3. This is a POW registration
-        let hotkey_account_id_3 = U256::from(3);
-        let coldkey_account_id_3 = U256::from(3);
-        let (nonce1, work1): (u64, Vec<u8>) = SubtensorModule::create_work_for_block_number(
-            netuid,
-            curr_block_num,
-            11231312312,
-            &hotkey_account_id_3,
-        );
-        let result1 = SubtensorModule::register(
-            <<Test as Config>::RuntimeOrigin>::signed(hotkey_account_id_3),
-            netuid,
-            curr_block_num,
-            nonce1,
-            work1,
-            hotkey_account_id_3,
-            coldkey_account_id_3,
-        );
-        assert_ok!(result1);
-
-        // We are UNDER the number of regs allowed this interval.
-        // Most of them are POW registrations (2 out of 3)
-        // Step the block and trigger the adjustment.
-        step_block(1);
-        curr_block_num += 1;
-
-        // Check the adjusted burn has DECREASED.
-        //   and the difficulty has not changed.
-        let adjusted_burn = SubtensorModule::get_burn_as_u64(netuid);
-        assert!(adjusted_burn < burn_cost);
-        assert_eq!(adjusted_burn, 875);
-
-        let adjusted_diff = SubtensorModule::get_difficulty_as_u64(netuid);
-        assert_eq!(adjusted_diff, start_diff);
-    });
-}
-
-#[test]
-#[allow(unused_assignments)]
-fn test_burn_adjustment_case_d() {
-    // Test case D of the difficulty and burn adjustment algorithm.
-    // ====================
-    // There are not enough registrations this interval and most of them are BURN registrations
-    // this triggers a decrease in the POW difficulty
-    new_test_ext(1).execute_with(|| {
-        let netuid: u16 = 1;
-        let tempo: u16 = 13;
-        let burn_cost: u64 = 1000;
-        let adjustment_interval = 1;
-        let target_registrations_per_interval = 4; // Needs registrations < 4 to trigger
-        let start_diff: u64 = 10_000;
-        let mut curr_block_num = 0;
-        add_network(netuid, tempo, 0);
-        SubtensorModule::set_burn(netuid, burn_cost);
-        SubtensorModule::set_difficulty(netuid, start_diff);
-        SubtensorModule::set_min_difficulty(netuid, 1);
-        SubtensorModule::set_adjustment_interval(netuid, adjustment_interval);
-        SubtensorModule::set_adjustment_alpha(netuid, 58000); // Set to old value.
-        SubtensorModule::set_target_registrations_per_interval(
-            netuid,
-            target_registrations_per_interval,
-        );
-
-        // Register key 1. This is a BURN registration
-        let hotkey_account_id_1 = U256::from(1);
-        let coldkey_account_id_1 = U256::from(1);
-        SubtensorModule::add_balance_to_coldkey_account(&coldkey_account_id_1, 10000);
-        assert_ok!(SubtensorModule::burned_register(
-            <<Test as Config>::RuntimeOrigin>::signed(hotkey_account_id_1),
-            netuid,
-            hotkey_account_id_1
-        ));
-
-        // Register key 2. This is a BURN registration
-        let hotkey_account_id_2 = U256::from(2);
-        let coldkey_account_id_2 = U256::from(2);
-        SubtensorModule::add_balance_to_coldkey_account(&coldkey_account_id_2, 10000);
-        assert_ok!(SubtensorModule::burned_register(
-            <<Test as Config>::RuntimeOrigin>::signed(hotkey_account_id_2),
-            netuid,
-            hotkey_account_id_2
-        ));
-
-        // Register key 3. This is a POW registration
-        let hotkey_account_id_3 = U256::from(3);
-        let coldkey_account_id_3 = U256::from(3);
-        let (nonce1, work1): (u64, Vec<u8>) = SubtensorModule::create_work_for_block_number(
-            netuid,
-            curr_block_num,
-            11231312312,
-            &hotkey_account_id_3,
-        );
-        let result1 = SubtensorModule::register(
-            <<Test as Config>::RuntimeOrigin>::signed(hotkey_account_id_3),
-            netuid,
-            curr_block_num,
-            nonce1,
-            work1,
-            hotkey_account_id_3,
-            coldkey_account_id_3,
-        );
-        assert_ok!(result1);
-
-        // We are UNDER the number of regs allowed this interval.
-        // Most of them are BURN registrations (2 out of 3)
-        // Step the block and trigger the adjustment.
-        step_block(1);
-        curr_block_num += 1;
-
-        // Check the adjusted POW difficulty has DECREASED.
-        //   and the burn has not changed.
-        let adjusted_burn = SubtensorModule::get_burn_as_u64(netuid);
-        assert_eq!(adjusted_burn, burn_cost);
-
-        let adjusted_diff = SubtensorModule::get_difficulty_as_u64(netuid);
-        assert!(adjusted_diff < start_diff);
-        assert_eq!(adjusted_diff, 8750);
-    });
-}
-
-#[test]
-#[allow(unused_assignments)]
-fn test_burn_adjustment_case_e() {
-    // Test case E of the difficulty and burn adjustment algorithm.
-    // ====================
-    // There are not enough registrations this interval and nobody registered either POW or BURN
-    // this triggers a decrease in the BURN cost and POW difficulty
-    new_test_ext(1).execute_with(|| {
-        let netuid: u16 = 1;
-        let tempo: u16 = 13;
-        let burn_cost: u64 = 1000;
-        let adjustment_interval = 1;
-        let target_registrations_per_interval: u16 = 3;
-        let start_diff: u64 = 10_000;
-        let mut curr_block_num = 0;
-        add_network(netuid, tempo, 0);
-        SubtensorModule::set_max_registrations_per_block(netuid, 10);
-        SubtensorModule::set_burn(netuid, burn_cost);
-        SubtensorModule::set_difficulty(netuid, start_diff);
-        SubtensorModule::set_min_difficulty(netuid, 1);
-        SubtensorModule::set_adjustment_interval(netuid, adjustment_interval);
-        SubtensorModule::set_adjustment_alpha(netuid, 58000); // Set to old value.
-        SubtensorModule::set_target_registrations_per_interval(
-            netuid,
-            target_registrations_per_interval,
-        );
-
-        // Register key 1. This is a POW registration
-        let hotkey_account_id_1 = U256::from(1);
-        let coldkey_account_id_1 = U256::from(1);
-        let (nonce1, work1): (u64, Vec<u8>) = SubtensorModule::create_work_for_block_number(
-            netuid,
-            curr_block_num,
-            11231312312,
-            &hotkey_account_id_1,
-        );
-        let result1 = SubtensorModule::register(
-            <<Test as Config>::RuntimeOrigin>::signed(hotkey_account_id_1),
-            netuid,
-            curr_block_num,
-            nonce1,
-            work1,
-            hotkey_account_id_1,
-            coldkey_account_id_1,
-        );
-        assert_ok!(result1);
-
-        // Register key 2. This is a BURN registration
-        let hotkey_account_id_2 = U256::from(2);
-        let coldkey_account_id_2 = U256::from(2);
-        SubtensorModule::add_balance_to_coldkey_account(&coldkey_account_id_2, 10000);
-        assert_ok!(SubtensorModule::burned_register(
-            <<Test as Config>::RuntimeOrigin>::signed(hotkey_account_id_2),
-            netuid,
-            hotkey_account_id_2
-        ));
-
-        step_block(1);
-        curr_block_num += 1;
-
-        // We are UNDER the number of regs allowed this interval.
-        // And the number of regs of each type is equal
-
-        // Check the adjusted BURN has DECREASED.
-        let adjusted_burn = SubtensorModule::get_burn_as_u64(netuid);
-        assert!(adjusted_burn < burn_cost);
-        assert_eq!(adjusted_burn, 833);
-
-        // Check the adjusted POW difficulty has DECREASED.
-        let adjusted_diff = SubtensorModule::get_difficulty_as_u64(netuid);
-        assert!(adjusted_diff < start_diff);
-        assert_eq!(adjusted_diff, 8_333);
-    });
-}
-
-#[test]
-#[allow(unused_assignments)]
-fn test_burn_adjustment_case_f() {
-    // Test case F of the difficulty and burn adjustment algorithm.
-    // ====================
-    // There are too many registrations this interval and the pow and burn registrations are equal
-    // this triggers an increase in the burn cost and pow difficulty
-    new_test_ext(1).execute_with(|| {
-        let netuid: u16 = 1;
-        let tempo: u16 = 13;
-        let burn_cost: u64 = 1000;
-        let adjustment_interval = 1;
-        let target_registrations_per_interval: u16 = 1;
-        let start_diff: u64 = 10_000;
-        let mut curr_block_num = 0;
-        add_network(netuid, tempo, 0);
-        SubtensorModule::set_max_registrations_per_block(netuid, 10);
-        SubtensorModule::set_burn(netuid, burn_cost);
-        SubtensorModule::set_difficulty(netuid, start_diff);
-        SubtensorModule::set_min_difficulty(netuid, start_diff);
-        SubtensorModule::set_adjustment_interval(netuid, adjustment_interval);
-        SubtensorModule::set_adjustment_alpha(netuid, 58000); // Set to old value.
-        SubtensorModule::set_target_registrations_per_interval(
-            netuid,
-            target_registrations_per_interval,
-        );
-
-        // Register key 1. This is a POW registration
-        let hotkey_account_id_1 = U256::from(1);
-        let coldkey_account_id_1 = U256::from(1);
-        let (nonce1, work1): (u64, Vec<u8>) = SubtensorModule::create_work_for_block_number(
-            netuid,
-            curr_block_num,
-            11231312312,
-            &hotkey_account_id_1,
-        );
-        let result1 = SubtensorModule::register(
-            <<Test as Config>::RuntimeOrigin>::signed(hotkey_account_id_1),
-            netuid,
-            curr_block_num,
-            nonce1,
-            work1,
-            hotkey_account_id_1,
-            coldkey_account_id_1,
-        );
-        assert_ok!(result1);
-
-        // Register key 2. This is a BURN registration
-        let hotkey_account_id_2 = U256::from(2);
-        let coldkey_account_id_2 = U256::from(2);
-        SubtensorModule::add_balance_to_coldkey_account(&coldkey_account_id_2, 10000);
-        assert_ok!(SubtensorModule::burned_register(
-            <<Test as Config>::RuntimeOrigin>::signed(hotkey_account_id_2),
-            netuid,
-            hotkey_account_id_2
-        ));
-
-        step_block(1);
-        curr_block_num += 1;
-        // We are OVER the number of regs allowed this interval.
-        // And the number of regs of each type is equal
-
-        // Check the adjusted BURN has INCREASED.
-        let adjusted_burn = SubtensorModule::get_burn_as_u64(netuid);
-        assert!(adjusted_burn > burn_cost);
-        assert_eq!(adjusted_burn, 1_500);
-
-        // Check the adjusted POW difficulty has INCREASED.
-        let adjusted_diff = SubtensorModule::get_difficulty_as_u64(netuid);
-        assert!(adjusted_diff > start_diff);
-        assert_eq!(adjusted_diff, 15_000);
-    });
-}
-
-#[test]
-fn test_burn_adjustment_case_e_zero_registrations() {
-    // Test case E of the difficulty and burn adjustment algorithm.
-    // ====================
-    // There are not enough registrations this interval and nobody registered either POW or BURN
-    // this triggers a decrease in the BURN cost and POW difficulty
-
-    // BUT there are zero registrations this interval.
-    new_test_ext(1).execute_with(|| {
-        let netuid: u16 = 1;
-        let tempo: u16 = 13;
-        let burn_cost: u64 = 1000;
-        let adjustment_interval = 1;
-        let target_registrations_per_interval: u16 = 1;
-        let start_diff: u64 = 10_000;
-        add_network(netuid, tempo, 0);
-        SubtensorModule::set_max_registrations_per_block(netuid, 10);
-        SubtensorModule::set_burn(netuid, burn_cost);
-        SubtensorModule::set_difficulty(netuid, start_diff);
-        SubtensorModule::set_min_difficulty(netuid, 1);
-        SubtensorModule::set_adjustment_interval(netuid, adjustment_interval);
-        SubtensorModule::set_adjustment_alpha(netuid, 58000); // Set to old value.
-        SubtensorModule::set_target_registrations_per_interval(
-            netuid,
-            target_registrations_per_interval,
-        );
-
-        // No registrations this interval of any kind.
-        step_block(1);
-
-        // We are UNDER the number of regs allowed this interval.
-        // And the number of regs of each type is equal
-
-        // Check the adjusted BURN has DECREASED.
-        let adjusted_burn = SubtensorModule::get_burn_as_u64(netuid);
-        assert!(adjusted_burn < burn_cost);
-        assert_eq!(adjusted_burn, 500);
-
-        // Check the adjusted POW difficulty has DECREASED.
-        let adjusted_diff = SubtensorModule::get_difficulty_as_u64(netuid);
-        assert!(adjusted_diff < start_diff);
-        assert_eq!(adjusted_diff, 5_000);
-    });
-}
-
-#[test]
-fn test_emission_based_on_registration_status() {
-    new_test_ext(1).execute_with(|| {
-        let n: u16 = 100;
-        let netuid_off: u16 = 1;
-        let netuid_on: u16 = 2;
-        let tempo: u16 = 1;
-        let netuids: Vec<u16> = vec![netuid_off, netuid_on];
-        let emissions: Vec<u64> = vec![1000000000, 1000000000];
-
-        // Add subnets with registration turned off and on
-        add_network(netuid_off, tempo, 0);
-        add_network(netuid_on, tempo, 0);
-        SubtensorModule::set_max_allowed_uids(netuid_off, n);
-        SubtensorModule::set_max_allowed_uids(netuid_on, n);
-        SubtensorModule::set_emission_values(&netuids, emissions).unwrap();
-        SubtensorModule::set_network_registration_allowed(netuid_off, false);
-        SubtensorModule::set_network_registration_allowed(netuid_on, true);
-
-        // Populate the subnets with neurons
-        for i in 0..n {
-            SubtensorModule::append_neuron(netuid_off, &U256::from(i), 0);
-            SubtensorModule::append_neuron(netuid_on, &U256::from(i), 0);
-        }
-
-        // Generate emission at block 0
-        let block: u64 = 0;
-        SubtensorModule::generate_emission(block);
-
-        // Verify that no emission tuples are loaded for the subnet with registration off
-        assert!(SubtensorModule::get_loaded_emission_tuples(netuid_off).is_none());
-
-        // Verify that emission tuples are loaded for the subnet with registration on
-        assert!(SubtensorModule::get_loaded_emission_tuples(netuid_on).is_some());
-        assert_eq!(
-            SubtensorModule::get_loaded_emission_tuples(netuid_on)
-                .unwrap()
-                .len(),
-            n as usize
-        );
-
-        // Step to the next epoch block
-        let epoch_block: u16 = tempo;
-        step_block(epoch_block);
-
-        // Verify that no emission tuples are loaded for the subnet with registration off
-        assert!(SubtensorModule::get_loaded_emission_tuples(netuid_off).is_none());
-        log::info!(
-            "Emissions for netuid with registration off: {:?}",
-            SubtensorModule::get_loaded_emission_tuples(netuid_off)
-        );
-
-        // Verify that emission tuples are loaded for the subnet with registration on
-        assert!(SubtensorModule::get_loaded_emission_tuples(netuid_on).is_some());
-        log::info!(
-            "Emissions for netuid with registration on: {:?}",
-            SubtensorModule::get_loaded_emission_tuples(netuid_on)
-        );
-        assert_eq!(
-            SubtensorModule::get_loaded_emission_tuples(netuid_on)
-                .unwrap()
-                .len(),
-            n as usize
-        );
-
-        let block: u64 = 0;
-        // drain the emission tuples for the subnet with registration on
-        SubtensorModule::drain_emission(block);
-        // Turn on registration for the subnet with registration off
-        SubtensorModule::set_network_registration_allowed(netuid_off, true);
-        SubtensorModule::set_network_registration_allowed(netuid_on, false);
-
-        // Generate emission at the next block
-        let next_block: u64 = block + 1;
-        SubtensorModule::generate_emission(next_block);
-
-        // Verify that emission tuples are now loaded for the subnet with registration turned on
-        assert!(SubtensorModule::get_loaded_emission_tuples(netuid_off).is_some());
-        log::info!(
-            "Emissions for netuid with registration on: {:?}",
-            SubtensorModule::get_loaded_emission_tuples(netuid_on)
-        );
-        assert!(SubtensorModule::get_loaded_emission_tuples(netuid_on).is_none());
-        assert_eq!(
-            SubtensorModule::get_loaded_emission_tuples(netuid_off)
-                .unwrap()
-                .len(),
-            n as usize
-        );
-    });
-}
-
-#[test]
-fn test_epoch_runs_when_registration_disabled() {
-    new_test_ext(1).execute_with(|| {
-        let n: u16 = 100;
-        let netuid_off: u16 = 1;
-        let tempo: u16 = 1;
-        let netuids: Vec<u16> = vec![netuid_off];
-        let emissions: Vec<u64> = vec![1000000000];
-
-        // Add subnets with registration turned off and on
-        add_network(netuid_off, tempo, 0);
-        SubtensorModule::set_max_allowed_uids(netuid_off, n);
-        SubtensorModule::set_emission_values(&netuids, emissions).unwrap();
-        SubtensorModule::set_network_registration_allowed(netuid_off, false);
-
-        // Populate the subnets with neurons
-        for i in 0..n {
-            SubtensorModule::append_neuron(netuid_off, &U256::from(i), 0);
-        }
-
-        // Generate emission at block 1
-        let block: u64 = 1;
-        SubtensorModule::generate_emission(block);
-
-        step_block(1); // Now block 2
-
-        // Verify blocks since last step was set
-        assert_eq!(SubtensorModule::get_blocks_since_last_step(netuid_off), 1);
-
-        // Step to the next epoch block
-        let epoch_block: u16 = tempo;
-        step_block(epoch_block);
-
-        // Verify blocks since last step was set, this indicates we ran the epoch
-        assert_eq!(
-            SubtensorModule::get_blocks_since_last_step(netuid_off),
-            0_u64
-        );
-        assert!(SubtensorModule::get_loaded_emission_tuples(netuid_off).is_some());
-    });
-}
->>>>>>> 535983f8
+
+  