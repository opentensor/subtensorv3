mod mock;
use frame_support::assert_ok;
use frame_system::Config;
use mock::*;
use sp_core::U256;
use substrate_fixed::types::I64F64;

#[macro_use]
mod helpers;

// TODO: Apparently, run_coinbase doesn't change LoadedEmission, do we need this test?
// #[test]
// fn test_loaded_emission() {
//     new_test_ext(1).execute_with(|| {
//         let n: u16 = 100;
//         let netuid: u16 = 1;
//         let tempo: u16 = 10;
//         let netuids: Vec<u16> = vec![1];
//         let emission: Vec<u64> = vec![1000000000];
//         add_network(netuid, tempo, 0);
//         SubtensorModule::set_max_allowed_uids(netuid, n);
//         SubtensorModule::set_adjustment_alpha(netuid, 58000); // Set to old value.
//         assert_ok!(SubtensorModule::set_emission_values(&netuids, emission));
//         for i in 0..n {
//             SubtensorModule::append_neuron(netuid, &U256::from(i), 0);
//         }
//         assert!(!SubtensorModule::has_loaded_emission_tuples(netuid));

//         // Try loading at block 0
//         let block: u64 = 0;
//         assert_eq!(
//             SubtensorModule::blocks_until_next_epoch(netuid, tempo, block),
//             8
//         );
//         SubtensorModule::run_coinbase(block);
//         assert!(!SubtensorModule::has_loaded_emission_tuples(netuid));

//         // Try loading at block = 9;
//         let block: u64 = 8;
//         assert_eq!(
//             SubtensorModule::blocks_until_next_epoch(netuid, tempo, block),
//             0
//         );
//         SubtensorModule::run_coinbase(block);
//         assert!(SubtensorModule::has_loaded_emission_tuples(netuid));
//         assert_eq!(
//             SubtensorModule::get_loaded_emission_tuples(netuid).len(),
//             n as usize
//         );

//         // Try draining the emission tuples
//         // None remaining because we are at epoch.
//         let block: u64 = 8;
//         SubtensorModule::drain_emission(block);
//         assert!(!SubtensorModule::has_loaded_emission_tuples(netuid));

//         // Generate more emission.
//         SubtensorModule::run_coinbase(8);
//         assert_eq!(
//             SubtensorModule::get_loaded_emission_tuples(netuid).len(),
//             n as usize
//         );

//         for block in 9..19 {
//             let mut n_remaining: usize = 0;
//             let mut n_to_drain: usize = 0;
//             if SubtensorModule::has_loaded_emission_tuples(netuid) {
//                 n_remaining = SubtensorModule::get_loaded_emission_tuples(netuid).len();
//                 n_to_drain = SubtensorModule::tuples_to_drain_this_block(
//                     netuid,
//                     tempo,
//                     block,
//                     SubtensorModule::get_loaded_emission_tuples(netuid).len(),
//                 );
//             }
//             SubtensorModule::drain_emission(block); // drain it with 9 more blocks to go
//             if SubtensorModule::has_loaded_emission_tuples(netuid) {
//                 assert_eq!(
//                     SubtensorModule::get_loaded_emission_tuples(netuid).len(),
//                     n_remaining - n_to_drain
//                 );
//             }
//             log::info!("n_to_drain:{:?}", n_to_drain.clone());
//             log::info!(
//                 "SubtensorModule::get_loaded_emission_tuples( netuid ).len():{:?}",
//                 n_remaining - n_to_drain
//             );
//         }
//     })
// }

// TODO: Should draining of emission tuples be tested?
// #[test]
// fn test_tuples_to_drain_this_block() {
//     new_test_ext(1).execute_with(|| {
//         // pub fn tuples_to_drain_this_block( netuid: u16, tempo: u16, block_number: u64, n_remaining: usize ) -> usize {
//         assert_eq!(SubtensorModule::tuples_to_drain_this_block(0, 1, 0, 10), 10); // drain all epoch block.
//         assert_eq!(SubtensorModule::tuples_to_drain_this_block(0, 0, 0, 10), 10); // drain all no tempo.
//         assert_eq!(SubtensorModule::tuples_to_drain_this_block(0, 10, 0, 10), 2); // drain 10 / ( 10 / 2 ) = 2
//         assert_eq!(SubtensorModule::tuples_to_drain_this_block(0, 20, 0, 10), 1); // drain 10 / ( 20 / 2 ) = 1
//         assert_eq!(SubtensorModule::tuples_to_drain_this_block(0, 10, 0, 20), 5); // drain 20 / ( 9 / 2 ) = 5
//         assert_eq!(SubtensorModule::tuples_to_drain_this_block(0, 20, 0, 0), 0); // nothing to drain.
//         assert_eq!(SubtensorModule::tuples_to_drain_this_block(0, 10, 1, 20), 5); // drain 19 / ( 10 / 2 ) = 4
//         assert_eq!(
//             SubtensorModule::tuples_to_drain_this_block(0, 10, 10, 20),
//             4
//         ); // drain 19 / ( 10 / 2 ) = 4
//         assert_eq!(
//             SubtensorModule::tuples_to_drain_this_block(0, 10, 15, 20),
//             10
//         ); // drain 19 / ( 10 / 2 ) = 4
//         assert_eq!(
//             SubtensorModule::tuples_to_drain_this_block(0, 10, 19, 20),
//             20
//         ); // drain 19 / ( 10 / 2 ) = 4
//         assert_eq!(
//             SubtensorModule::tuples_to_drain_this_block(0, 10, 20, 20),
//             20
//         ); // drain 19 / ( 10 / 2 ) = 4
//         for i in 0..10 {
//             for j in 0..10 {
//                 for k in 0..10 {
//                     for l in 0..10 {
//                         assert!(SubtensorModule::tuples_to_drain_this_block(i, j, k, l) <= 10);
//                     }
//                 }
//             }
//         }
//     })
// }

#[test]
fn test_blocks_until_epoch() {
    new_test_ext(1).execute_with(|| {
        // Check tempo = 0 block = * netuid = *
        assert_eq!(SubtensorModule::blocks_until_next_epoch(0, 0, 0), 1000);

        // Check tempo = 1 block = * netuid = *
        assert_eq!(SubtensorModule::blocks_until_next_epoch(0, 1, 0), 0);
        assert_eq!(SubtensorModule::blocks_until_next_epoch(1, 1, 0), 1);
        assert_eq!(SubtensorModule::blocks_until_next_epoch(0, 1, 1), 1);
        assert_eq!(SubtensorModule::blocks_until_next_epoch(1, 1, 1), 0);
        assert_eq!(SubtensorModule::blocks_until_next_epoch(0, 1, 2), 0);
        assert_eq!(SubtensorModule::blocks_until_next_epoch(1, 1, 2), 1);
        for i in 0..100 {
            if i % 2 == 0 {
                assert_eq!(SubtensorModule::blocks_until_next_epoch(0, 1, i), 0);
                assert_eq!(SubtensorModule::blocks_until_next_epoch(1, 1, i), 1);
            } else {
                assert_eq!(SubtensorModule::blocks_until_next_epoch(0, 1, i), 1);
                assert_eq!(SubtensorModule::blocks_until_next_epoch(1, 1, i), 0);
            }
        }

        // Check general case.
        for netuid in 0..30 as u16 {
            for block in 0..30 as u64 {
                for tempo in 1..30 as u16 {
                    assert_eq!(
                        SubtensorModule::blocks_until_next_epoch(netuid, tempo, block),
                        tempo as u64 - (block + netuid as u64 + 1) % (tempo as u64 + 1)
                    );
                }
            }
        }
    });
}

// /********************************************
//     block_step::adjust_registration_terms_for_networks tests
// *********************************************/
#[test]
fn test_burn_adjustment() {
    new_test_ext(1).execute_with(|| {
        let netuid: u16 = 1;
        let tempo: u16 = 13;
        let burn_cost: u64 = 1000;
        let adjustment_interval = 1;
        let target_registrations_per_interval = 1;
        add_network(netuid, tempo, 0);
        SubtensorModule::set_burn(netuid, burn_cost);
        SubtensorModule::set_adjustment_interval(netuid, adjustment_interval);
        SubtensorModule::set_adjustment_alpha(netuid, 58000); // Set to old value.
        SubtensorModule::set_target_registrations_per_interval(
            netuid,
            target_registrations_per_interval,
        );
        assert_eq!(
            SubtensorModule::get_adjustment_interval(netuid),
            adjustment_interval
        ); // Sanity check the adjustment interval.

        // Register key 1.
        let hotkey_account_id_1 = U256::from(1);
        let coldkey_account_id_1 = U256::from(1);
        SubtensorModule::add_balance_to_coldkey_account(&coldkey_account_id_1, 10000);
        assert_ok!(SubtensorModule::burned_register(
            <<Test as Config>::RuntimeOrigin>::signed(hotkey_account_id_1),
            netuid,
            hotkey_account_id_1
        ));

        // Register key 2.
        let hotkey_account_id_2 = U256::from(2);
        let coldkey_account_id_2 = U256::from(2);
        SubtensorModule::add_balance_to_coldkey_account(&coldkey_account_id_2, 10000);
        assert_ok!(SubtensorModule::burned_register(
            <<Test as Config>::RuntimeOrigin>::signed(hotkey_account_id_2),
            netuid,
            hotkey_account_id_2
        ));

        // We are over the number of regs allowed this interval.
        // Step the block and trigger the adjustment.
        step_block(1);

        // Check the adjusted burn.
        assert_eq!(SubtensorModule::get_burn_as_u64(netuid), 1500);
    });
}

#[test]
fn test_burn_adjustment_with_moving_average() {
    new_test_ext(1).execute_with(|| {
        let netuid: u16 = 1;
        let tempo: u16 = 13;
        let burn_cost: u64 = 1000;
        let adjustment_interval = 1;
        let target_registrations_per_interval = 1;
        add_network(netuid, tempo, 0);
        SubtensorModule::set_burn(netuid, burn_cost);
        SubtensorModule::set_adjustment_interval(netuid, adjustment_interval);
        SubtensorModule::set_adjustment_alpha(netuid, 58000); // Set to old value.
        SubtensorModule::set_target_registrations_per_interval(
            netuid,
            target_registrations_per_interval,
        );
        // Set alpha here.
        SubtensorModule::set_adjustment_alpha(netuid, u64::MAX / 2);

        // Register key 1.
        let hotkey_account_id_1 = U256::from(1);
        let coldkey_account_id_1 = U256::from(1);
        SubtensorModule::add_balance_to_coldkey_account(&coldkey_account_id_1, 10000);
        assert_ok!(SubtensorModule::burned_register(
            <<Test as Config>::RuntimeOrigin>::signed(hotkey_account_id_1),
            netuid,
            hotkey_account_id_1
        ));

        // Register key 2.
        let hotkey_account_id_2 = U256::from(2);
        let coldkey_account_id_2 = U256::from(2);
        SubtensorModule::add_balance_to_coldkey_account(&coldkey_account_id_2, 10000);
        assert_ok!(SubtensorModule::burned_register(
            <<Test as Config>::RuntimeOrigin>::signed(hotkey_account_id_2),
            netuid,
            hotkey_account_id_2
        ));

        // We are over the number of regs allowed this interval.
        // Step the block and trigger the adjustment.
        step_block(1);

        // Check the adjusted burn.
        // 0.5 * 1000 + 0.5 * 1500 = 1250
        assert_eq!(SubtensorModule::get_burn_as_u64(netuid), 1250);
    });
}

#[test]
#[allow(unused_assignments)]
fn test_burn_adjustment_case_a() {
    // Test case A of the difficulty and burn adjustment algorithm.
    // ====================
    // There are too many registrations this interval and most of them are pow registrations
    // this triggers an increase in the pow difficulty.
    new_test_ext(1).execute_with(|| {
        let netuid: u16 = 1;
        let tempo: u16 = 13;
        let burn_cost: u64 = 1000;
        let adjustment_interval = 1;
        let target_registrations_per_interval = 1;
        let start_diff: u64 = 10_000;
        let mut curr_block_num = 0;
        add_network(netuid, tempo, 0);
        SubtensorModule::set_burn(netuid, burn_cost);
        SubtensorModule::set_difficulty(netuid, start_diff);
        SubtensorModule::set_min_difficulty(netuid, start_diff);
        SubtensorModule::set_adjustment_interval(netuid, adjustment_interval);
        SubtensorModule::set_adjustment_alpha(netuid, 58000); // Set to old value.
        SubtensorModule::set_target_registrations_per_interval(
            netuid,
            target_registrations_per_interval,
        );

        // Register key 1. This is a burn registration.
        let hotkey_account_id_1 = U256::from(1);
        let coldkey_account_id_1 = U256::from(1);
        SubtensorModule::add_balance_to_coldkey_account(&coldkey_account_id_1, 10000);
        assert_ok!(SubtensorModule::burned_register(
            <<Test as Config>::RuntimeOrigin>::signed(hotkey_account_id_1),
            netuid,
            hotkey_account_id_1
        ));

        // Register key 2. This is a POW registration
        let hotkey_account_id_2 = U256::from(2);
        let coldkey_account_id_2 = U256::from(2);
        let (nonce0, work0): (u64, Vec<u8>) = SubtensorModule::create_work_for_block_number(
            netuid,
            curr_block_num,
            0,
            &hotkey_account_id_2,
        );
        let result0 = SubtensorModule::register(
            <<Test as Config>::RuntimeOrigin>::signed(hotkey_account_id_2),
            netuid,
            curr_block_num,
            nonce0,
            work0,
            hotkey_account_id_2,
            coldkey_account_id_2,
        );
        assert_ok!(result0);

        // Register key 3. This is a POW registration
        let hotkey_account_id_3 = U256::from(3);
        let coldkey_account_id_3 = U256::from(3);
        let (nonce1, work1): (u64, Vec<u8>) = SubtensorModule::create_work_for_block_number(
            netuid,
            curr_block_num,
            11231312312,
            &hotkey_account_id_3,
        );
        let result1 = SubtensorModule::register(
            <<Test as Config>::RuntimeOrigin>::signed(hotkey_account_id_3),
            netuid,
            curr_block_num,
            nonce1,
            work1,
            hotkey_account_id_3,
            coldkey_account_id_3,
        );
        assert_ok!(result1);

        // We are over the number of regs allowed this interval.
        // Most of them are POW registrations (2 out of 3)
        // Step the block and trigger the adjustment.
        step_block(1);
        curr_block_num += 1;

        // Check the adjusted POW difficulty has INCREASED.
        //   and the burn has not changed.
        let adjusted_burn = SubtensorModule::get_burn_as_u64(netuid);
        assert_eq!(adjusted_burn, burn_cost);

        let adjusted_diff = SubtensorModule::get_difficulty_as_u64(netuid);
        assert!(adjusted_diff > start_diff);
        assert_eq!(adjusted_diff, 20_000);
    });
}

#[test]
#[allow(unused_assignments)]
fn test_burn_adjustment_case_b() {
    // Test case B of the difficulty and burn adjustment algorithm.
    // ====================
    // There are too many registrations this interval and most of them are burn registrations
    // this triggers an increase in the burn cost.
    new_test_ext(1).execute_with(|| {
        let netuid: u16 = 1;
        let tempo: u16 = 13;
        let burn_cost: u64 = 1000;
        let adjustment_interval = 1;
        let target_registrations_per_interval = 1;
        let start_diff: u64 = 10_000;
        let mut curr_block_num = 0;
        add_network(netuid, tempo, 0);
        SubtensorModule::set_burn(netuid, burn_cost);
        SubtensorModule::set_difficulty(netuid, start_diff);
        SubtensorModule::set_adjustment_interval(netuid, adjustment_interval);
        SubtensorModule::set_adjustment_alpha(netuid, 58000); // Set to old value.
        SubtensorModule::set_target_registrations_per_interval(
            netuid,
            target_registrations_per_interval,
        );

        // Register key 1.
        let hotkey_account_id_1 = U256::from(1);
        let coldkey_account_id_1 = U256::from(1);
        SubtensorModule::add_balance_to_coldkey_account(&coldkey_account_id_1, 10000);
        assert_ok!(SubtensorModule::burned_register(
            <<Test as Config>::RuntimeOrigin>::signed(hotkey_account_id_1),
            netuid,
            hotkey_account_id_1
        ));

        // Register key 2.
        let hotkey_account_id_2 = U256::from(2);
        let coldkey_account_id_2 = U256::from(2);
        SubtensorModule::add_balance_to_coldkey_account(&coldkey_account_id_2, 10000);
        assert_ok!(SubtensorModule::burned_register(
            <<Test as Config>::RuntimeOrigin>::signed(hotkey_account_id_2),
            netuid,
            hotkey_account_id_2
        ));

        // Register key 3. This one is a POW registration
        let hotkey_account_id_3 = U256::from(3);
        let coldkey_account_id_3 = U256::from(3);
        let (nonce, work): (u64, Vec<u8>) = SubtensorModule::create_work_for_block_number(
            netuid,
            curr_block_num,
            0,
            &hotkey_account_id_3,
        );
        let result = SubtensorModule::register(
            <<Test as Config>::RuntimeOrigin>::signed(hotkey_account_id_3),
            netuid,
            curr_block_num,
            nonce,
            work,
            hotkey_account_id_3,
            coldkey_account_id_3,
        );
        assert_ok!(result);

        // We are over the number of regs allowed this interval.
        // Most of them are burn registrations (2 out of 3)
        // Step the block and trigger the adjustment.
        step_block(1);
        curr_block_num += 1;

        // Check the adjusted burn has INCREASED.
        //   and the difficulty has not changed.
        let adjusted_burn = SubtensorModule::get_burn_as_u64(netuid);
        assert!(adjusted_burn > burn_cost);
        assert_eq!(adjusted_burn, 2_000);

        let adjusted_diff = SubtensorModule::get_difficulty_as_u64(netuid);
        assert_eq!(adjusted_diff, start_diff);
    });
}

#[test]
#[allow(unused_assignments)]
fn test_burn_adjustment_case_c() {
    // Test case C of the difficulty and burn adjustment algorithm.
    // ====================
    // There are not enough registrations this interval and most of them are POW registrations
    // this triggers a decrease in the burn cost
    new_test_ext(1).execute_with(|| {
        let netuid: u16 = 1;
        let tempo: u16 = 13;
        let burn_cost: u64 = 1000;
        let adjustment_interval = 1;
        let target_registrations_per_interval = 4; // Needs registrations < 4 to trigger
        let start_diff: u64 = 10_000;
        let mut curr_block_num = 0;
        add_network(netuid, tempo, 0);
        SubtensorModule::set_burn(netuid, burn_cost);
        SubtensorModule::set_difficulty(netuid, start_diff);
        SubtensorModule::set_adjustment_interval(netuid, adjustment_interval);
        SubtensorModule::set_adjustment_alpha(netuid, 58000); // Set to old value.
        SubtensorModule::set_target_registrations_per_interval(
            netuid,
            target_registrations_per_interval,
        );

        // Register key 1. This is a BURN registration
        let hotkey_account_id_1 = U256::from(1);
        let coldkey_account_id_1 = U256::from(1);
        SubtensorModule::add_balance_to_coldkey_account(&coldkey_account_id_1, 10000);
        assert_ok!(SubtensorModule::burned_register(
            <<Test as Config>::RuntimeOrigin>::signed(hotkey_account_id_1),
            netuid,
            hotkey_account_id_1
        ));

        // Register key 2. This is a POW registration
        let hotkey_account_id_2 = U256::from(2);
        let coldkey_account_id_2 = U256::from(2);
        let (nonce0, work0): (u64, Vec<u8>) = SubtensorModule::create_work_for_block_number(
            netuid,
            curr_block_num,
            0,
            &hotkey_account_id_2,
        );
        let result0 = SubtensorModule::register(
            <<Test as Config>::RuntimeOrigin>::signed(hotkey_account_id_2),
            netuid,
            curr_block_num,
            nonce0,
            work0,
            hotkey_account_id_2,
            coldkey_account_id_2,
        );
        assert_ok!(result0);

        // Register key 3. This is a POW registration
        let hotkey_account_id_3 = U256::from(3);
        let coldkey_account_id_3 = U256::from(3);
        let (nonce1, work1): (u64, Vec<u8>) = SubtensorModule::create_work_for_block_number(
            netuid,
            curr_block_num,
            11231312312,
            &hotkey_account_id_3,
        );
        let result1 = SubtensorModule::register(
            <<Test as Config>::RuntimeOrigin>::signed(hotkey_account_id_3),
            netuid,
            curr_block_num,
            nonce1,
            work1,
            hotkey_account_id_3,
            coldkey_account_id_3,
        );
        assert_ok!(result1);

        // We are UNDER the number of regs allowed this interval.
        // Most of them are POW registrations (2 out of 3)
        // Step the block and trigger the adjustment.
        step_block(1);
        curr_block_num += 1;

        // Check the adjusted burn has DECREASED.
        //   and the difficulty has not changed.
        let adjusted_burn = SubtensorModule::get_burn_as_u64(netuid);
        assert!(adjusted_burn < burn_cost);
        assert_eq!(adjusted_burn, 875);

        let adjusted_diff = SubtensorModule::get_difficulty_as_u64(netuid);
        assert_eq!(adjusted_diff, start_diff);
    });
}

#[test]
#[allow(unused_assignments)]
fn test_burn_adjustment_case_d() {
    // Test case D of the difficulty and burn adjustment algorithm.
    // ====================
    // There are not enough registrations this interval and most of them are BURN registrations
    // this triggers a decrease in the POW difficulty
    new_test_ext(1).execute_with(|| {
        let netuid: u16 = 1;
        let tempo: u16 = 13;
        let burn_cost: u64 = 1000;
        let adjustment_interval = 1;
        let target_registrations_per_interval = 4; // Needs registrations < 4 to trigger
        let start_diff: u64 = 10_000;
        let mut curr_block_num = 0;
        add_network(netuid, tempo, 0);
        SubtensorModule::set_burn(netuid, burn_cost);
        SubtensorModule::set_difficulty(netuid, start_diff);
        SubtensorModule::set_min_difficulty(netuid, 1);
        SubtensorModule::set_adjustment_interval(netuid, adjustment_interval);
        SubtensorModule::set_adjustment_alpha(netuid, 58000); // Set to old value.
        SubtensorModule::set_target_registrations_per_interval(
            netuid,
            target_registrations_per_interval,
        );

        // Register key 1. This is a BURN registration
        let hotkey_account_id_1 = U256::from(1);
        let coldkey_account_id_1 = U256::from(1);
        SubtensorModule::add_balance_to_coldkey_account(&coldkey_account_id_1, 10000);
        assert_ok!(SubtensorModule::burned_register(
            <<Test as Config>::RuntimeOrigin>::signed(hotkey_account_id_1),
            netuid,
            hotkey_account_id_1
        ));

        // Register key 2. This is a BURN registration
        let hotkey_account_id_2 = U256::from(2);
        let coldkey_account_id_2 = U256::from(2);
        SubtensorModule::add_balance_to_coldkey_account(&coldkey_account_id_2, 10000);
        assert_ok!(SubtensorModule::burned_register(
            <<Test as Config>::RuntimeOrigin>::signed(hotkey_account_id_2),
            netuid,
            hotkey_account_id_2
        ));

        // Register key 3. This is a POW registration
        let hotkey_account_id_3 = U256::from(3);
        let coldkey_account_id_3 = U256::from(3);
        let (nonce1, work1): (u64, Vec<u8>) = SubtensorModule::create_work_for_block_number(
            netuid,
            curr_block_num,
            11231312312,
            &hotkey_account_id_3,
        );
        let result1 = SubtensorModule::register(
            <<Test as Config>::RuntimeOrigin>::signed(hotkey_account_id_3),
            netuid,
            curr_block_num,
            nonce1,
            work1,
            hotkey_account_id_3,
            coldkey_account_id_3,
        );
        assert_ok!(result1);

        // We are UNDER the number of regs allowed this interval.
        // Most of them are BURN registrations (2 out of 3)
        // Step the block and trigger the adjustment.
        step_block(1);
        curr_block_num += 1;

        // Check the adjusted POW difficulty has DECREASED.
        //   and the burn has not changed.
        let adjusted_burn = SubtensorModule::get_burn_as_u64(netuid);
        assert_eq!(adjusted_burn, burn_cost);

        let adjusted_diff = SubtensorModule::get_difficulty_as_u64(netuid);
        assert!(adjusted_diff < start_diff);
        assert_eq!(adjusted_diff, 8750);
    });
}

#[test]
#[allow(unused_assignments)]
fn test_burn_adjustment_case_e() {
    // Test case E of the difficulty and burn adjustment algorithm.
    // ====================
    // There are not enough registrations this interval and nobody registered either POW or BURN
    // this triggers a decrease in the BURN cost and POW difficulty
    new_test_ext(1).execute_with(|| {
        let netuid: u16 = 1;
        let tempo: u16 = 13;
        let burn_cost: u64 = 1000;
        let adjustment_interval = 1;
        let target_registrations_per_interval: u16 = 3;
        let start_diff: u64 = 10_000;
        let mut curr_block_num = 0;
        add_network(netuid, tempo, 0);
        SubtensorModule::set_max_registrations_per_block(netuid, 10);
        SubtensorModule::set_burn(netuid, burn_cost);
        SubtensorModule::set_difficulty(netuid, start_diff);
        SubtensorModule::set_min_difficulty(netuid, 1);
        SubtensorModule::set_adjustment_interval(netuid, adjustment_interval);
        SubtensorModule::set_adjustment_alpha(netuid, 58000); // Set to old value.
        SubtensorModule::set_target_registrations_per_interval(
            netuid,
            target_registrations_per_interval,
        );

        // Register key 1. This is a POW registration
        let hotkey_account_id_1 = U256::from(1);
        let coldkey_account_id_1 = U256::from(1);
        let (nonce1, work1): (u64, Vec<u8>) = SubtensorModule::create_work_for_block_number(
            netuid,
            curr_block_num,
            11231312312,
            &hotkey_account_id_1,
        );
        let result1 = SubtensorModule::register(
            <<Test as Config>::RuntimeOrigin>::signed(hotkey_account_id_1),
            netuid,
            curr_block_num,
            nonce1,
            work1,
            hotkey_account_id_1,
            coldkey_account_id_1,
        );
        assert_ok!(result1);

        // Register key 2. This is a BURN registration
        let hotkey_account_id_2 = U256::from(2);
        let coldkey_account_id_2 = U256::from(2);
        SubtensorModule::add_balance_to_coldkey_account(&coldkey_account_id_2, 10000);
        assert_ok!(SubtensorModule::burned_register(
            <<Test as Config>::RuntimeOrigin>::signed(hotkey_account_id_2),
            netuid,
            hotkey_account_id_2
        ));

        step_block(1);
        curr_block_num += 1;

        // We are UNDER the number of regs allowed this interval.
        // And the number of regs of each type is equal

        // Check the adjusted BURN has DECREASED.
        let adjusted_burn = SubtensorModule::get_burn_as_u64(netuid);
        assert!(adjusted_burn < burn_cost);
        assert_eq!(adjusted_burn, 833);

        // Check the adjusted POW difficulty has DECREASED.
        let adjusted_diff = SubtensorModule::get_difficulty_as_u64(netuid);
        assert!(adjusted_diff < start_diff);
        assert_eq!(adjusted_diff, 8_333);
    });
}

#[test]
#[allow(unused_assignments)]
fn test_burn_adjustment_case_f() {
    // Test case F of the difficulty and burn adjustment algorithm.
    // ====================
    // There are too many registrations this interval and the pow and burn registrations are equal
    // this triggers an increase in the burn cost and pow difficulty
    new_test_ext(1).execute_with(|| {
        let netuid: u16 = 1;
        let tempo: u16 = 13;
        let burn_cost: u64 = 1000;
        let adjustment_interval = 1;
        let target_registrations_per_interval: u16 = 1;
        let start_diff: u64 = 10_000;
        let mut curr_block_num = 0;
        add_network(netuid, tempo, 0);
        SubtensorModule::set_max_registrations_per_block(netuid, 10);
        SubtensorModule::set_burn(netuid, burn_cost);
        SubtensorModule::set_difficulty(netuid, start_diff);
        SubtensorModule::set_min_difficulty(netuid, start_diff);
        SubtensorModule::set_adjustment_interval(netuid, adjustment_interval);
        SubtensorModule::set_adjustment_alpha(netuid, 58000); // Set to old value.
        SubtensorModule::set_target_registrations_per_interval(
            netuid,
            target_registrations_per_interval,
        );

        // Register key 1. This is a POW registration
        let hotkey_account_id_1 = U256::from(1);
        let coldkey_account_id_1 = U256::from(1);
        let (nonce1, work1): (u64, Vec<u8>) = SubtensorModule::create_work_for_block_number(
            netuid,
            curr_block_num,
            11231312312,
            &hotkey_account_id_1,
        );
        let result1 = SubtensorModule::register(
            <<Test as Config>::RuntimeOrigin>::signed(hotkey_account_id_1),
            netuid,
            curr_block_num,
            nonce1,
            work1,
            hotkey_account_id_1,
            coldkey_account_id_1,
        );
        assert_ok!(result1);

        // Register key 2. This is a BURN registration
        let hotkey_account_id_2 = U256::from(2);
        let coldkey_account_id_2 = U256::from(2);
        SubtensorModule::add_balance_to_coldkey_account(&coldkey_account_id_2, 10000);
        assert_ok!(SubtensorModule::burned_register(
            <<Test as Config>::RuntimeOrigin>::signed(hotkey_account_id_2),
            netuid,
            hotkey_account_id_2
        ));

        step_block(1);
        curr_block_num += 1;
        // We are OVER the number of regs allowed this interval.
        // And the number of regs of each type is equal

        // Check the adjusted BURN has INCREASED.
        let adjusted_burn = SubtensorModule::get_burn_as_u64(netuid);
        assert!(adjusted_burn > burn_cost);
        assert_eq!(adjusted_burn, 1_500);

        // Check the adjusted POW difficulty has INCREASED.
        let adjusted_diff = SubtensorModule::get_difficulty_as_u64(netuid);
        assert!(adjusted_diff > start_diff);
        assert_eq!(adjusted_diff, 15_000);
    });
}

#[test]
fn test_burn_adjustment_case_e_zero_registrations() {
    // Test case E of the difficulty and burn adjustment algorithm.
    // ====================
    // There are not enough registrations this interval and nobody registered either POW or BURN
    // this triggers a decrease in the BURN cost and POW difficulty

    // BUT there are zero registrations this interval.
    new_test_ext(1).execute_with(|| {
        let netuid: u16 = 1;
        let tempo: u16 = 13;
        let burn_cost: u64 = 1000;
        let adjustment_interval = 1;
        let target_registrations_per_interval: u16 = 1;
        let start_diff: u64 = 10_000;
        add_network(netuid, tempo, 0);
        SubtensorModule::set_max_registrations_per_block(netuid, 10);
        SubtensorModule::set_burn(netuid, burn_cost);
        SubtensorModule::set_difficulty(netuid, start_diff);
        SubtensorModule::set_min_difficulty(netuid, 1);
        SubtensorModule::set_adjustment_interval(netuid, adjustment_interval);
        SubtensorModule::set_adjustment_alpha(netuid, 58000); // Set to old value.
        SubtensorModule::set_target_registrations_per_interval(
            netuid,
            target_registrations_per_interval,
        );

        // No registrations this interval of any kind.
        step_block(1);

        // We are UNDER the number of regs allowed this interval.
        // And the number of regs of each type is equal

        // Check the adjusted BURN has DECREASED.
        let adjusted_burn = SubtensorModule::get_burn_as_u64(netuid);
        assert!(adjusted_burn < burn_cost);
        assert_eq!(adjusted_burn, 500);

        // Check the adjusted POW difficulty has DECREASED.
        let adjusted_diff = SubtensorModule::get_difficulty_as_u64(netuid);
        assert!(adjusted_diff < start_diff);
        assert_eq!(adjusted_diff, 5_000);
    });
}

// To run this test with logging and Rust backtrace enabled, and to see all output (stdout/stderr) without capturing by the test runner, use:
// RUST_BACKTRACE=1 cargo test --package pallet-subtensor --test block_step test_subnet_staking_emission -- --nocapture
#[test]
fn test_subnet_staking_emission() {
    new_test_ext(1).execute_with(|| {
        let delegate = U256::from(1);
        let nominator1 = U256::from(2);
        let nominator2 = U256::from(3);
        SubtensorModule::set_target_stakes_per_interval(20);
        let lock_amount = SubtensorModule::get_network_lock_cost();
        add_dynamic_network(1, 1, 1, 1);
        add_dynamic_network(2, 1, 1, 1);
        add_dynamic_network(3, 1, 1, 1);
        assert_eq!(SubtensorModule::get_num_subnets(), 3);
        SubtensorModule::add_balance_to_coldkey_account(&delegate, 100000);
        SubtensorModule::add_balance_to_coldkey_account(&nominator1, 100000);
        SubtensorModule::add_balance_to_coldkey_account(&nominator2, 100000);
        assert_ok!(SubtensorModule::remove_subnet_stake(
            <<Test as Config>::RuntimeOrigin>::signed(delegate),
            delegate,
            1,
            lock_amount / 2
        ));
        assert_ok!(SubtensorModule::remove_subnet_stake(
            <<Test as Config>::RuntimeOrigin>::signed(delegate),
            delegate,
            2,
            lock_amount
        ));
        assert_ok!(SubtensorModule::remove_subnet_stake(
            <<Test as Config>::RuntimeOrigin>::signed(delegate),
            delegate,
            3,
            2 * lock_amount / 3
        ));

        SubtensorModule::run_coinbase(1);
        let tao = 1_000_000_000.;
        assert_approx_eq!(SubtensorModule::get_emission_value(1) as f64 / tao, 0.5); // 0.5 TAO
        assert_approx_eq!(SubtensorModule::get_emission_value(2) as f64 / tao, 0.25); // 0.25 TAO
        assert_approx_eq!(SubtensorModule::get_emission_value(3) as f64 / tao, 0.25); // 0.25 TAO
    });
}

#[test]
fn test_run_coinbase_price_greater_than_1() {
    new_test_ext(1).execute_with(|| {
        // Create subnet with price 4
        let netuid: u16 = 1;
        setup_dynamic_network(netuid, 1u16, 1u16);
        add_dynamic_stake(netuid, 1u16, 1u16, 100_000_000_000u64);
        assert_eq!(SubtensorModule::get_tao_per_alpha_price(netuid), 4.0);

        // Make some TAO
        SubtensorModule::coinbase(100);
        let total_issuance = SubtensorModule::get_total_issuance();
        let block_emission = SubtensorModule::get_block_emission().unwrap();
        assert_eq!(total_issuance, 100);
        assert_eq!(block_emission > 0, true);

        // Check that running run_coinbase behaves correctly
        let tao_reserve_before = SubtensorModule::get_tao_reserve(netuid);
        log::info!("Tao reserve before: {:?}", tao_reserve_before);
        let alpha_reserve_before = SubtensorModule::get_alpha_reserve(netuid);
        log::info!("Alpha reserve before: {:?}", alpha_reserve_before);
        let pending_alpha_before = SubtensorModule::get_alpha_pending_emission(netuid);
        log::info!("Pending alpha before: {:?}", pending_alpha_before);
        SubtensorModule::run_coinbase(1);
        let tao_reserve_after = SubtensorModule::get_tao_reserve(netuid);
        log::info!("Tao reserve after: {:?}", tao_reserve_after);
        let alpha_reserve_after = SubtensorModule::get_alpha_reserve(netuid);
        log::info!("Alpha reserve after: {:?}", alpha_reserve_after);
        let pending_alpha_after = SubtensorModule::get_alpha_pending_emission(netuid);
        log::info!("Pending alpha after: {:?}", pending_alpha_after);
<<<<<<< HEAD
        log::info!("Tao emissions: {:?}", SubtensorModule::get_emission_value(netuid));

=======
        log::info!(
            "Tao emissions: {:?}",
            SubtensorModule::get_subnet_emission_value(netuid)
        );
>>>>>>> a21ee6a2

        assert_eq!(tao_reserve_after == tao_reserve_before, true);
        assert_eq!(alpha_reserve_after > alpha_reserve_before, true);
        assert_eq!(pending_alpha_after > pending_alpha_before, true);
    })
}

#[test]
fn test_run_coinbase_price_less_than_1() {
    new_test_ext(1).execute_with(|| {
        // Create subnet with price 0.64 by unstaking 25 TAO
        let netuid: u16 = 1;
        setup_dynamic_network(netuid, 1u16, 1u16);
        remove_dynamic_stake(netuid, 1u16, 1u16, 25_000_000_000u64);
        assert_i64f64_approx_eq!(SubtensorModule::get_tao_per_alpha_price(netuid), 0.64);

        // Make some TAO
        SubtensorModule::coinbase(100);
        let total_issuance = SubtensorModule::get_total_issuance();
        let block_emission = SubtensorModule::get_block_emission().unwrap();
        assert_eq!(total_issuance, 100);
        assert_eq!(block_emission > 0, true);

        // Check that running run_coinbase behaves correctly
        let tao_reserve_before = SubtensorModule::get_tao_reserve(netuid);
        let alpha_reserve_before = SubtensorModule::get_alpha_reserve(netuid);
        let pending_alpha_before = SubtensorModule::get_alpha_pending_emission(netuid);
        SubtensorModule::run_coinbase(1);
        let tao_reserve_after = SubtensorModule::get_tao_reserve(netuid);
        let alpha_reserve_after = SubtensorModule::get_alpha_reserve(netuid);
        let pending_alpha_after = SubtensorModule::get_alpha_pending_emission(netuid);
<<<<<<< HEAD
        log::info!("Subnet emissions: {:?}", SubtensorModule::get_emission_value(netuid));
        log::info!("Subnet emissions from Subnet Info: {:?}", SubtensorModule::get_subnet_info(netuid).unwrap().emission_values);
=======
        log::info!(
            "Subnet emissions: {:?}",
            SubtensorModule::get_subnet_emission_value(netuid)
        );
        log::info!(
            "Subnet emissions from Subnet Info: {:?}",
            SubtensorModule::get_subnet_info(netuid)
                .unwrap()
                .emission_values
        );
>>>>>>> a21ee6a2

        assert_eq!(tao_reserve_after > tao_reserve_before, true);
        assert_eq!(alpha_reserve_after, alpha_reserve_before);
        assert_eq!(pending_alpha_after > pending_alpha_before, true);
    })
}

#[test]
fn test_10_subnet_take_basic_ok() {
    new_test_ext(1).execute_with(|| {
        let netuid1 = 1;
        let hotkey0 = U256::from(1);
        let coldkey0 = U256::from(3);
        let coldkey1 = U256::from(4);

        // Create networks.
        let lock_cost_1 = SubtensorModule::get_network_lock_cost();
        setup_dynamic_network(netuid1, 3u16, 1u16);
        SubtensorModule::add_balance_to_coldkey_account(&coldkey0, 1000_000_000_000);
        SubtensorModule::add_balance_to_coldkey_account(&coldkey1, 1000_000_000_000);
        SubtensorModule::add_balance_to_coldkey_account(&hotkey0, 1000_000_000_000);

        // The tests below assume lock costs of LC1 = 100
        assert_eq!(lock_cost_1, 100_000_000_000);

        // SubStake (Alpha balance)
        //   Subnet 1, cold0, hot0: LC1     (100)
        //
        // DynamicTAOReserve (get_tao_reserve) assertions
        //   Subnet 1: 100
        //
        // DynamicAlphaReserve (get_alpha_reserve) assertions
        //   Subnet 1: 100
        //
        // DynamicAlphaOutstanding (get_alpha_outstading) assertions
        //   Subnet 1: 100
        //
        assert_substake_eq!(&coldkey0, &hotkey0, netuid1, 100_000_000_000);
        assert_eq!(SubtensorModule::get_tao_reserve(netuid1), 100_000_000_000);
        assert_eq!(SubtensorModule::get_alpha_reserve(netuid1), 100_000_000_000);
        assert_eq!(
            SubtensorModule::get_alpha_outstanding(netuid1),
            100_000_000_000
        );

        // Coldkey / hotkey 0 become a delegate
        assert_ok!(SubtensorModule::do_become_delegate(
            <<Test as Config>::RuntimeOrigin>::signed(coldkey0),
            hotkey0
        ));

        // Coldkey / hotkey 0 sets the take on subnet 1 to 10%
        assert_ok!(SubtensorModule::do_decrease_take(
            <<Test as Config>::RuntimeOrigin>::signed(coldkey0),
            hotkey0,
            netuid1,
            u16::MAX / 10
        ));

        // Nominate 100 from coldkey/hotkey 1 to hotkey0 on subnet 1
        assert_ok!(SubtensorModule::add_subnet_stake(
            <<Test as Config>::RuntimeOrigin>::signed(coldkey1),
            hotkey0,
            netuid1,
            100_000_000_000
        ));

        // SubStake (Alpha balance)
        //   Subnet 1, cold0, hot0: 100
        //             cold1, hot0: 50
        //
        // DynamicTAOReserve (get_tao_reserve) assertions
        //   Subnet 1: 200
        //
        // DynamicAlphaReserve (get_alpha_reserve) assertions
        //   Subnet 1: 50
        //
        // DynamicAlphaOutstanding (get_alpha_outstading) assertions
        //   Subnet 1: 150
        //
        assert_substake_eq!(&coldkey0, &hotkey0, netuid1, 100_000_000_000);
        assert_substake_eq!(&coldkey1, &hotkey0, netuid1, 50_000_000_000);
        assert_eq!(SubtensorModule::get_tao_reserve(netuid1), 200_000_000_000);
        assert_eq!(SubtensorModule::get_alpha_reserve(netuid1), 50_000_000_000);
        assert_eq!(
            SubtensorModule::get_alpha_outstanding(netuid1),
            150_000_000_000
        );

        // Emission
        //
        // Emit inflation through run_coinbase
        // We will emit 0 server emission (which should go in-full to the owner of the hotkey).
        // We will emit 200 validator emission, which should be distributed in-part to the nominators.
        //
        let emission = 200_000_000_000;
        SubtensorModule::emit_inflation_through_hotkey_account(&hotkey0, netuid1, 0, emission);

        // SubStake (Alpha balance)
        //   Subnet 1, cold0, hot0: 350 - 110 = 240
        //             cold1, hot0: 110
        //
        assert_substake_approx_eq!(&coldkey0, &hotkey0, netuid1, 240.);
        assert_substake_approx_eq!(&coldkey1, &hotkey0, netuid1, 110.);
    });
}

#[test]
fn test_20_subnet_take_basic_ok() {
    new_test_ext(1).execute_with(|| {
        let netuid1 = 1;
        let hotkey0 = U256::from(1);
        let coldkey0 = U256::from(3);
        let coldkey1 = U256::from(4);

        // Create networks.
        let lock_cost_1 = SubtensorModule::get_network_lock_cost();
        setup_dynamic_network(netuid1, 3u16, 1u16);
        SubtensorModule::add_balance_to_coldkey_account(&coldkey0, 1000_000_000_000);
        SubtensorModule::add_balance_to_coldkey_account(&coldkey1, 1000_000_000_000);
        SubtensorModule::add_balance_to_coldkey_account(&hotkey0, 1000_000_000_000);

        // The tests below assume lock costs of LC1 = 100
        assert_eq!(lock_cost_1, 100_000_000_000);

        // SubStake (Alpha balance)
        //   Subnet 1, cold0, hot0: LC1     (100)
        //
        // DynamicTAOReserve (get_tao_reserve) assertions
        //   Subnet 1: 100
        //
        // DynamicAlphaReserve (get_alpha_reserve) assertions
        //   Subnet 1: 100
        //
        // DynamicAlphaOutstanding (get_alpha_outstading) assertions
        //   Subnet 1: 100
        //
        assert_substake_eq!(&coldkey0, &hotkey0, netuid1, 100_000_000_000);
        assert_eq!(SubtensorModule::get_tao_reserve(netuid1), 100_000_000_000);
        assert_eq!(SubtensorModule::get_alpha_reserve(netuid1), 100_000_000_000);
        assert_eq!(
            SubtensorModule::get_alpha_outstanding(netuid1),
            100_000_000_000
        );

        // Coldkey / hotkey 0 become a delegate
        assert_ok!(SubtensorModule::do_become_delegate(
            <<Test as Config>::RuntimeOrigin>::signed(coldkey0),
            hotkey0
        ));

        // Coldkey / hotkey 0 sets the take on subnet 1 to 20%
        assert_ok!(SubtensorModule::do_decrease_take(
            <<Test as Config>::RuntimeOrigin>::signed(coldkey0),
            hotkey0,
            netuid1,
            u16::MAX / 5
        ));

        // Nominate 100 from coldkey/hotkey 1 to hotkey0 on subnet 1
        assert_ok!(SubtensorModule::add_subnet_stake(
            <<Test as Config>::RuntimeOrigin>::signed(coldkey1),
            hotkey0,
            netuid1,
            100_000_000_000
        ));

        // SubStake (Alpha balance)
        //   Subnet 1, cold0, hot0: 100
        //             cold1, hot0: 50
        //
        // DynamicTAOReserve (get_tao_reserve) assertions
        //   Subnet 1: 200
        //
        // DynamicAlphaReserve (get_alpha_reserve) assertions
        //   Subnet 1: 50
        //
        // DynamicAlphaOutstanding (get_alpha_outstading) assertions
        //   Subnet 1: 150
        //
        assert_substake_eq!(&coldkey0, &hotkey0, netuid1, 100_000_000_000);
        assert_substake_eq!(&coldkey1, &hotkey0, netuid1, 50_000_000_000);
        assert_eq!(SubtensorModule::get_tao_reserve(netuid1), 200_000_000_000);
        assert_eq!(SubtensorModule::get_alpha_reserve(netuid1), 50_000_000_000);
        assert_eq!(
            SubtensorModule::get_alpha_outstanding(netuid1),
            150_000_000_000
        );

        // Emission
        //
        // Emit inflation through run_coinbase
        // We will emit 0 server emission (which should go in-full to the owner of the hotkey).
        // We will emit 200 validator emission, which should be distributed in-part to the nominators.
        //
        let emission = 200_000_000_000;
        SubtensorModule::emit_inflation_through_hotkey_account(&hotkey0, netuid1, 0, emission);

        // SubStake (Alpha balance)
        //   Subnet 1, cold0, hot0: 350 - 103.3333 ~ 246.67
        //             cold1, hot0: 103.3333
        //
        assert_substake_approx_eq!(&coldkey0, &hotkey0, netuid1, 246.67);
        assert_substake_approx_eq!(&coldkey1, &hotkey0, netuid1, 103.33);
    });
}

#[test]
fn test_two_subnets_take_ok() {
    new_test_ext(1).execute_with(|| {
        let netuid1 = 1;
        let netuid2 = 2;
        let hotkey0 = U256::from(1);
        let hotkey1 = U256::from(2);
        let coldkey0 = U256::from(3);
        let coldkey1 = U256::from(4);

        // Create networks.
        let lock_cost_1 = SubtensorModule::get_network_lock_cost();
        setup_dynamic_network(netuid1, 3u16, 1u16);
        let lock_cost_2 = SubtensorModule::get_network_lock_cost();
        setup_dynamic_network(netuid2, 3u16, 2u16);
        SubtensorModule::add_balance_to_coldkey_account(&coldkey0, 1000_000_000_000);
        SubtensorModule::add_balance_to_coldkey_account(&coldkey1, 1000_000_000_000);
        SubtensorModule::add_balance_to_coldkey_account(&hotkey0, 1000_000_000_000);
        SubtensorModule::add_balance_to_coldkey_account(&hotkey1, 1000_000_000_000);

        // The tests below assume lock costs of LC1 = LC2 = 100
        assert_eq!(lock_cost_1, 100_000_000_000);
        assert_eq!(lock_cost_2, 100_000_000_000);

        // SubStake (Alpha balance)
        //   Subnet 1, cold0, hot0: LC1     (100)
        //
        // DynamicTAOReserve (get_tao_reserve) assertions
        //   Subnet 1: 100
        //   Subnet 2: 100
        //
        // DynamicAlphaReserve (get_alpha_reserve) assertions
        //   Subnet 1: 100
        //   Subnet 2: 200
        //
        // DynamicAlphaOutstanding (get_alpha_outstading) assertions
        //   Subnet 1: 100
        //   Subnet 2: 200
        //
        assert_substake_eq!(&coldkey0, &hotkey0, netuid1, 100_000_000_000);
        assert_substake_eq!(&coldkey0, &hotkey1, netuid2, 200_000_000_000);
        assert_eq!(SubtensorModule::get_tao_reserve(netuid1), 100_000_000_000);
        assert_eq!(SubtensorModule::get_alpha_reserve(netuid1), 100_000_000_000);
        assert_eq!(
            SubtensorModule::get_alpha_outstanding(netuid1),
            100_000_000_000
        );
        assert_eq!(SubtensorModule::get_tao_reserve(netuid2), 100_000_000_000);
        assert_eq!(SubtensorModule::get_alpha_reserve(netuid2), 200_000_000_000);
        assert_eq!(
            SubtensorModule::get_alpha_outstanding(netuid2),
            200_000_000_000
        );

        // Hotkey 0 becomes a delegate
        assert_ok!(SubtensorModule::do_become_delegate(
            <<Test as Config>::RuntimeOrigin>::signed(coldkey0),
            hotkey0
        ));

        // Hotkey 1 becomes a delegate
        assert_ok!(SubtensorModule::do_become_delegate(
            <<Test as Config>::RuntimeOrigin>::signed(coldkey0),
            hotkey1
        ));

        // Hotkey 0 sets the take on subnet 1 to 10%
        assert_ok!(SubtensorModule::do_decrease_take(
            <<Test as Config>::RuntimeOrigin>::signed(coldkey0),
            hotkey0,
            netuid1,
            u16::MAX / 10
        ));

        // Hotkey 1 sets the take on subnet 2 to 20%
        assert_ok!(SubtensorModule::do_decrease_take(
            <<Test as Config>::RuntimeOrigin>::signed(coldkey0),
            hotkey1,
            netuid2,
            u16::MAX / 5
        ));

        // Nominate 100 from coldkey1 to hotkey0 on subnet 1
        assert_ok!(SubtensorModule::add_subnet_stake(
            <<Test as Config>::RuntimeOrigin>::signed(coldkey1),
            hotkey0,
            netuid1,
            100_000_000_000
        ));

        // Nominate 100 from coldkey1 to hotkey1 on subnet 2
        assert_ok!(SubtensorModule::add_subnet_stake(
            <<Test as Config>::RuntimeOrigin>::signed(coldkey1),
            hotkey1,
            netuid2,
            100_000_000_000
        ));

        // SubStake (Alpha balance)
        //   Subnet 1, cold0, hot0: 100
        //             cold1, hot0: 50
        //   Subnet 2, cold0, hot1: 200
        //             cold1, hot1: 100
        //
        // DynamicTAOReserve (get_tao_reserve) assertions
        //   Subnet 1: 200
        //
        // DynamicAlphaReserve (get_alpha_reserve) assertions
        //   Subnet 1: 50
        //
        // DynamicAlphaOutstanding (get_alpha_outstading) assertions
        //   Subnet 1: 150
        //
        assert_substake_eq!(&coldkey0, &hotkey0, netuid1, 100_000_000_000);
        assert_substake_eq!(&coldkey1, &hotkey0, netuid1, 50_000_000_000);
        assert_substake_eq!(&coldkey0, &hotkey1, netuid2, 200_000_000_000);
        assert_substake_eq!(&coldkey1, &hotkey1, netuid2, 100_000_000_000);
        assert_eq!(SubtensorModule::get_tao_reserve(netuid1), 200_000_000_000);
        assert_eq!(SubtensorModule::get_alpha_reserve(netuid1), 50_000_000_000);
        assert_eq!(
            SubtensorModule::get_alpha_outstanding(netuid1),
            150_000_000_000
        );
        assert_eq!(SubtensorModule::get_tao_reserve(netuid2), 200_000_000_000);
        assert_eq!(SubtensorModule::get_alpha_reserve(netuid2), 100_000_000_000);
        assert_eq!(
            SubtensorModule::get_alpha_outstanding(netuid2),
            300_000_000_000
        );

        // Emission
        //
        // Emit inflation through run_coinbase
        // We will emit 0 server emission (which should go in-full to the owner of the hotkey).
        // We will emit 100 validator emission through each of hotkeys, which should be
        // distributed in-part to the nominators.
        //
        let emission = 100_000_000_000;
        SubtensorModule::emit_inflation_through_hotkey_account(&hotkey0, netuid1, 0, emission);
        SubtensorModule::emit_inflation_through_hotkey_account(&hotkey1, netuid2, 0, emission);

        // SubStake (Alpha balance)
        //   Subnet 1, cold0, hot0: 170
        //             cold1, hot0: 80
        //   Subnet 2, cold0, hot1: 273.34
        //             cold1, hot1: 126.67
        //
        assert_substake_approx_eq!(&coldkey0, &hotkey0, netuid1, 170.);
        assert_substake_approx_eq!(&coldkey1, &hotkey0, netuid1, 80.);
        assert_substake_approx_eq!(&coldkey0, &hotkey1, netuid2, 273.33);
        assert_substake_approx_eq!(&coldkey1, &hotkey1, netuid2, 126.67);
    });
}<|MERGE_RESOLUTION|>--- conflicted
+++ resolved
@@ -886,15 +886,10 @@
         log::info!("Alpha reserve after: {:?}", alpha_reserve_after);
         let pending_alpha_after = SubtensorModule::get_alpha_pending_emission(netuid);
         log::info!("Pending alpha after: {:?}", pending_alpha_after);
-<<<<<<< HEAD
-        log::info!("Tao emissions: {:?}", SubtensorModule::get_emission_value(netuid));
-
-=======
         log::info!(
             "Tao emissions: {:?}",
-            SubtensorModule::get_subnet_emission_value(netuid)
-        );
->>>>>>> a21ee6a2
+            SubtensorModule::get_emission_value(netuid)
+        );
 
         assert_eq!(tao_reserve_after == tao_reserve_before, true);
         assert_eq!(alpha_reserve_after > alpha_reserve_before, true);
@@ -926,13 +921,9 @@
         let tao_reserve_after = SubtensorModule::get_tao_reserve(netuid);
         let alpha_reserve_after = SubtensorModule::get_alpha_reserve(netuid);
         let pending_alpha_after = SubtensorModule::get_alpha_pending_emission(netuid);
-<<<<<<< HEAD
-        log::info!("Subnet emissions: {:?}", SubtensorModule::get_emission_value(netuid));
-        log::info!("Subnet emissions from Subnet Info: {:?}", SubtensorModule::get_subnet_info(netuid).unwrap().emission_values);
-=======
         log::info!(
             "Subnet emissions: {:?}",
-            SubtensorModule::get_subnet_emission_value(netuid)
+            SubtensorModule::get_emission_value(netuid)
         );
         log::info!(
             "Subnet emissions from Subnet Info: {:?}",
@@ -940,7 +931,6 @@
                 .unwrap()
                 .emission_values
         );
->>>>>>> a21ee6a2
 
         assert_eq!(tao_reserve_after > tao_reserve_before, true);
         assert_eq!(alpha_reserve_after, alpha_reserve_before);
