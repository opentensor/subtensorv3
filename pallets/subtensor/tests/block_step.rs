mod mock;
use frame_support::assert_ok;
use frame_system::Config;
use mock::*;
use sp_core::U256;

#[test]
#[allow(clippy::unwrap_used)]
fn test_loaded_emission() {
    new_test_ext(1).execute_with(|| {
        let n: u16 = 100;
        let netuid: u16 = 1;
        let tempo: u16 = 10;
        let netuids: Vec<u16> = vec![1];
        let emission: Vec<u64> = vec![1000000000];
        add_network(netuid, tempo, 0);
        SubtensorModule::set_max_allowed_uids(netuid, n);
        SubtensorModule::set_adjustment_alpha(netuid, 58000); // Set to old value.
        SubtensorModule::set_emission_values(&netuids, emission).unwrap();
        for i in 0..n {
            SubtensorModule::append_neuron(netuid, &U256::from(i), 0);
        }
        assert!(SubtensorModule::get_loaded_emission_tuples(netuid).is_none());

        // Try loading at block 0
        let block: u64 = 0;
        assert_eq!(
            SubtensorModule::blocks_until_next_epoch(netuid, tempo, block),
            8
        );
        SubtensorModule::generate_emission(block);
        assert!(SubtensorModule::get_loaded_emission_tuples(netuid).is_none());

        // Try loading at block = 9;
        let block: u64 = 8;
        assert_eq!(
            SubtensorModule::blocks_until_next_epoch(netuid, tempo, block),
            0
        );
        SubtensorModule::generate_emission(block);
        assert!(SubtensorModule::get_loaded_emission_tuples(netuid).is_some());
        assert_eq!(
            SubtensorModule::get_loaded_emission_tuples(netuid)
                .unwrap()
                .len(),
            n as usize
        );

        // Try draining the emission tuples
        // None remaining because we are at epoch.
        let block: u64 = 8;
        SubtensorModule::drain_emission(block);
        assert!(SubtensorModule::get_loaded_emission_tuples(netuid).is_none());

        // Generate more emission.
        SubtensorModule::generate_emission(8);
        assert_eq!(
            SubtensorModule::get_loaded_emission_tuples(netuid)
                .unwrap()
                .len(),
            n as usize
        );

        for block in 9..19 {
            let mut n_remaining: usize = 0;
            let mut n_to_drain: usize = 0;
            if let Some(tuples) = SubtensorModule::get_loaded_emission_tuples(netuid) {
                n_remaining = tuples.len();
                n_to_drain =
                    SubtensorModule::tuples_to_drain_this_block(netuid, tempo, block, tuples.len());
            }
            SubtensorModule::drain_emission(block); // drain it with 9 more blocks to go
            if let Some(tuples) = SubtensorModule::get_loaded_emission_tuples(netuid) {
                assert_eq!(tuples.len(), n_remaining - n_to_drain);
            }
            log::info!("n_to_drain: {:?}", n_to_drain);
            log::info!(
                "SubtensorModule::get_loaded_emission_tuples( netuid ).len(): {:?}",
                n_remaining - n_to_drain
            );
        }
    })
}

#[test]
fn test_tuples_to_drain_this_block() {
    new_test_ext(1).execute_with(|| {
        // pub fn tuples_to_drain_this_block( netuid: u16, tempo: u16, block_number: u64, n_remaining: usize ) -> usize {
        assert_eq!(SubtensorModule::tuples_to_drain_this_block(0, 1, 0, 10), 10); // drain all epoch block.
        assert_eq!(SubtensorModule::tuples_to_drain_this_block(0, 0, 0, 10), 10); // drain all no tempo.
        assert_eq!(SubtensorModule::tuples_to_drain_this_block(0, 10, 0, 10), 2); // drain 10 / ( 10 / 2 ) = 2
        assert_eq!(SubtensorModule::tuples_to_drain_this_block(0, 20, 0, 10), 1); // drain 10 / ( 20 / 2 ) = 1
        assert_eq!(SubtensorModule::tuples_to_drain_this_block(0, 10, 0, 20), 5); // drain 20 / ( 9 / 2 ) = 5
        assert_eq!(SubtensorModule::tuples_to_drain_this_block(0, 20, 0, 0), 0); // nothing to drain.
        assert_eq!(SubtensorModule::tuples_to_drain_this_block(0, 10, 1, 20), 5); // drain 19 / ( 10 / 2 ) = 4
        assert_eq!(
            SubtensorModule::tuples_to_drain_this_block(0, 10, 10, 20),
            4
        ); // drain 19 / ( 10 / 2 ) = 4
        assert_eq!(
            SubtensorModule::tuples_to_drain_this_block(0, 10, 15, 20),
            10
        ); // drain 19 / ( 10 / 2 ) = 4
        assert_eq!(
            SubtensorModule::tuples_to_drain_this_block(0, 10, 19, 20),
            20
        ); // drain 19 / ( 10 / 2 ) = 4
        assert_eq!(
            SubtensorModule::tuples_to_drain_this_block(0, 10, 20, 20),
            20
        ); // drain 19 / ( 10 / 2 ) = 4
        for i in 0..10 {
            for j in 0..10 {
                for k in 0..10 {
                    for l in 0..10 {
                        assert!(SubtensorModule::tuples_to_drain_this_block(i, j, k, l) <= 10);
                    }
                }
            }
        }
    })
}

#[test]
fn test_blocks_until_epoch() {
    new_test_ext(1).execute_with(|| {
        // Check tempo = 0 block = * netuid = *
        assert_eq!(SubtensorModule::blocks_until_next_epoch(0, 0, 0), 1000);

        // Check tempo = 1 block = * netuid = *
        assert_eq!(SubtensorModule::blocks_until_next_epoch(0, 1, 0), 0);
        assert_eq!(SubtensorModule::blocks_until_next_epoch(1, 1, 0), 1);
        assert_eq!(SubtensorModule::blocks_until_next_epoch(0, 1, 1), 1);
        assert_eq!(SubtensorModule::blocks_until_next_epoch(1, 1, 1), 0);
        assert_eq!(SubtensorModule::blocks_until_next_epoch(0, 1, 2), 0);
        assert_eq!(SubtensorModule::blocks_until_next_epoch(1, 1, 2), 1);
        for i in 0..100 {
            if i % 2 == 0 {
                assert_eq!(SubtensorModule::blocks_until_next_epoch(0, 1, i), 0);
                assert_eq!(SubtensorModule::blocks_until_next_epoch(1, 1, i), 1);
            } else {
                assert_eq!(SubtensorModule::blocks_until_next_epoch(0, 1, i), 1);
                assert_eq!(SubtensorModule::blocks_until_next_epoch(1, 1, i), 0);
            }
        }

        // Check general case.
        for netuid in 0..30_u16 {
            for block in 0..30_u64 {
                for tempo in 1..30_u16 {
                    assert_eq!(
                        SubtensorModule::blocks_until_next_epoch(netuid, tempo, block),
                        tempo as u64 - (block + netuid as u64 + 1) % (tempo as u64 + 1)
                    );
                }
            }
        }
    });
}

// /********************************************
//     block_step::adjust_registration_terms_for_networks tests
// *********************************************/
#[test]
fn test_burn_adjustment() {
    new_test_ext(1).execute_with(|| {
        let netuid: u16 = 1;
        let tempo: u16 = 13;
        let burn_cost: u64 = 1000;
        let adjustment_interval = 1;
        let target_registrations_per_interval = 1;
        add_network(netuid, tempo, 0);
        SubtensorModule::set_burn(netuid, burn_cost);
        SubtensorModule::set_adjustment_interval(netuid, adjustment_interval);
        SubtensorModule::set_adjustment_alpha(netuid, 58000); // Set to old value.
        SubtensorModule::set_target_registrations_per_interval(
            netuid,
            target_registrations_per_interval,
        );
        assert_eq!(
            SubtensorModule::get_adjustment_interval(netuid),
            adjustment_interval
        ); // Sanity check the adjustment interval.

        // Register key 1.
        let hotkey_account_id_1 = U256::from(1);
        let coldkey_account_id_1 = U256::from(1);
        SubtensorModule::add_balance_to_coldkey_account(&coldkey_account_id_1, 10000);
        assert_ok!(SubtensorModule::burned_register(
            <<Test as Config>::RuntimeOrigin>::signed(hotkey_account_id_1),
            netuid,
            hotkey_account_id_1
        ));

        // Register key 2.
        let hotkey_account_id_2 = U256::from(2);
        let coldkey_account_id_2 = U256::from(2);
        SubtensorModule::add_balance_to_coldkey_account(&coldkey_account_id_2, 10000);
        assert_ok!(SubtensorModule::burned_register(
            <<Test as Config>::RuntimeOrigin>::signed(hotkey_account_id_2),
            netuid,
            hotkey_account_id_2
        ));

        // We are over the number of regs allowed this interval.
        // Step the block and trigger the adjustment.
        step_block(1);

        // Check the adjusted burn.
        assert_eq!(SubtensorModule::get_burn_as_u64(netuid), 1500);
    });
}

#[test]
fn test_burn_adjustment_with_moving_average() {
    new_test_ext(1).execute_with(|| {
        let netuid: u16 = 1;
        let tempo: u16 = 13;
        let burn_cost: u64 = 1000;
        let adjustment_interval = 1;
        let target_registrations_per_interval = 1;
        add_network(netuid, tempo, 0);
        SubtensorModule::set_burn(netuid, burn_cost);
        SubtensorModule::set_adjustment_interval(netuid, adjustment_interval);
        SubtensorModule::set_adjustment_alpha(netuid, 58000); // Set to old value.
        SubtensorModule::set_target_registrations_per_interval(
            netuid,
            target_registrations_per_interval,
        );
        // Set alpha here.
        SubtensorModule::set_adjustment_alpha(netuid, u64::MAX / 2);

        // Register key 1.
        let hotkey_account_id_1 = U256::from(1);
        let coldkey_account_id_1 = U256::from(1);
        SubtensorModule::add_balance_to_coldkey_account(&coldkey_account_id_1, 10000);
        assert_ok!(SubtensorModule::burned_register(
            <<Test as Config>::RuntimeOrigin>::signed(hotkey_account_id_1),
            netuid,
            hotkey_account_id_1
        ));

        // Register key 2.
        let hotkey_account_id_2 = U256::from(2);
        let coldkey_account_id_2 = U256::from(2);
        SubtensorModule::add_balance_to_coldkey_account(&coldkey_account_id_2, 10000);
        assert_ok!(SubtensorModule::burned_register(
            <<Test as Config>::RuntimeOrigin>::signed(hotkey_account_id_2),
            netuid,
            hotkey_account_id_2
        ));

        // We are over the number of regs allowed this interval.
        // Step the block and trigger the adjustment.
        step_block(1);

        // Check the adjusted burn.
        // 0.5 * 1000 + 0.5 * 1500 = 1250
        assert_eq!(SubtensorModule::get_burn_as_u64(netuid), 1250);
    });
}

#[test]
#[allow(unused_assignments)]
fn test_burn_adjustment_case_a() {
    // Test case A of the difficulty and burn adjustment algorithm.
    // ====================
    // There are too many registrations this interval and most of them are pow registrations
    // this triggers an increase in the pow difficulty.
    new_test_ext(1).execute_with(|| {
        let netuid: u16 = 1;
        let tempo: u16 = 13;
        let burn_cost: u64 = 1000;
        let adjustment_interval = 1;
        let target_registrations_per_interval = 1;
        let start_diff: u64 = 10_000;
        let mut curr_block_num = 0;
        add_network(netuid, tempo, 0);
        SubtensorModule::set_burn(netuid, burn_cost);
        SubtensorModule::set_difficulty(netuid, start_diff);
        SubtensorModule::set_min_difficulty(netuid, start_diff);
        SubtensorModule::set_adjustment_interval(netuid, adjustment_interval);
        SubtensorModule::set_adjustment_alpha(netuid, 58000); // Set to old value.
        SubtensorModule::set_target_registrations_per_interval(
            netuid,
            target_registrations_per_interval,
        );

        // Register key 1. This is a burn registration.
        let hotkey_account_id_1 = U256::from(1);
        let coldkey_account_id_1 = U256::from(1);
        SubtensorModule::add_balance_to_coldkey_account(&coldkey_account_id_1, 10000);
        assert_ok!(SubtensorModule::burned_register(
            <<Test as Config>::RuntimeOrigin>::signed(hotkey_account_id_1),
            netuid,
            hotkey_account_id_1
        ));

        // Register key 2. This is a POW registration
        let hotkey_account_id_2 = U256::from(2);
        let coldkey_account_id_2 = U256::from(2);
        let (nonce0, work0): (u64, Vec<u8>) = SubtensorModule::create_work_for_block_number(
            netuid,
            curr_block_num,
            0,
            &hotkey_account_id_2,
        );
        let result0 = SubtensorModule::register(
            <<Test as Config>::RuntimeOrigin>::signed(hotkey_account_id_2),
            netuid,
            curr_block_num,
            nonce0,
            work0,
            hotkey_account_id_2,
            coldkey_account_id_2,
        );
        assert_ok!(result0);

        // Register key 3. This is a POW registration
        let hotkey_account_id_3 = U256::from(3);
        let coldkey_account_id_3 = U256::from(3);
        let (nonce1, work1): (u64, Vec<u8>) = SubtensorModule::create_work_for_block_number(
            netuid,
            curr_block_num,
            11231312312,
            &hotkey_account_id_3,
        );
        let result1 = SubtensorModule::register(
            <<Test as Config>::RuntimeOrigin>::signed(hotkey_account_id_3),
            netuid,
            curr_block_num,
            nonce1,
            work1,
            hotkey_account_id_3,
            coldkey_account_id_3,
        );
        assert_ok!(result1);

        // We are over the number of regs allowed this interval.
        // Most of them are POW registrations (2 out of 3)
        // Step the block and trigger the adjustment.
        step_block(1);
        curr_block_num += 1;

        // Check the adjusted POW difficulty has INCREASED.
        //   and the burn has not changed.
        let adjusted_burn = SubtensorModule::get_burn_as_u64(netuid);
        assert_eq!(adjusted_burn, burn_cost);

        let adjusted_diff = SubtensorModule::get_difficulty_as_u64(netuid);
        assert!(adjusted_diff > start_diff);
        assert_eq!(adjusted_diff, 20_000);
    });
}

#[test]
#[allow(unused_assignments)]
fn test_burn_adjustment_case_b() {
    // Test case B of the difficulty and burn adjustment algorithm.
    // ====================
    // There are too many registrations this interval and most of them are burn registrations
    // this triggers an increase in the burn cost.
    new_test_ext(1).execute_with(|| {
        let netuid: u16 = 1;
        let tempo: u16 = 13;
        let burn_cost: u64 = 1000;
        let adjustment_interval = 1;
        let target_registrations_per_interval = 1;
        let start_diff: u64 = 10_000;
        let mut curr_block_num = 0;
        add_network(netuid, tempo, 0);
        SubtensorModule::set_burn(netuid, burn_cost);
        SubtensorModule::set_difficulty(netuid, start_diff);
        SubtensorModule::set_adjustment_interval(netuid, adjustment_interval);
        SubtensorModule::set_adjustment_alpha(netuid, 58000); // Set to old value.
        SubtensorModule::set_target_registrations_per_interval(
            netuid,
            target_registrations_per_interval,
        );

        // Register key 1.
        let hotkey_account_id_1 = U256::from(1);
        let coldkey_account_id_1 = U256::from(1);
        SubtensorModule::add_balance_to_coldkey_account(&coldkey_account_id_1, 10000);
        assert_ok!(SubtensorModule::burned_register(
            <<Test as Config>::RuntimeOrigin>::signed(hotkey_account_id_1),
            netuid,
            hotkey_account_id_1
        ));

        // Register key 2.
        let hotkey_account_id_2 = U256::from(2);
        let coldkey_account_id_2 = U256::from(2);
        SubtensorModule::add_balance_to_coldkey_account(&coldkey_account_id_2, 10000);
        assert_ok!(SubtensorModule::burned_register(
            <<Test as Config>::RuntimeOrigin>::signed(hotkey_account_id_2),
            netuid,
            hotkey_account_id_2
        ));

        // Register key 3. This one is a POW registration
        let hotkey_account_id_3 = U256::from(3);
        let coldkey_account_id_3 = U256::from(3);
        let (nonce, work): (u64, Vec<u8>) = SubtensorModule::create_work_for_block_number(
            netuid,
            curr_block_num,
            0,
            &hotkey_account_id_3,
        );
        let result = SubtensorModule::register(
            <<Test as Config>::RuntimeOrigin>::signed(hotkey_account_id_3),
            netuid,
            curr_block_num,
            nonce,
            work,
            hotkey_account_id_3,
            coldkey_account_id_3,
        );
        assert_ok!(result);

        // We are over the number of regs allowed this interval.
        // Most of them are burn registrations (2 out of 3)
        // Step the block and trigger the adjustment.
        step_block(1);
        curr_block_num += 1;

        // Check the adjusted burn has INCREASED.
        //   and the difficulty has not changed.
        let adjusted_burn = SubtensorModule::get_burn_as_u64(netuid);
        assert!(adjusted_burn > burn_cost);
        assert_eq!(adjusted_burn, 2_000);

        let adjusted_diff = SubtensorModule::get_difficulty_as_u64(netuid);
        assert_eq!(adjusted_diff, start_diff);
    });
}

#[test]
#[allow(unused_assignments)]
fn test_burn_adjustment_case_c() {
    // Test case C of the difficulty and burn adjustment algorithm.
    // ====================
    // There are not enough registrations this interval and most of them are POW registrations
    // this triggers a decrease in the burn cost
    new_test_ext(1).execute_with(|| {
        let netuid: u16 = 1;
        let tempo: u16 = 13;
        let burn_cost: u64 = 1000;
        let adjustment_interval = 1;
        let target_registrations_per_interval = 4; // Needs registrations < 4 to trigger
        let start_diff: u64 = 10_000;
        let mut curr_block_num = 0;
        add_network(netuid, tempo, 0);
        SubtensorModule::set_burn(netuid, burn_cost);
        SubtensorModule::set_difficulty(netuid, start_diff);
        SubtensorModule::set_adjustment_interval(netuid, adjustment_interval);
        SubtensorModule::set_adjustment_alpha(netuid, 58000); // Set to old value.
        SubtensorModule::set_target_registrations_per_interval(
            netuid,
            target_registrations_per_interval,
        );

        // Register key 1. This is a BURN registration
        let hotkey_account_id_1 = U256::from(1);
        let coldkey_account_id_1 = U256::from(1);
        SubtensorModule::add_balance_to_coldkey_account(&coldkey_account_id_1, 10000);
        assert_ok!(SubtensorModule::burned_register(
            <<Test as Config>::RuntimeOrigin>::signed(hotkey_account_id_1),
            netuid,
            hotkey_account_id_1
        ));

        // Register key 2. This is a POW registration
        let hotkey_account_id_2 = U256::from(2);
        let coldkey_account_id_2 = U256::from(2);
        let (nonce0, work0): (u64, Vec<u8>) = SubtensorModule::create_work_for_block_number(
            netuid,
            curr_block_num,
            0,
            &hotkey_account_id_2,
        );
        let result0 = SubtensorModule::register(
            <<Test as Config>::RuntimeOrigin>::signed(hotkey_account_id_2),
            netuid,
            curr_block_num,
            nonce0,
            work0,
            hotkey_account_id_2,
            coldkey_account_id_2,
        );
        assert_ok!(result0);

        // Register key 3. This is a POW registration
        let hotkey_account_id_3 = U256::from(3);
        let coldkey_account_id_3 = U256::from(3);
        let (nonce1, work1): (u64, Vec<u8>) = SubtensorModule::create_work_for_block_number(
            netuid,
            curr_block_num,
            11231312312,
            &hotkey_account_id_3,
        );
        let result1 = SubtensorModule::register(
            <<Test as Config>::RuntimeOrigin>::signed(hotkey_account_id_3),
            netuid,
            curr_block_num,
            nonce1,
            work1,
            hotkey_account_id_3,
            coldkey_account_id_3,
        );
        assert_ok!(result1);

        // We are UNDER the number of regs allowed this interval.
        // Most of them are POW registrations (2 out of 3)
        // Step the block and trigger the adjustment.
        step_block(1);
        curr_block_num += 1;

        // Check the adjusted burn has DECREASED.
        //   and the difficulty has not changed.
        let adjusted_burn = SubtensorModule::get_burn_as_u64(netuid);
        assert!(adjusted_burn < burn_cost);
        assert_eq!(adjusted_burn, 875);

        let adjusted_diff = SubtensorModule::get_difficulty_as_u64(netuid);
        assert_eq!(adjusted_diff, start_diff);
    });
}

#[test]
#[allow(unused_assignments)]
fn test_burn_adjustment_case_d() {
    // Test case D of the difficulty and burn adjustment algorithm.
    // ====================
    // There are not enough registrations this interval and most of them are BURN registrations
    // this triggers a decrease in the POW difficulty
    new_test_ext(1).execute_with(|| {
        let netuid: u16 = 1;
        let tempo: u16 = 13;
        let burn_cost: u64 = 1000;
        let adjustment_interval = 1;
        let target_registrations_per_interval = 4; // Needs registrations < 4 to trigger
        let start_diff: u64 = 10_000;
        let mut curr_block_num = 0;
        add_network(netuid, tempo, 0);
        SubtensorModule::set_burn(netuid, burn_cost);
        SubtensorModule::set_difficulty(netuid, start_diff);
        SubtensorModule::set_min_difficulty(netuid, 1);
        SubtensorModule::set_adjustment_interval(netuid, adjustment_interval);
        SubtensorModule::set_adjustment_alpha(netuid, 58000); // Set to old value.
        SubtensorModule::set_target_registrations_per_interval(
            netuid,
            target_registrations_per_interval,
        );

        // Register key 1. This is a BURN registration
        let hotkey_account_id_1 = U256::from(1);
        let coldkey_account_id_1 = U256::from(1);
        SubtensorModule::add_balance_to_coldkey_account(&coldkey_account_id_1, 10000);
        assert_ok!(SubtensorModule::burned_register(
            <<Test as Config>::RuntimeOrigin>::signed(hotkey_account_id_1),
            netuid,
            hotkey_account_id_1
        ));

        // Register key 2. This is a BURN registration
        let hotkey_account_id_2 = U256::from(2);
        let coldkey_account_id_2 = U256::from(2);
        SubtensorModule::add_balance_to_coldkey_account(&coldkey_account_id_2, 10000);
        assert_ok!(SubtensorModule::burned_register(
            <<Test as Config>::RuntimeOrigin>::signed(hotkey_account_id_2),
            netuid,
            hotkey_account_id_2
        ));

        // Register key 3. This is a POW registration
        let hotkey_account_id_3 = U256::from(3);
        let coldkey_account_id_3 = U256::from(3);
        let (nonce1, work1): (u64, Vec<u8>) = SubtensorModule::create_work_for_block_number(
            netuid,
            curr_block_num,
            11231312312,
            &hotkey_account_id_3,
        );
        let result1 = SubtensorModule::register(
            <<Test as Config>::RuntimeOrigin>::signed(hotkey_account_id_3),
            netuid,
            curr_block_num,
            nonce1,
            work1,
            hotkey_account_id_3,
            coldkey_account_id_3,
        );
        assert_ok!(result1);

        // We are UNDER the number of regs allowed this interval.
        // Most of them are BURN registrations (2 out of 3)
        // Step the block and trigger the adjustment.
        step_block(1);
        curr_block_num += 1;

        // Check the adjusted POW difficulty has DECREASED.
        //   and the burn has not changed.
        let adjusted_burn = SubtensorModule::get_burn_as_u64(netuid);
        assert_eq!(adjusted_burn, burn_cost);

        let adjusted_diff = SubtensorModule::get_difficulty_as_u64(netuid);
        assert!(adjusted_diff < start_diff);
        assert_eq!(adjusted_diff, 8750);
    });
}

#[test]
#[allow(unused_assignments)]
fn test_burn_adjustment_case_e() {
    // Test case E of the difficulty and burn adjustment algorithm.
    // ====================
    // There are not enough registrations this interval and nobody registered either POW or BURN
    // this triggers a decrease in the BURN cost and POW difficulty
    new_test_ext(1).execute_with(|| {
        let netuid: u16 = 1;
        let tempo: u16 = 13;
        let burn_cost: u64 = 1000;
        let adjustment_interval = 1;
        let target_registrations_per_interval: u16 = 3;
        let start_diff: u64 = 10_000;
        let mut curr_block_num = 0;
        add_network(netuid, tempo, 0);
        SubtensorModule::set_max_registrations_per_block(netuid, 10);
        SubtensorModule::set_burn(netuid, burn_cost);
        SubtensorModule::set_difficulty(netuid, start_diff);
        SubtensorModule::set_min_difficulty(netuid, 1);
        SubtensorModule::set_adjustment_interval(netuid, adjustment_interval);
        SubtensorModule::set_adjustment_alpha(netuid, 58000); // Set to old value.
        SubtensorModule::set_target_registrations_per_interval(
            netuid,
            target_registrations_per_interval,
        );

        // Register key 1. This is a POW registration
        let hotkey_account_id_1 = U256::from(1);
        let coldkey_account_id_1 = U256::from(1);
        let (nonce1, work1): (u64, Vec<u8>) = SubtensorModule::create_work_for_block_number(
            netuid,
            curr_block_num,
            11231312312,
            &hotkey_account_id_1,
        );
        let result1 = SubtensorModule::register(
            <<Test as Config>::RuntimeOrigin>::signed(hotkey_account_id_1),
            netuid,
            curr_block_num,
            nonce1,
            work1,
            hotkey_account_id_1,
            coldkey_account_id_1,
        );
        assert_ok!(result1);

        // Register key 2. This is a BURN registration
        let hotkey_account_id_2 = U256::from(2);
        let coldkey_account_id_2 = U256::from(2);
        SubtensorModule::add_balance_to_coldkey_account(&coldkey_account_id_2, 10000);
        assert_ok!(SubtensorModule::burned_register(
            <<Test as Config>::RuntimeOrigin>::signed(hotkey_account_id_2),
            netuid,
            hotkey_account_id_2
        ));

        step_block(1);
        curr_block_num += 1;

        // We are UNDER the number of regs allowed this interval.
        // And the number of regs of each type is equal

        // Check the adjusted BURN has DECREASED.
        let adjusted_burn = SubtensorModule::get_burn_as_u64(netuid);
        assert!(adjusted_burn < burn_cost);
        assert_eq!(adjusted_burn, 833);

        // Check the adjusted POW difficulty has DECREASED.
        let adjusted_diff = SubtensorModule::get_difficulty_as_u64(netuid);
        assert!(adjusted_diff < start_diff);
        assert_eq!(adjusted_diff, 8_333);
    });
}

#[test]
#[allow(unused_assignments)]
fn test_burn_adjustment_case_f() {
    // Test case F of the difficulty and burn adjustment algorithm.
    // ====================
    // There are too many registrations this interval and the pow and burn registrations are equal
    // this triggers an increase in the burn cost and pow difficulty
    new_test_ext(1).execute_with(|| {
        let netuid: u16 = 1;
        let tempo: u16 = 13;
        let burn_cost: u64 = 1000;
        let adjustment_interval = 1;
        let target_registrations_per_interval: u16 = 1;
        let start_diff: u64 = 10_000;
        let mut curr_block_num = 0;
        add_network(netuid, tempo, 0);
        SubtensorModule::set_max_registrations_per_block(netuid, 10);
        SubtensorModule::set_burn(netuid, burn_cost);
        SubtensorModule::set_difficulty(netuid, start_diff);
        SubtensorModule::set_min_difficulty(netuid, start_diff);
        SubtensorModule::set_adjustment_interval(netuid, adjustment_interval);
        SubtensorModule::set_adjustment_alpha(netuid, 58000); // Set to old value.
        SubtensorModule::set_target_registrations_per_interval(
            netuid,
            target_registrations_per_interval,
        );

        // Register key 1. This is a POW registration
        let hotkey_account_id_1 = U256::from(1);
        let coldkey_account_id_1 = U256::from(1);
        let (nonce1, work1): (u64, Vec<u8>) = SubtensorModule::create_work_for_block_number(
            netuid,
            curr_block_num,
            11231312312,
            &hotkey_account_id_1,
        );
        let result1 = SubtensorModule::register(
            <<Test as Config>::RuntimeOrigin>::signed(hotkey_account_id_1),
            netuid,
            curr_block_num,
            nonce1,
            work1,
            hotkey_account_id_1,
            coldkey_account_id_1,
        );
        assert_ok!(result1);

        // Register key 2. This is a BURN registration
        let hotkey_account_id_2 = U256::from(2);
        let coldkey_account_id_2 = U256::from(2);
        SubtensorModule::add_balance_to_coldkey_account(&coldkey_account_id_2, 10000);
        assert_ok!(SubtensorModule::burned_register(
            <<Test as Config>::RuntimeOrigin>::signed(hotkey_account_id_2),
            netuid,
            hotkey_account_id_2
        ));

        step_block(1);
        curr_block_num += 1;
        // We are OVER the number of regs allowed this interval.
        // And the number of regs of each type is equal

        // Check the adjusted BURN has INCREASED.
        let adjusted_burn = SubtensorModule::get_burn_as_u64(netuid);
        assert!(adjusted_burn > burn_cost);
        assert_eq!(adjusted_burn, 1_500);

        // Check the adjusted POW difficulty has INCREASED.
        let adjusted_diff = SubtensorModule::get_difficulty_as_u64(netuid);
        assert!(adjusted_diff > start_diff);
        assert_eq!(adjusted_diff, 15_000);
    });
}

#[test]
fn test_burn_adjustment_case_e_zero_registrations() {
    // Test case E of the difficulty and burn adjustment algorithm.
    // ====================
    // There are not enough registrations this interval and nobody registered either POW or BURN
    // this triggers a decrease in the BURN cost and POW difficulty

    // BUT there are zero registrations this interval.
    new_test_ext(1).execute_with(|| {
        let netuid: u16 = 1;
        let tempo: u16 = 13;
        let burn_cost: u64 = 1000;
        let adjustment_interval = 1;
        let target_registrations_per_interval: u16 = 1;
        let start_diff: u64 = 10_000;
        add_network(netuid, tempo, 0);
        SubtensorModule::set_max_registrations_per_block(netuid, 10);
        SubtensorModule::set_burn(netuid, burn_cost);
        SubtensorModule::set_difficulty(netuid, start_diff);
        SubtensorModule::set_min_difficulty(netuid, 1);
        SubtensorModule::set_adjustment_interval(netuid, adjustment_interval);
        SubtensorModule::set_adjustment_alpha(netuid, 58000); // Set to old value.
        SubtensorModule::set_target_registrations_per_interval(
            netuid,
            target_registrations_per_interval,
        );

        // No registrations this interval of any kind.
        step_block(1);

        // We are UNDER the number of regs allowed this interval.
        // And the number of regs of each type is equal

        // Check the adjusted BURN has DECREASED.
        let adjusted_burn = SubtensorModule::get_burn_as_u64(netuid);
        assert!(adjusted_burn < burn_cost);
        assert_eq!(adjusted_burn, 500);

        // Check the adjusted POW difficulty has DECREASED.
        let adjusted_diff = SubtensorModule::get_difficulty_as_u64(netuid);
        assert!(adjusted_diff < start_diff);
        assert_eq!(adjusted_diff, 5_000);
    });
}

#[test]
fn test_emission_based_on_registration_status() {
    new_test_ext(1).execute_with(|| {
        let n: u16 = 100;
        let netuid_off: u16 = 1;
        let netuid_on: u16 = 2;
        let tempo: u16 = 1;
        let netuids: Vec<u16> = vec![netuid_off, netuid_on];
        let emissions: Vec<u64> = vec![1000000000, 1000000000];

        // Add subnets with registration turned off and on
        add_network(netuid_off, tempo, 0);
        add_network(netuid_on, tempo, 0);
        SubtensorModule::set_max_allowed_uids(netuid_off, n);
        SubtensorModule::set_max_allowed_uids(netuid_on, n);
        SubtensorModule::set_emission_values(&netuids, emissions).unwrap();
        SubtensorModule::set_network_registration_allowed(netuid_off, false);
        SubtensorModule::set_network_registration_allowed(netuid_on, true);

        // Populate the subnets with neurons
        for i in 0..n {
            SubtensorModule::append_neuron(netuid_off, &U256::from(i), 0);
            SubtensorModule::append_neuron(netuid_on, &U256::from(i), 0);
        }

        // Generate emission at block 0
        let block: u64 = 0;
        SubtensorModule::generate_emission(block);

        // Verify that no emission tuples are loaded for the subnet with registration off
        assert!(SubtensorModule::get_loaded_emission_tuples(netuid_off).is_none());

        // Verify that emission tuples are loaded for the subnet with registration on
        assert!(SubtensorModule::get_loaded_emission_tuples(netuid_on).is_some());
        assert_eq!(
            SubtensorModule::get_loaded_emission_tuples(netuid_on)
                .unwrap()
                .len(),
            n as usize
        );

        // Step to the next epoch block
        let epoch_block: u16 = tempo;
        step_block(epoch_block);

        // Verify that no emission tuples are loaded for the subnet with registration off
        assert!(SubtensorModule::get_loaded_emission_tuples(netuid_off).is_none());
        log::info!(
            "Emissions for netuid with registration off: {:?}",
            SubtensorModule::get_loaded_emission_tuples(netuid_off)
        );

        // Verify that emission tuples are loaded for the subnet with registration on
        assert!(SubtensorModule::get_loaded_emission_tuples(netuid_on).is_some());
        log::info!(
            "Emissions for netuid with registration on: {:?}",
            SubtensorModule::get_loaded_emission_tuples(netuid_on)
        );
        assert_eq!(
            SubtensorModule::get_loaded_emission_tuples(netuid_on)
                .unwrap()
                .len(),
            n as usize
        );
<<<<<<< HEAD
=======

        let block: u64 = 0;
        // drain the emission tuples for the subnet with registration on
        SubtensorModule::drain_emission(block);
        // Turn on registration for the subnet with registration off
        SubtensorModule::set_network_registration_allowed(netuid_off, true);
        SubtensorModule::set_network_registration_allowed(netuid_on, false);

        // Generate emission at the next block
        let next_block: u64 = block + 1;
        SubtensorModule::generate_emission(next_block);

        // Verify that emission tuples are now loaded for the subnet with registration turned on
        assert!(SubtensorModule::get_loaded_emission_tuples(netuid_off).is_some());
        log::info!(
            "Emissions for netuid with registration on: {:?}",
            SubtensorModule::get_loaded_emission_tuples(netuid_on)
        );
        assert!(SubtensorModule::get_loaded_emission_tuples(netuid_on).is_none());
        assert_eq!(
            SubtensorModule::get_loaded_emission_tuples(netuid_off)
                .unwrap()
                .len(),
            n as usize
        );
>>>>>>> e8eae823
    });
}<|MERGE_RESOLUTION|>--- conflicted
+++ resolved
@@ -868,8 +868,6 @@
                 .len(),
             n as usize
         );
-<<<<<<< HEAD
-=======
 
         let block: u64 = 0;
         // drain the emission tuples for the subnet with registration on
@@ -895,6 +893,5 @@
                 .len(),
             n as usize
         );
->>>>>>> e8eae823
     });
 }