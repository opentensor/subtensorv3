use super::*;
use crate::system::{ensure_root, ensure_signed_or_root};
use sp_std::vec::Vec;
use sp_core::U256;
use substrate_fixed::types::I64F64;

impl<T: Config> Pallet<T> {
    pub fn ensure_subnet_owner_or_root(
        o: T::RuntimeOrigin,
        netuid: u16,
    ) -> Result<(), DispatchError> {
        let coldkey = ensure_signed_or_root(o);
        match coldkey {
            Ok(Some(who)) if SubnetOwner::<T>::get(netuid) == who => Ok(()),
            Ok(Some(_)) => Err(DispatchError::BadOrigin),
            Ok(None) => Ok(()),
            Err(x) => Err(x.into()),
        }
    }

    // ========================
    // ==== Global Setters ====
    // ========================
    pub fn set_tempo(netuid: u16, tempo: u16) {
        Tempo::<T>::insert(netuid, tempo);
        Self::deposit_event(Event::TempoSet(netuid, tempo));
    }
    pub fn set_last_adjustment_block(netuid: u16, last_adjustment_block: u64) {
        LastAdjustmentBlock::<T>::insert(netuid, last_adjustment_block);
    }
    pub fn set_blocks_since_last_step(netuid: u16, blocks_since_last_step: u64) {
        BlocksSinceLastStep::<T>::insert(netuid, blocks_since_last_step);
    }
    pub fn set_registrations_this_block(netuid: u16, registrations_this_block: u16) {
        RegistrationsThisBlock::<T>::insert(netuid, registrations_this_block);
    }
    pub fn set_last_mechanism_step_block(netuid: u16, last_mechanism_step_block: u64) {
        LastMechansimStepBlock::<T>::insert(netuid, last_mechanism_step_block);
    }
    pub fn set_registrations_this_interval(netuid: u16, registrations_this_interval: u16) {
        RegistrationsThisInterval::<T>::insert(netuid, registrations_this_interval);
    }
    pub fn set_pow_registrations_this_interval(netuid: u16, pow_registrations_this_interval: u16) {
        POWRegistrationsThisInterval::<T>::insert(netuid, pow_registrations_this_interval);
    }
    pub fn set_burn_registrations_this_interval(
        netuid: u16,
        burn_registrations_this_interval: u16,
    ) {
        BurnRegistrationsThisInterval::<T>::insert(netuid, burn_registrations_this_interval);
    }

    // ========================
    // ==== Global Getters ====
    // ========================
    pub fn get_total_issuance() -> u64 {
        TotalIssuance::<T>::get()
    }
    pub fn get_current_block_as_u64() -> u64 {
        TryInto::try_into(<frame_system::Pallet<T>>::block_number())
            .ok()
            .expect("blockchain will not exceed 2^64 blocks; QED.")
    }

    // ==============================
    // ==== YumaConsensus params ====
    // ==============================
    pub fn get_rank(netuid: u16) -> Vec<u16> {
        Rank::<T>::get(netuid)
    }
    pub fn get_trust(netuid: u16) -> Vec<u16> {
        Trust::<T>::get(netuid)
    }
    pub fn get_active(netuid: u16) -> Vec<bool> {
        Active::<T>::get(netuid)
    }
    pub fn get_emission(netuid: u16) -> Vec<u64> {
        Emission::<T>::get(netuid)
    }
    pub fn get_consensus(netuid: u16) -> Vec<u16> {
        Consensus::<T>::get(netuid)
    }
    pub fn get_incentive(netuid: u16) -> Vec<u16> {
        Incentive::<T>::get(netuid)
    }
    pub fn get_dividends(netuid: u16) -> Vec<u16> {
        Dividends::<T>::get(netuid)
    }
    pub fn get_last_update(netuid: u16) -> Vec<u64> {
        LastUpdate::<T>::get(netuid)
    }
    pub fn get_pruning_score(netuid: u16) -> Vec<u16> {
        PruningScores::<T>::get(netuid)
    }
    pub fn get_validator_trust(netuid: u16) -> Vec<u16> {
        ValidatorTrust::<T>::get(netuid)
    }
    pub fn get_validator_permit(netuid: u16) -> Vec<bool> {
        ValidatorPermit::<T>::get(netuid)
    }

    // ==================================
    // ==== YumaConsensus UID params ====
    // ==================================
    pub fn set_last_update_for_uid(netuid: u16, uid: u16, last_update: u64) {
        let mut updated_last_update_vec = Self::get_last_update(netuid);
        let Some(updated_last_update) = updated_last_update_vec.get_mut(uid as usize) else {
            return;
        };
        *updated_last_update = last_update;
        LastUpdate::<T>::insert(netuid, updated_last_update_vec);
    }
    pub fn set_active_for_uid(netuid: u16, uid: u16, active: bool) {
        let mut updated_active_vec = Self::get_active(netuid);
        let Some(updated_active) = updated_active_vec.get_mut(uid as usize) else {
            return;
        };
        *updated_active = active;
        Active::<T>::insert(netuid, updated_active_vec);
    }
    pub fn set_pruning_score_for_uid(netuid: u16, uid: u16, pruning_score: u16) {
        log::info!("netuid = {:?}", netuid);
        log::info!(
            "SubnetworkN::<T>::get( netuid ) = {:?}",
            SubnetworkN::<T>::get(netuid)
        );
        log::info!("uid = {:?}", uid);
        assert!(uid < SubnetworkN::<T>::get(netuid));
        PruningScores::<T>::mutate(netuid, |v| {
            if let Some(s) = v.get_mut(uid as usize) {
                *s = pruning_score;
            }
        });
    }
    pub fn set_validator_permit_for_uid(netuid: u16, uid: u16, validator_permit: bool) {
        let mut updated_validator_permits = Self::get_validator_permit(netuid);
        let Some(updated_validator_permit) = updated_validator_permits.get_mut(uid as usize) else {
            return;
        };
        *updated_validator_permit = validator_permit;
        ValidatorPermit::<T>::insert(netuid, updated_validator_permits);
    }
    pub fn set_weights_min_stake(min_stake: u64) {
        WeightsMinStake::<T>::put(min_stake);
        Self::deposit_event(Event::WeightsMinStake(min_stake));
    }
<<<<<<< HEAD
=======
    pub fn set_target_stakes_per_interval(target_stakes_per_interval: u64) {
        TargetStakesPerInterval::<T>::set(target_stakes_per_interval);
        Self::deposit_event(Event::TargetStakesPerIntervalSet(
            target_stakes_per_interval,
        ));
    }
    pub fn set_stakes_this_interval_for_coldkey_hotkey(
        coldkey: &T::AccountId,
        hotkey: &T::AccountId,
        stakes_this_interval: u64,
        last_staked_block_number: u64,
    ) {
        TotalHotkeyColdkeyStakesThisInterval::<T>::insert(
            coldkey,
            hotkey,
            (stakes_this_interval, last_staked_block_number),
        );
    }
>>>>>>> 86b7f6dd
    pub fn set_stake_interval(block: u64) {
        StakeInterval::<T>::set(block);
    }
    pub fn get_stake_weight_for_uid(netuid: u16, uid: u16) -> u16 {
        let vec = StakeWeight::<T>::get(netuid);
        if (uid as usize) < vec.len() {
            return vec[uid as usize];
        } else {
            return 0;
        }
    }
    pub fn get_rank_for_uid(netuid: u16, uid: u16) -> u16 {
        let vec = Rank::<T>::get(netuid);
        if (uid as usize) < vec.len() {
            return vec[uid as usize];
        } else {
            return 0;
        }
    }
    pub fn get_trust_for_uid(netuid: u16, uid: u16) -> u16 {
        let vec = Trust::<T>::get(netuid);
        vec.get(uid as usize).copied().unwrap_or(0)
    }
    pub fn get_emission_for_uid(netuid: u16, uid: u16) -> u64 {
        let vec = Emission::<T>::get(netuid);
        vec.get(uid as usize).copied().unwrap_or(0)
    }
    pub fn get_active_for_uid(netuid: u16, uid: u16) -> bool {
        let vec = Active::<T>::get(netuid);
        vec.get(uid as usize).copied().unwrap_or(false)
    }
    pub fn get_consensus_for_uid(netuid: u16, uid: u16) -> u16 {
        let vec = Consensus::<T>::get(netuid);
        vec.get(uid as usize).copied().unwrap_or(0)
    }
    pub fn get_incentive_for_uid(netuid: u16, uid: u16) -> u16 {
        let vec = Incentive::<T>::get(netuid);
        vec.get(uid as usize).copied().unwrap_or(0)
    }
    pub fn get_dividends_for_uid(netuid: u16, uid: u16) -> u16 {
        let vec = Dividends::<T>::get(netuid);
        vec.get(uid as usize).copied().unwrap_or(0)
    }
    pub fn get_last_update_for_uid(netuid: u16, uid: u16) -> u64 {
        let vec = LastUpdate::<T>::get(netuid);
        vec.get(uid as usize).copied().unwrap_or(0)
    }
    pub fn get_pruning_score_for_uid(netuid: u16, uid: u16) -> u16 {
        let vec = PruningScores::<T>::get(netuid);
        vec.get(uid as usize).copied().unwrap_or(u16::MAX)
    }
    pub fn get_validator_trust_for_uid(netuid: u16, uid: u16) -> u16 {
        let vec = ValidatorTrust::<T>::get(netuid);
        vec.get(uid as usize).copied().unwrap_or(0)
    }
    pub fn get_validator_permit_for_uid(netuid: u16, uid: u16) -> bool {
        let vec = ValidatorPermit::<T>::get(netuid);
        vec.get(uid as usize).copied().unwrap_or(false)
    }
    pub fn get_weights_min_stake() -> u64 {
        WeightsMinStake::<T>::get()
    }

    // ============================
    // ==== Subnetwork Getters ====
    // ============================
    pub fn get_tempo(netuid: u16) -> u16 {
        Tempo::<T>::get(netuid)
    }
    pub fn get_emission_value(netuid: u16) -> u64 {
        EmissionValues::<T>::get(netuid)
    }
    pub fn get_pending_emission(netuid: u16) -> u64 {
        PendingEmission::<T>::get(netuid)
    }
    pub fn get_alpha_pending_emission(netuid: u16) -> u64 {
        PendingEmission::<T>::get(netuid)
    }
    pub fn get_last_adjustment_block(netuid: u16) -> u64 {
        LastAdjustmentBlock::<T>::get(netuid)
    }
    pub fn get_blocks_since_last_step(netuid: u16) -> u64 {
        BlocksSinceLastStep::<T>::get(netuid)
    }
    pub fn get_difficulty(netuid: u16) -> U256 {
        U256::from(Self::get_difficulty_as_u64(netuid))
    }
    pub fn get_registrations_this_block(netuid: u16) -> u16 {
        RegistrationsThisBlock::<T>::get(netuid)
    }
    pub fn get_last_mechanism_step_block(netuid: u16) -> u64 {
        LastMechansimStepBlock::<T>::get(netuid)
    }
    pub fn get_registrations_this_interval(netuid: u16) -> u16 {
        RegistrationsThisInterval::<T>::get(netuid)
    }
    pub fn get_pow_registrations_this_interval(netuid: u16) -> u16 {
        POWRegistrationsThisInterval::<T>::get(netuid)
    }
    pub fn get_burn_registrations_this_interval(netuid: u16) -> u16 {
        BurnRegistrationsThisInterval::<T>::get(netuid)
    }
    pub fn get_neuron_block_at_registration(netuid: u16, neuron_uid: u16) -> u64 {
        BlockAtRegistration::<T>::get(netuid, neuron_uid)
    }

    // ==============================
    // ==== Global Stake Weight =====
    // ==============================
    pub fn get_global_stake_weight() -> u16 {
        GlobalStakeWeight::<T>::get()
    }
    pub fn get_global_stake_weight_float() -> I64F64 {
        I64F64::from_num(GlobalStakeWeight::<T>::get()) / I64F64::from_num(u16::MAX)
    }
    pub fn set_global_stake_weight(global_stake_weight: u16) {
        GlobalStakeWeight::<T>::put(global_stake_weight);
    }

    // ===========================
    // ===== Account checks ======
    // ===========================
    pub fn do_account_checks(
        coldkey: &T::AccountId,
        hotkey: &T::AccountId,
    ) -> Result<(), Error<T>> {
        // Ensure we are delegating a known key.
        ensure!(
            Self::hotkey_account_exists(hotkey),
            Error::<T>::HotKeyAccountNotExists
        );

        // Ensure that the coldkey is the owner.
        ensure!(
            Self::coldkey_owns_hotkey(coldkey, hotkey),
            Error::<T>::NonAssociatedColdKey
        );

        Ok(())
    }

    // ========================
    // ==== Rate Limiting =====
    // ========================
    pub fn set_last_tx_block(key: &T::AccountId, block: u64) {
        LastTxBlock::<T>::insert(key, block)
    }
    pub fn get_last_tx_block(key: &T::AccountId) -> u64 {
        LastTxBlock::<T>::get(key)
    }
    pub fn set_last_tx_block_delegate_take(key: &T::AccountId, block: u64) {
        LastTxBlockDelegateTake::<T>::insert(key, block)
    }
    pub fn get_last_tx_block_delegate_take(key: &T::AccountId) -> u64 {
        LastTxBlockDelegateTake::<T>::get(key)
    }
    pub fn exceeds_tx_rate_limit(prev_tx_block: u64, current_block: u64) -> bool {
        let rate_limit: u64 = Self::get_tx_rate_limit();
        if rate_limit == 0 || prev_tx_block == 0 {
            return false;
        }

        current_block - prev_tx_block <= rate_limit
    }
    pub fn exceeds_tx_delegate_take_rate_limit(prev_tx_block: u64, current_block: u64) -> bool {
        let rate_limit: u64 = Self::get_tx_delegate_take_rate_limit();
        if rate_limit == 0 || prev_tx_block == 0 {
            return false;
        }

        current_block - prev_tx_block <= rate_limit
    }

    // ========================
    // === Token Management ===
    // ========================
    pub fn burn_tokens(amount: u64) {
        TotalIssuance::<T>::mutate(|issuance| *issuance = issuance.saturating_sub(amount));
    }
    pub fn coinbase(amount: u64) {
        TotalIssuance::<T>::mutate(|issuance| *issuance = issuance.saturating_add(amount));
    }
    pub fn get_default_take() -> u16 {
        // Default to maximum
        MaxTake::<T>::get()
    }
    pub fn get_min_take() -> u16 {
        MinTake::<T>::get()
    }

    pub fn set_subnet_locked_balance(netuid: u16, amount: u64) {
        SubnetLocked::<T>::insert(netuid, amount);
    }

    pub fn get_subnet_locked_balance(netuid: u16) -> u64 {
        SubnetLocked::<T>::get(netuid)
    }


    // ===========================
    // ========= Staking =========
    // ===========================

    // Returns the stake under the cold - hot pairing in the staking table.
    //
    pub fn get_total_stake_for_hotkey_and_coldkey(
        hotkey: &T::AccountId,
        coldkey: &T::AccountId,
    ) -> u64 {
        Stake::<T>::try_get(hotkey, coldkey).unwrap_or(0)
    }


    // ========================
    // ========= Sudo =========
    // ========================

    // Configure tx rate limiting
    pub fn get_tx_rate_limit() -> u64 {
        TxRateLimit::<T>::get()
    }
    pub fn set_tx_rate_limit(tx_rate_limit: u64) {
        TxRateLimit::<T>::put(tx_rate_limit);
        Self::deposit_event(Event::TxRateLimitSet(tx_rate_limit));
    }
    pub fn get_tx_delegate_take_rate_limit() -> u64 {
        TxDelegateTakeRateLimit::<T>::get()
    }
    pub fn set_tx_delegate_take_rate_limit(tx_rate_limit: u64) {
        TxDelegateTakeRateLimit::<T>::put(tx_rate_limit);
        Self::deposit_event(Event::TxDelegateTakeRateLimitSet(tx_rate_limit));
    }
    pub fn set_min_delegate_take(take: u16) {
        MinTake::<T>::put(take);
        Self::deposit_event(Event::MinDelegateTakeSet(take));
    }
    pub fn set_max_delegate_take(take: u16) {
        MaxTake::<T>::put(take);
        Self::deposit_event(Event::MaxDelegateTakeSet(take));
    }
    pub fn get_min_delegate_take() -> u16 {
        MinTake::<T>::get()
    }
    pub fn get_max_delegate_take() -> u16 {
        MaxTake::<T>::get()
    }

    pub fn get_serving_rate_limit(netuid: u16) -> u64 {
        ServingRateLimit::<T>::get(netuid)
    }
    pub fn set_serving_rate_limit(netuid: u16, serving_rate_limit: u64) {
        ServingRateLimit::<T>::insert(netuid, serving_rate_limit);
        Self::deposit_event(Event::ServingRateLimitSet(netuid, serving_rate_limit));
    }

    pub fn get_min_difficulty(netuid: u16) -> u64 {
        MinDifficulty::<T>::get(netuid)
    }
    pub fn set_min_difficulty(netuid: u16, min_difficulty: u64) {
        MinDifficulty::<T>::insert(netuid, min_difficulty);
        Self::deposit_event(Event::MinDifficultySet(netuid, min_difficulty));
    }

    pub fn get_max_difficulty(netuid: u16) -> u64 {
        MaxDifficulty::<T>::get(netuid)
    }
    pub fn set_max_difficulty(netuid: u16, max_difficulty: u64) {
        MaxDifficulty::<T>::insert(netuid, max_difficulty);
        Self::deposit_event(Event::MaxDifficultySet(netuid, max_difficulty));
    }

    pub fn get_weights_version_key(netuid: u16) -> u64 {
        WeightsVersionKey::<T>::get(netuid)
    }
    pub fn set_weights_version_key(netuid: u16, weights_version_key: u64) {
        WeightsVersionKey::<T>::insert(netuid, weights_version_key);
        Self::deposit_event(Event::WeightsVersionKeySet(netuid, weights_version_key));
    }

    pub fn get_weights_set_rate_limit(netuid: u16) -> u64 {
        WeightsSetRateLimit::<T>::get(netuid)
    }
    pub fn set_weights_set_rate_limit(netuid: u16, weights_set_rate_limit: u64) {
        WeightsSetRateLimit::<T>::insert(netuid, weights_set_rate_limit);
        Self::deposit_event(Event::WeightsSetRateLimitSet(
            netuid,
            weights_set_rate_limit,
        ));
    }

    pub fn get_adjustment_interval(netuid: u16) -> u16 {
        AdjustmentInterval::<T>::get(netuid)
    }
    pub fn set_adjustment_interval(netuid: u16, adjustment_interval: u16) {
        AdjustmentInterval::<T>::insert(netuid, adjustment_interval);
        Self::deposit_event(Event::AdjustmentIntervalSet(netuid, adjustment_interval));
    }

    pub fn get_adjustment_alpha(netuid: u16) -> u64 {
        AdjustmentAlpha::<T>::get(netuid)
    }
    pub fn set_adjustment_alpha(netuid: u16, adjustment_alpha: u64) {
        AdjustmentAlpha::<T>::insert(netuid, adjustment_alpha);
        Self::deposit_event(Event::AdjustmentAlphaSet(netuid, adjustment_alpha));
    }

    pub fn get_validator_prune_len(netuid: u16) -> u64 {
        ValidatorPruneLen::<T>::get(netuid)
    }
    pub fn set_validator_prune_len(netuid: u16, validator_prune_len: u64) {
        ValidatorPruneLen::<T>::insert(netuid, validator_prune_len);
        Self::deposit_event(Event::ValidatorPruneLenSet(netuid, validator_prune_len));
    }

    pub fn get_scaling_law_power(netuid: u16) -> u16 {
        ScalingLawPower::<T>::get(netuid)
    }
    pub fn set_scaling_law_power(netuid: u16, scaling_law_power: u16) {
        ScalingLawPower::<T>::insert(netuid, scaling_law_power);
        Self::deposit_event(Event::ScalingLawPowerSet(netuid, scaling_law_power));
    }

    pub fn get_max_weight_limit(netuid: u16) -> u16 {
        MaxWeightsLimit::<T>::get(netuid)
    }
    pub fn set_max_weight_limit(netuid: u16, max_weight_limit: u16) {
        MaxWeightsLimit::<T>::insert(netuid, max_weight_limit);
        Self::deposit_event(Event::MaxWeightLimitSet(netuid, max_weight_limit));
    }

    pub fn get_immunity_period(netuid: u16) -> u16 {
        ImmunityPeriod::<T>::get(netuid)
    }
    pub fn set_immunity_period(netuid: u16, immunity_period: u16) {
        ImmunityPeriod::<T>::insert(netuid, immunity_period);
        Self::deposit_event(Event::ImmunityPeriodSet(netuid, immunity_period));
    }

    pub fn get_min_allowed_weights(netuid: u16) -> u16 {
        MinAllowedWeights::<T>::get(netuid)
    }
    pub fn set_min_allowed_weights(netuid: u16, min_allowed_weights: u16) {
        MinAllowedWeights::<T>::insert(netuid, min_allowed_weights);
        Self::deposit_event(Event::MinAllowedWeightSet(netuid, min_allowed_weights));
    }

    pub fn get_max_allowed_uids(netuid: u16) -> u16 {
        MaxAllowedUids::<T>::get(netuid)
    }
    pub fn set_max_allowed_uids(netuid: u16, max_allowed: u16) {
        MaxAllowedUids::<T>::insert(netuid, max_allowed);
        Self::deposit_event(Event::MaxAllowedUidsSet(netuid, max_allowed));
    }

    pub fn get_kappa(netuid: u16) -> u16 {
        Kappa::<T>::get(netuid)
    }
    pub fn set_kappa(netuid: u16, kappa: u16) {
        Kappa::<T>::insert(netuid, kappa);
        Self::deposit_event(Event::KappaSet(netuid, kappa));
    }

    pub fn get_commit_reveal_weights_interval(netuid: u16) -> u64 {
        WeightCommitRevealInterval::<T>::get(netuid)
    }
    pub fn set_commit_reveal_weights_interval(netuid: u16, interval: u64) {
        WeightCommitRevealInterval::<T>::set(netuid, interval);
    }
    pub fn get_commit_reveal_weights_enabled(netuid: u16) -> bool {
        CommitRevealWeightsEnabled::<T>::get(netuid)
    }
    pub fn set_commit_reveal_weights_enabled(netuid: u16, enabled: bool) {
        CommitRevealWeightsEnabled::<T>::set(netuid, enabled);
    }

    pub fn get_rho(netuid: u16) -> u16 {
        Rho::<T>::get(netuid)
    }
    pub fn set_rho(netuid: u16, rho: u16) {
        Rho::<T>::insert(netuid, rho);
    }

    pub fn get_activity_cutoff(netuid: u16) -> u16 {
        ActivityCutoff::<T>::get(netuid)
    }
    pub fn set_activity_cutoff(netuid: u16, activity_cutoff: u16) {
        ActivityCutoff::<T>::insert(netuid, activity_cutoff);
        Self::deposit_event(Event::ActivityCutoffSet(netuid, activity_cutoff));
    }

    // Registration Toggle utils
    pub fn get_network_registration_allowed(netuid: u16) -> bool {
        NetworkRegistrationAllowed::<T>::get(netuid)
    }
    pub fn set_network_registration_allowed(netuid: u16, registration_allowed: bool) {
        NetworkRegistrationAllowed::<T>::insert(netuid, registration_allowed);
        Self::deposit_event(Event::RegistrationAllowed(netuid, registration_allowed));
    }

    pub fn get_network_pow_registration_allowed(netuid: u16) -> bool {
        NetworkPowRegistrationAllowed::<T>::get(netuid)
    }
    pub fn set_network_pow_registration_allowed(netuid: u16, registration_allowed: bool) {
        NetworkPowRegistrationAllowed::<T>::insert(netuid, registration_allowed);
        Self::deposit_event(Event::PowRegistrationAllowed(netuid, registration_allowed));
    }

    pub fn get_target_registrations_per_interval(netuid: u16) -> u16 {
        TargetRegistrationsPerInterval::<T>::get(netuid)
    }
    pub fn set_target_registrations_per_interval(
        netuid: u16,
        target_registrations_per_interval: u16,
    ) {
        TargetRegistrationsPerInterval::<T>::insert(netuid, target_registrations_per_interval);
        Self::deposit_event(Event::RegistrationPerIntervalSet(
            netuid,
            target_registrations_per_interval,
        ));
    }

    pub fn get_burn_as_u64(netuid: u16) -> u64 {
        Burn::<T>::get(netuid)
    }
    pub fn set_burn(netuid: u16, burn: u64) {
        Burn::<T>::insert(netuid, burn);
    }

    pub fn get_min_burn_as_u64(netuid: u16) -> u64 {
        MinBurn::<T>::get(netuid)
    }
    pub fn set_min_burn(netuid: u16, min_burn: u64) {
        MinBurn::<T>::insert(netuid, min_burn);
        Self::deposit_event(Event::MinBurnSet(netuid, min_burn));
    }

    pub fn get_max_burn_as_u64(netuid: u16) -> u64 {
        MaxBurn::<T>::get(netuid)
    }
    pub fn set_max_burn(netuid: u16, max_burn: u64) {
        MaxBurn::<T>::insert(netuid, max_burn);
        Self::deposit_event(Event::MaxBurnSet(netuid, max_burn));
    }

    pub fn get_difficulty_as_u64(netuid: u16) -> u64 {
        Difficulty::<T>::get(netuid)
    }
    pub fn set_difficulty(netuid: u16, difficulty: u64) {
        Difficulty::<T>::insert(netuid, difficulty);
        Self::deposit_event(Event::DifficultySet(netuid, difficulty));
    }

    pub fn get_max_allowed_validators(netuid: u16) -> u16 {
        MaxAllowedValidators::<T>::get(netuid)
    }
    pub fn set_max_allowed_validators(netuid: u16, max_allowed_validators: u16) {
        MaxAllowedValidators::<T>::insert(netuid, max_allowed_validators);
        Self::deposit_event(Event::MaxAllowedValidatorsSet(
            netuid,
            max_allowed_validators,
        ));
    }

    pub fn get_bonds_moving_average(netuid: u16) -> u64 {
        BondsMovingAverage::<T>::get(netuid)
    }
    pub fn set_bonds_moving_average(netuid: u16, bonds_moving_average: u64) {
        BondsMovingAverage::<T>::insert(netuid, bonds_moving_average);
        Self::deposit_event(Event::BondsMovingAverageSet(netuid, bonds_moving_average));
    }

    pub fn get_max_registrations_per_block(netuid: u16) -> u16 {
        MaxRegistrationsPerBlock::<T>::get(netuid)
    }
    pub fn set_max_registrations_per_block(netuid: u16, max_registrations_per_block: u16) {
        MaxRegistrationsPerBlock::<T>::insert(netuid, max_registrations_per_block);
        Self::deposit_event(Event::MaxRegistrationsPerBlockSet(
            netuid,
            max_registrations_per_block,
        ));
    }

    pub fn get_subnet_creator_hotkey(netuid: u16) -> T::AccountId {
        SubnetCreator::<T>::get(netuid)
    }
    pub fn get_subnet_owner(netuid: u16) -> T::AccountId {
        SubnetOwner::<T>::get(netuid)
    }
    pub fn get_subnet_owner_cut() -> u16 {
        SubnetOwnerCut::<T>::get()
    }
    pub fn set_subnet_owner_cut(subnet_owner_cut: u16) {
        SubnetOwnerCut::<T>::set(subnet_owner_cut);
        Self::deposit_event(Event::SubnetOwnerCutSet(subnet_owner_cut));
    }

    pub fn set_total_issuance(total_issuance: u64) {
        TotalIssuance::<T>::put(total_issuance);
    }

    pub fn get_rao_recycled(netuid: u16) -> u64 {
        RAORecycledForRegistration::<T>::get(netuid)
    }
    pub fn set_rao_recycled(netuid: u16, rao_recycled: u64) {
        RAORecycledForRegistration::<T>::insert(netuid, rao_recycled);
        Self::deposit_event(Event::RAORecycledForRegistrationSet(netuid, rao_recycled));
    }
    pub fn increase_rao_recycled(netuid: u16, inc_rao_recycled: u64) {
        let curr_rao_recycled = Self::get_rao_recycled(netuid);
        let rao_recycled = curr_rao_recycled.saturating_add(inc_rao_recycled);
        Self::set_rao_recycled(netuid, rao_recycled);
    }

    pub fn set_senate_required_stake_perc(required_percent: u64) {
        SenateRequiredStakePercentage::<T>::put(required_percent);
    }

    pub fn is_senate_member(hotkey: &T::AccountId) -> bool {
        T::SenateMembers::is_member(hotkey)
    }

    pub fn do_set_senate_required_stake_perc(
        origin: T::RuntimeOrigin,
        required_percent: u64,
    ) -> DispatchResult {
        ensure_root(origin)?;

        Self::set_senate_required_stake_perc(required_percent);
        Self::deposit_event(Event::SenateRequiredStakePercentSet(required_percent));
        Ok(())
    }

    pub fn is_subnet_owner(address: &T::AccountId) -> bool {
        SubnetOwner::<T>::iter_values().any(|owner| *address == owner)
    }

    pub fn get_subnet_owner_lock_period() -> u64 {
        SubnetOwnerLockPeriod::<T>::get()
    }

    pub fn set_subnet_owner_lock_period(subnet_owner_lock_period: u64) {
        SubnetOwnerLockPeriod::<T>::set(subnet_owner_lock_period);
    }

    /// Calculates the slippage for both staking and unstaking operations.
    ///
    /// # Arguments
    /// * `netuid` - The unique identifier for the network (subnet).
    /// * `stake_change` - The amount of stake being added (positive) or removed (negative).
    ///
    /// # Returns
    /// * `I64F64` - The slippage amount, which is the difference in price.
    pub fn calculate_slippage(
        netuid: u16,
        stake_change: i64, // Positive for staking, negative for unstaking
    ) -> I64F64 {
        let tao_reserve = DynamicTAOReserve::<T>::get(netuid);
        let dynamic_reserve = DynamicAlphaReserve::<T>::get(netuid);
        let k = DynamicK::<T>::get(netuid);

        // Calculate new reserves based on whether stake is being added or removed
        let new_dynamic_reserve = if stake_change > 0 {
            dynamic_reserve.saturating_add(stake_change as u64)
        } else {
            dynamic_reserve.saturating_sub(stake_change.abs() as u64)
        };

        let new_tao_reserve = (k / new_dynamic_reserve as u128) as u64;

        let initial_price = I64F64::from_num(tao_reserve) / I64F64::from_num(dynamic_reserve);
        let new_price = I64F64::from_num(new_tao_reserve) / I64F64::from_num(new_dynamic_reserve);

        // Slippage is the difference in price
        let slippage = initial_price - new_price;
        slippage
    }

    pub fn get_nominator_min_required_stake() -> u64 {
        NominatorMinRequiredStake::<T>::get()
    }

    pub fn set_nominator_min_required_stake(min_stake: u64) {
        NominatorMinRequiredStake::<T>::put(min_stake);
    }
}<|MERGE_RESOLUTION|>--- conflicted
+++ resolved
@@ -144,8 +144,6 @@
         WeightsMinStake::<T>::put(min_stake);
         Self::deposit_event(Event::WeightsMinStake(min_stake));
     }
-<<<<<<< HEAD
-=======
     pub fn set_target_stakes_per_interval(target_stakes_per_interval: u64) {
         TargetStakesPerInterval::<T>::set(target_stakes_per_interval);
         Self::deposit_event(Event::TargetStakesPerIntervalSet(
@@ -164,7 +162,6 @@
             (stakes_this_interval, last_staked_block_number),
         );
     }
->>>>>>> 86b7f6dd
     pub fn set_stake_interval(block: u64) {
         StakeInterval::<T>::set(block);
     }
