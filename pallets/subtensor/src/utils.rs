--- conflicted
+++ resolved
@@ -486,8 +486,6 @@
         TotalIssuance::<T>::put( total_issuance );
         Ok(())
     }
-<<<<<<< HEAD
-=======
 
     pub fn get_rao_recycled( netuid: u16 ) -> u64 { 
         RAORecycledForRegistration::<T>::get( netuid )
@@ -507,8 +505,6 @@
         Self::deposit_event( Event::RAORecycledForRegistrationSet( netuid, rao_recycled ) );
         Ok(())
     }
-
->>>>>>> f7214df2
 }
 
 
