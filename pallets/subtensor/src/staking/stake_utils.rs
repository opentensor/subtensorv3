--- conflicted
+++ resolved
@@ -37,19 +37,11 @@
             return I96F32::from_num(1.0); // Stable
         }
         if SubnetAlphaIn::<T>::get(netuid) == 0 {
-<<<<<<< HEAD
-            return I96F32::from_num(0);
-        } else {
-            return I96F32::from_num(SubnetTAO::<T>::get(netuid))
-                .checked_div(I96F32::from_num(SubnetAlphaIn::<T>::get(netuid)))
-                .unwrap_or(I96F32::from_num(0));
-=======
             I96F32::from_num(0)
         } else {
             I96F32::from_num(SubnetTAO::<T>::get(netuid))
                 .checked_div(I96F32::from_num(SubnetAlphaIn::<T>::get(netuid)))
                 .unwrap_or(I96F32::from_num(0))
->>>>>>> 8c5975b3
         }
     }
 
@@ -107,14 +99,6 @@
     pub fn get_stake_weights_for_network(netuid: u16) -> (Vec<I64F64>, Vec<I64F64>, Vec<I64F64>) {
         // Retrieve the global global weight.
         let tao_weight: I64F64 = I64F64::from_num(Self::get_tao_weight());
-<<<<<<< HEAD
-
-        // Step 1: Retrieve all hotkeys (neuron keys) on this subnet.
-        // Step 2: Get stake of all hotkeys (neurons)
-        let alpha_stake: Vec<I64F64> = Keys::<T>::iter_prefix(netuid)
-            .map(|(_uid, hotkey)| {
-                I64F64::from_num(Self::get_inherited_for_hotkey_on_subnet(&hotkey, netuid))
-=======
         log::debug!("tao_weight: {:?}", tao_weight);
 
         // Step 1: Get subnetwork size
@@ -129,18 +113,12 @@
                 } else {
                     I64F64::from_num(0)
                 }
->>>>>>> 8c5975b3
             })
             .collect();
         log::trace!("alpha_stake: {:?}", alpha_stake);
 
         // Step 3: Calculate the global tao stake vector.
         // Initialize a vector to store global tao stakes for each neuron.
-<<<<<<< HEAD
-        let tao_stake: Vec<I64F64> = Keys::<T>::iter_prefix(netuid)
-            .map(|(_uid, hotkey)| {
-                I64F64::from_num(Self::get_inherited_for_hotkey_on_subnet(&hotkey, 0))
-=======
         let tao_stake: Vec<I64F64> = (0..n)
             .map(|uid| {
                 if Keys::<T>::contains_key(netuid, uid) {
@@ -149,7 +127,6 @@
                 } else {
                     I64F64::from_num(0)
                 }
->>>>>>> 8c5975b3
             })
             .collect();
         log::trace!("tao_stake: {:?}", tao_stake);
@@ -197,22 +174,15 @@
         // Step 1: Retrieve the initial total stake (alpha) for the hotkey on the specified subnet.
         let initial_alpha: I96F32 =
             I96F32::from_num(Self::get_stake_for_hotkey_on_subnet(hotkey, netuid));
-<<<<<<< HEAD
-        log::debug!(
-=======
         log::trace!(
->>>>>>> 8c5975b3
             "Initial alpha for hotkey {:?} on subnet {}: {:?}",
             hotkey,
             netuid,
             initial_alpha
         );
-<<<<<<< HEAD
-=======
         if netuid == 0 {
             return initial_alpha.to_num::<u64>();
         }
->>>>>>> 8c5975b3
 
         // Initialize variables to track alpha allocated to children and inherited from parents.
         let mut alpha_to_children: I96F32 = I96F32::from_num(0);
@@ -221,21 +191,13 @@
         // Step 2: Retrieve the lists of parents and children for the hotkey on the subnet.
         let parents: Vec<(u64, T::AccountId)> = Self::get_parents(hotkey, netuid);
         let children: Vec<(u64, T::AccountId)> = Self::get_children(hotkey, netuid);
-<<<<<<< HEAD
-        log::debug!(
-=======
         log::trace!(
->>>>>>> 8c5975b3
             "Parents for hotkey {:?} on subnet {}: {:?}",
             hotkey,
             netuid,
             parents
         );
-<<<<<<< HEAD
-        log::debug!(
-=======
         log::trace!(
->>>>>>> 8c5975b3
             "Children for hotkey {:?} on subnet {}: {:?}",
             hotkey,
             netuid,
@@ -247,11 +209,7 @@
             // Convert the proportion to a normalized value between 0 and 1.
             let normalized_proportion: I96F32 =
                 I96F32::from_num(proportion).saturating_div(I96F32::from_num(u64::MAX));
-<<<<<<< HEAD
-            log::debug!(
-=======
             log::trace!(
->>>>>>> 8c5975b3
                 "Normalized proportion for child: {:?}",
                 normalized_proportion
             );
@@ -271,11 +229,7 @@
             // Retrieve the parent's total stake on this subnet.
             let parent_alpha: I96F32 =
                 I96F32::from_num(Self::get_stake_for_hotkey_on_subnet(&parent, netuid));
-<<<<<<< HEAD
-            log::debug!(
-=======
             log::trace!(
->>>>>>> 8c5975b3
                 "Parent alpha for parent {:?} on subnet {}: {:?}",
                 parent,
                 netuid,
@@ -285,11 +239,7 @@
             // Convert the proportion to a normalized value between 0 and 1.
             let normalized_proportion: I96F32 =
                 I96F32::from_num(proportion).saturating_div(I96F32::from_num(u64::MAX));
-<<<<<<< HEAD
-            log::debug!(
-=======
             log::trace!(
->>>>>>> 8c5975b3
                 "Normalized proportion from parent: {:?}",
                 normalized_proportion
             );
@@ -297,11 +247,7 @@
             // Calculate the amount of alpha to be inherited from this parent.
             let alpha_proportion_from_parent: I96F32 =
                 I96F32::from_num(parent_alpha).saturating_mul(normalized_proportion);
-<<<<<<< HEAD
-            log::debug!(
-=======
             log::trace!(
->>>>>>> 8c5975b3
                 "Alpha proportion from parent: {:?}",
                 alpha_proportion_from_parent
             );
@@ -309,11 +255,7 @@
             // Add this parent's contribution to the total alpha inherited from parents.
             alpha_from_parents = alpha_from_parents.saturating_add(alpha_proportion_from_parent);
         }
-<<<<<<< HEAD
-        log::debug!(
-=======
         log::trace!(
->>>>>>> 8c5975b3
             "Total alpha inherited from parents: {:?}",
             alpha_from_parents
         );
@@ -322,11 +264,7 @@
         let finalized_alpha: I96F32 = initial_alpha
             .saturating_sub(alpha_to_children) // Subtract alpha allocated to children
             .saturating_add(alpha_from_parents); // Add alpha inherited from parents
-<<<<<<< HEAD
-        log::debug!(
-=======
         log::trace!(
->>>>>>> 8c5975b3
             "Finalized alpha for hotkey {:?} on subnet {}: {:?}",
             hotkey,
             netuid,
@@ -747,13 +685,8 @@
 impl<T: Config> SharePoolDataOperations<AlphaShareKey<T>>
     for HotkeyAlphaSharePoolDataOperations<T>
 {
-<<<<<<< HEAD
-    fn get_shared_value(&self) -> I64F64 {
-        I64F64::from_num(crate::TotalHotkeyAlpha::<T>::get(&self.hotkey, self.netuid))
-=======
     fn get_shared_value(&self) -> U64F64 {
         U64F64::from_num(crate::TotalHotkeyAlpha::<T>::get(&self.hotkey, self.netuid))
->>>>>>> 8c5975b3
     }
 
     fn get_share(&self, key: &AlphaShareKey<T>) -> U64F64 {
