use super::*;
// use substrate_fixed::types::I96F32;

impl<T: Config> Pallet<T> {
    /// ---- The implementation for the extrinsic add_stake: Adds stake to a hotkey account.
    ///
    /// # Args:
    /// * 'origin': (<T as frame_system::Config>RuntimeOrigin):
    ///     -  The signature of the caller's coldkey.
    ///
    /// * 'hotkey' (T::AccountId):
    ///     -  The associated hotkey account.
    ///
    /// * 'stake_to_be_added' (u64):
    ///     -  The amount of stake to be added to the hotkey staking account.
    ///
    /// # Event:
    /// * StakeAdded;
    ///     -  On the successfully adding stake to a global account.
    ///
    /// # Raises:
    /// * 'NotEnoughBalanceToStake':
    ///     -  Not enough balance on the coldkey to add onto the global account.
    ///
    /// * 'NonAssociatedColdKey':
    ///     -  The calling coldkey is not associated with this hotkey.
    ///
    /// * 'BalanceWithdrawalError':
    ///     -  Errors stemming from transaction pallet.
    ///
    /// * 'TxRateLimitExceeded':
    ///     -  Thrown if key has hit transaction rate limit
    ///
    pub fn do_add_stake(
        origin: T::RuntimeOrigin,
        hotkey: T::AccountId,
        netuid: u16,
        stake_to_be_added: u64,
    ) -> dispatch::DispatchResult {
        // We check that the transaction is signed by the caller and retrieve the T::AccountId coldkey information.
        let coldkey = ensure_signed(origin)?;
        log::debug!(
            "do_add_stake( origin:{:?} hotkey:{:?}, stake_to_be_added:{:?} )",
            coldkey,
            hotkey,
            stake_to_be_added
        );

        // Ensure that the subnet exists.
        ensure!(Self::if_subnet_exist(netuid), Error::<T>::SubnetNotExists);

        // Ensure the callers coldkey has enough stake to perform the transaction.
        ensure!(
            Self::can_remove_balance_from_coldkey_account(&coldkey, stake_to_be_added),
            Error::<T>::NotEnoughBalanceToStake
        );

        // Ensure that the hotkey account exists this is only possible through registration.
        // Remove this requirement.
        if !Self::hotkey_account_exists(&hotkey) {
            Self::create_account_if_non_existent(&coldkey, &hotkey);
        }
        // ensure!(
        //     Self::hotkey_account_exists(&hotkey),
        //     Error::<T>::HotKeyAccountNotExists
        // );

        // Ensure that the hotkey allows delegation or that the hotkey is owned by the calling coldkey.
        // DEPRECATED.
        // ensure!(
        //     Self::hotkey_is_delegate(&hotkey) || Self::coldkey_owns_hotkey(&coldkey, &hotkey),
        //     Error::<T>::HotKeyNotDelegateAndSignerNotOwnHotKey
        // );

        // Ensure we don't exceed stake rate limit
        // DEPRECATED
        let stakes_this_interval =
            Self::get_stakes_this_interval_for_coldkey_hotkey(&coldkey, &hotkey);
        ensure!(
            stakes_this_interval < Self::get_target_stakes_per_interval(),
            Error::<T>::StakeRateLimitExceeded
        );

        // Set the last time the stake increased for nominator drain protection.
        LastAddStakeIncrease::<T>::insert(&hotkey, &coldkey, Self::get_current_block_as_u64());

        // If coldkey is not owner of the hotkey, it's a nomination stake.
        if !Self::coldkey_owns_hotkey(&coldkey, &hotkey) {
            let total_stake_after_add: u64 =
                Alpha::<T>::get((&hotkey, &coldkey, netuid)).saturating_add(stake_to_be_added);
            ensure!(
                total_stake_after_add >= NominatorMinRequiredStake::<T>::get(),
                Error::<T>::NomStakeBelowMinimumThreshold
            );
        }

        // Ensure the remove operation from the coldkey is a success.
        let tao_staked: u64 =
            Self::remove_balance_from_coldkey_account(&coldkey, stake_to_be_added)?;

        // Convert and stake to alpha on the subnet.
        let alpha_staked: u64 = Self::stake_into_subnet(&hotkey, &coldkey, netuid, tao_staked);

        // Set last block for rate limiting
        let block: u64 = Self::get_current_block_as_u64();
        Self::set_last_tx_block(&coldkey, block);

        // Emit the staking event.
        Self::set_stakes_this_interval_for_coldkey_hotkey(
            &coldkey,
            &hotkey,
            stakes_this_interval.saturating_add(1),
            block,
        );
<<<<<<< HEAD
        log::info!(
            "StakeAdded( hotkey:{:?}, alpha_staked:{:?} )",
            hotkey.clone(),
            alpha_staked
=======
        log::debug!(
            "StakeAdded( hotkey:{:?}, stake_to_be_added:{:?} )",
            hotkey,
            actual_amount_to_stake
>>>>>>> 76eee084
        );

        // Ok and return.
        Ok(())
    }
}<|MERGE_RESOLUTION|>--- conflicted
+++ resolved
@@ -112,17 +112,10 @@
             stakes_this_interval.saturating_add(1),
             block,
         );
-<<<<<<< HEAD
         log::info!(
             "StakeAdded( hotkey:{:?}, alpha_staked:{:?} )",
-            hotkey.clone(),
+            hotkey,
             alpha_staked
-=======
-        log::debug!(
-            "StakeAdded( hotkey:{:?}, stake_to_be_added:{:?} )",
-            hotkey,
-            actual_amount_to_stake
->>>>>>> 76eee084
         );
 
         // Ok and return.
