--- conflicted
+++ resolved
@@ -571,7 +571,6 @@
     /// 7. Finally, the hotkey's own take and any undistributed emissions are added to the hotkey's total stake.
     ///
     /// This function ensures that emissions are fairly distributed according to stake proportions and delegation agreements, and it updates the necessary records to reflect these changes.
-<<<<<<< HEAD
     ///
     pub fn drain_hotkey_emission(current_block: u64) {
         // Nominator emission will not allow duplicate hotkey-coldkey pairs. Each entry for an individual
@@ -597,84 +596,14 @@
 
                 log::debug!(
                     "Drained hotkey emission for hotkey {:?} for netuid {:?} on block {:?}: {:?}",
-=======
-    pub fn drain_hotkey_emission(hotkey: &T::AccountId, emission: u64, block_number: u64) -> u64 {
-        // --- 0. For accounting purposes record the total new added stake.
-        let mut total_new_tao: u64 = 0;
-
-        // --- 1.0 Drain the hotkey emission.
-        PendingdHotkeyEmission::<T>::insert(hotkey, 0);
-
-        // --- 2 Update the block value to the current block number.
-        LastHotkeyEmissionDrain::<T>::insert(hotkey, block_number);
-
-        // --- 3 Retrieve the total stake for the hotkey from all nominations.
-        let total_hotkey_stake: u64 = Self::get_total_stake_for_hotkey(hotkey);
-
-        // --- 4 Calculate the emission take for the hotkey.
-        let take_proportion: I64F64 = I64F64::from_num(Delegates::<T>::get(hotkey))
-            .saturating_div(I64F64::from_num(u16::MAX));
-        let hotkey_take: u64 =
-            (take_proportion.saturating_mul(I64F64::from_num(emission))).to_num::<u64>();
-
-        // --- 5 Compute the remaining emission after deducting the hotkey's take.
-        let emission_minus_take: u64 = emission.saturating_sub(hotkey_take);
-
-        // --- 6 Calculate the remaining emission after the hotkey's take.
-        let mut remainder: u64 = emission_minus_take;
-
-        // --- 7 Iterate over each nominator and get all viable stake.
-        let mut total_viable_nominator_stake: u64 = total_hotkey_stake;
-        for (nominator, _) in Stake::<T>::iter_prefix(hotkey) {
-            let nonviable_nomintaor_stake = Self::get_nonviable_stake(hotkey, &nominator);
-
-            total_viable_nominator_stake =
-                total_viable_nominator_stake.saturating_sub(nonviable_nomintaor_stake);
-        }
-
-        // --- 8 Iterate over each nominator.
-        if total_viable_nominator_stake != 0 {
-            for (nominator, nominator_stake) in Stake::<T>::iter_prefix(hotkey) {
-                // --- 9 Check if the stake was manually increased by the user since the last emission drain for this hotkey.
-                // If it was, skip this nominator as they will not receive their proportion of the emission.
-                let viable_nominator_stake =
-                    nominator_stake.saturating_sub(Self::get_nonviable_stake(hotkey, &nominator));
-
-                // --- 10 Calculate this nominator's share of the emission.
-                let nominator_emission: I64F64 = I64F64::from_num(viable_nominator_stake)
-                    .checked_div(I64F64::from_num(total_viable_nominator_stake))
-                    .unwrap_or(I64F64::from_num(0))
-                    .saturating_mul(I64F64::from_num(emission_minus_take));
-
-                // --- 11 Increase the stake for the nominator.
-                Self::increase_stake_on_coldkey_hotkey_account(
-                    &nominator,
->>>>>>> 2ad1381d
                     hotkey,
                     netuid,
                     current_block,
                     hotkey_emission,
                 );
-<<<<<<< HEAD
             }
         }
         Self::accumulate_nominator_emission(&mut nominator_emission, current_block);
-=======
-
-                // --- 12* Record event and Subtract the nominator's emission from the remainder.
-                total_new_tao = total_new_tao.saturating_add(nominator_emission.to_num::<u64>());
-                remainder = remainder.saturating_sub(nominator_emission.to_num::<u64>());
-            }
-        }
-
-        // --- 13 Finally, add the stake to the hotkey itself, including its take and the remaining emission.
-        let hotkey_new_tao: u64 = hotkey_take.saturating_add(remainder);
-        Self::increase_stake_on_hotkey_account(hotkey, hotkey_new_tao);
-
-        // --- 14 Record new tao creation event and return the amount created.
-        total_new_tao = total_new_tao.saturating_add(hotkey_new_tao);
-        total_new_tao
->>>>>>> 2ad1381d
     }
 
     ///////////////
@@ -727,46 +656,4 @@
         let remainder = adjusted_block % tempo_plus_one;
         (tempo as u64).saturating_sub(remainder)
     }
-
-<<<<<<< HEAD
-    /// Returns the emission value for the given subnet.
-    ///
-    /// This function retrieves the emission value for the given subnet.
-    ///
-    /// # Returns:
-    /// * 'u64': The emission value for the given subnet.
-    ///
-    pub fn get_subnet_emission_value(netuid: u16) -> u64 {
-        EmissionValues::<T>::get(netuid)
-    }
-
-    /// Returns the pending hotkey emission for a given hotkey on a specific subnet.
-    ///
-    /// This function retrieves the accumulated emission that is pending for a hotkey
-    /// on a particular subnet. This emission is accumulated during the coinbase process
-    /// and is typically distributed at the end of an epoch.
-    ///
-    /// # Arguments
-    /// * `hotkey` - The account ID of the hotkey.
-    /// * `netuid` - The unique identifier of the subnet.
-    ///
-    /// # Returns
-    /// * `u64` - The pending emission amount for the hotkey on the specified subnet.
-    pub fn get_pending_hotkey_emission_on_netuid(hotkey: &T::AccountId, netuid: u16) -> u64 {
-        PendingHotkeyEmissionOnNetuid::<T>::get(hotkey, netuid)
-=======
-    /// Calculates the nonviable stake for a nominator.
-    /// The nonviable stake is the stake that was added by the nominator since the last emission drain.
-    /// This stake will not receive emission until the next emission drain.
-    /// Note: if the stake delta is below zero, we return zero. We don't allow more stake than the nominator has.
-    pub fn get_nonviable_stake(hotkey: &T::AccountId, nominator: &T::AccountId) -> u64 {
-        let stake_delta = StakeDeltaSinceLastEmissionDrain::<T>::get(hotkey, nominator);
-        if stake_delta.is_negative() {
-            0
-        } else {
-            // Should never fail the into, but we handle it anyway.
-            stake_delta.try_into().unwrap_or(u64::MAX)
-        }
->>>>>>> 2ad1381d
-    }
 }