--- conflicted
+++ resolved
@@ -60,7 +60,6 @@
 }
 
 #[allow(dead_code)]
-<<<<<<< HEAD
 // Max-upscale u16 vector and convert to u16 so max_value = u16::MAX. Assumes u16 vector input.
 pub fn vec_u16_max_upscale_to_u16( vec: &Vec<u16> ) -> Vec<u16> {
     let vec_fixed: Vec<I32F32> = vec.iter().map(|e: &u16| I32F32::from_num( *e ) ).collect();
@@ -85,8 +84,6 @@
 }
 
 #[allow(dead_code)]
-=======
->>>>>>> 8a729345
 pub fn sum( x: &Vec<I32F32> ) -> I32F32 { x.iter().sum() }
 
 // Return true when vector sum is zero.
@@ -944,7 +941,6 @@
     }
 
     #[test]
-<<<<<<< HEAD
     fn test_vec_u16_max_upscale_to_u16() {
         let vector: Vec<u16> = vec![];
         let result: Vec<u16> = vec_u16_max_upscale_to_u16( &vector );
@@ -1022,8 +1018,6 @@
     }
 
     #[test]
-=======
->>>>>>> 8a729345
     fn test_math_fixed_overflow() {
         let max_32: I32F32 = I32F32::max_value();
         let max_u64: u64 = u64::MAX;
