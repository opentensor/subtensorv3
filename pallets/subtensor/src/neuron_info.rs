use super::*;
<<<<<<< HEAD
use frame_support::storage::IterableStorageDoubleMap;
use frame_support::storage::IterableStorageNMap;
=======
>>>>>>> e607d7e9
use frame_support::pallet_prelude::{Decode, Encode};
use frame_support::storage::IterableStorageDoubleMap;
extern crate alloc;
use alloc::vec::Vec;
use codec::Compact;

#[derive(Decode, Encode, PartialEq, Eq, Clone, Debug)]
pub struct NeuronInfo<T: Config> {
    hotkey: T::AccountId,
    coldkey: T::AccountId,
    uid: Compact<u16>,
    netuid: Compact<u16>,
    active: bool,
    axon_info: AxonInfo,
    prometheus_info: PrometheusInfo,
    stake: Vec<(T::AccountId, Compact<u64>)>, // map of coldkey to stake on this neuron/hotkey (includes delegations)
    rank: Compact<u16>,
    emission: Compact<u64>,
    incentive: Compact<u16>,
    consensus: Compact<u16>,
    trust: Compact<u16>,
    validator_trust: Compact<u16>,
    dividends: Compact<u16>,
    last_update: Compact<u64>,
    validator_permit: bool,
    weights: Vec<(Compact<u16>, Compact<u16>)>, // Vec of (uid, weight)
    bonds: Vec<(Compact<u16>, Compact<u16>)>,   // Vec of (uid, bond)
    pruning_score: Compact<u16>,
}

#[derive(Decode, Encode, PartialEq, Eq, Clone, Debug)]
pub struct NeuronInfoLite<T: Config> {
    hotkey: T::AccountId,
    coldkey: T::AccountId,
    uid: Compact<u16>,
    netuid: Compact<u16>,
    active: bool,
    axon_info: AxonInfo,
    prometheus_info: PrometheusInfo,
    stake: Vec<(T::AccountId, Compact<u64>)>, // map of coldkey to stake on this neuron/hotkey (includes delegations)
    rank: Compact<u16>,
    emission: Compact<u64>,
    incentive: Compact<u16>,
    consensus: Compact<u16>,
    trust: Compact<u16>,
    validator_trust: Compact<u16>,
    dividends: Compact<u16>,
    last_update: Compact<u64>,
    validator_permit: bool,
    // has no weights or bonds
    pruning_score: Compact<u16>,
}

impl<T: Config> Pallet<T> {
    pub fn get_neurons(netuid: u16) -> Vec<NeuronInfo<T>> {
        if !Self::if_subnet_exist(netuid) {
            return Vec::new();
        }

        let mut neurons = Vec::new();
        let n = Self::get_subnetwork_n(netuid);
        for uid in 0..n {
            let uid = uid;
            let netuid = netuid;

            let _neuron = Self::get_neuron_subnet_exists(netuid, uid);
            let neuron;
            if _neuron.is_none() {
                break; // No more neurons
            } else {
                // No error, hotkey was registered
                neuron = _neuron.expect("Neuron should exist");
            }

            neurons.push(neuron);
        }
        neurons
    }

    fn get_neuron_subnet_exists(netuid: u16, uid: u16) -> Option<NeuronInfo<T>> {
        let _hotkey = Self::get_hotkey_for_net_and_uid(netuid, uid);
        let hotkey;
        if _hotkey.is_err() {
            return None;
        } else {
            // No error, hotkey was registered
            hotkey = _hotkey.expect("Hotkey should exist");
        }

        let axon_info = Self::get_axon_info(netuid, &hotkey.clone());

        let prometheus_info = Self::get_prometheus_info(netuid, &hotkey.clone());

        let coldkey = Owner::<T>::get(hotkey.clone()).clone();

        let active = Self::get_active_for_uid(netuid, uid as u16);
        let rank = Self::get_rank_for_uid(netuid, uid as u16);
        let emission = Self::get_emission_for_uid(netuid, uid as u16);
        let incentive = Self::get_incentive_for_uid(netuid, uid as u16);
        let consensus = Self::get_consensus_for_uid(netuid, uid as u16);
        let trust = Self::get_trust_for_uid(netuid, uid as u16);
        let validator_trust = Self::get_validator_trust_for_uid(netuid, uid as u16);
        let dividends = Self::get_dividends_for_uid(netuid, uid as u16);
        let pruning_score = Self::get_pruning_score_for_uid(netuid, uid as u16);
        let last_update = Self::get_last_update_for_uid(netuid, uid as u16);
        let validator_permit = Self::get_validator_permit_for_uid(netuid, uid as u16);

        let weights = <Weights<T>>::get(netuid, uid)
            .iter()
            .filter_map(|(i, w)| {
                if *w > 0 {
                    Some((i.into(), w.into()))
                } else {
                    None
                }
            })
            .collect::<Vec<(Compact<u16>, Compact<u16>)>>();

        let bonds = <Bonds<T>>::get(netuid, uid)
            .iter()
            .filter_map(|(i, b)| {
                if *b > 0 {
                    Some((i.into(), b.into()))
                } else {
                    None
                }
            })
            .collect::<Vec<(Compact<u16>, Compact<u16>)>>();
<<<<<<< HEAD
        
        let stake: Vec<(T::AccountId, Compact<u64>)> = < SubStake<T> as IterableStorageNMap<T::AccountId, T::AccountId, u16, u64> >::iter_prefix( hotkey.clone() )
            .map(|(coldkey, _, stake)| (coldkey, stake.into()))
=======

        let stake: Vec<(T::AccountId, Compact<u64>)> =
            <Stake<T> as IterableStorageDoubleMap<T::AccountId, T::AccountId, u64>>::iter_prefix(
                hotkey.clone(),
            )
            .map(|(coldkey, stake)| (coldkey, stake.into()))
>>>>>>> e607d7e9
            .collect();

        let neuron = NeuronInfo {
            hotkey: hotkey.clone(),
            coldkey: coldkey.clone(),
            uid: uid.into(),
            netuid: netuid.into(),
            active,
            axon_info,
            prometheus_info,
            stake,
            rank: rank.into(),
            emission: emission.into(),
            incentive: incentive.into(),
            consensus: consensus.into(),
            trust: trust.into(),
            validator_trust: validator_trust.into(),
            dividends: dividends.into(),
            last_update: last_update.into(),
            validator_permit,
            weights,
            bonds,
            pruning_score: pruning_score.into(),
        };

        return Some(neuron);
    }

    pub fn get_neuron(netuid: u16, uid: u16) -> Option<NeuronInfo<T>> {
        if !Self::if_subnet_exist(netuid) {
            return None;
        }

        let neuron = Self::get_neuron_subnet_exists(netuid, uid);
        neuron
    }

    fn get_neuron_lite_subnet_exists(netuid: u16, uid: u16) -> Option<NeuronInfoLite<T>> {
        let _hotkey = Self::get_hotkey_for_net_and_uid(netuid, uid);
        let hotkey;
        if _hotkey.is_err() {
            return None;
        } else {
            // No error, hotkey was registered
            hotkey = _hotkey.expect("Hotkey should exist");
        }

<<<<<<< HEAD
        let axon_info = Self::get_axon_info( netuid, &hotkey.clone() );

        let prometheus_info = Self::get_prometheus_info( netuid, &hotkey.clone() );

        
        let coldkey = Owner::<T>::get( hotkey.clone() ).clone();
        
        let active = Self::get_active_for_uid( netuid, uid as u16 );
        let rank = Self::get_rank_for_uid( netuid, uid as u16 );
        let emission = Self::get_emission_for_uid( netuid, uid as u16 );
        let incentive = Self::get_incentive_for_uid( netuid, uid as u16 );
        let consensus = Self::get_consensus_for_uid( netuid, uid as u16 );
        let trust = Self::get_trust_for_uid( netuid, uid as u16 );
        let validator_trust = Self::get_validator_trust_for_uid( netuid, uid as u16 );
        let dividends = Self::get_dividends_for_uid( netuid, uid as u16 );
        let pruning_score = Self::get_pruning_score_for_uid( netuid, uid as u16 );
        let last_update = Self::get_last_update_for_uid( netuid, uid as u16 );
        let validator_permit = Self::get_validator_permit_for_uid( netuid, uid as u16 );

        let stake: Vec<(T::AccountId, Compact<u64>)> = < SubStake<T> as IterableStorageNMap<T::AccountId, T::AccountId, u16, u64> >::iter_prefix( hotkey.clone() )
            .map(|(coldkey, _, stake)| (coldkey, stake.into()))
=======
        let axon_info = Self::get_axon_info(netuid, &hotkey.clone());

        let prometheus_info = Self::get_prometheus_info(netuid, &hotkey.clone());

        let coldkey = Owner::<T>::get(hotkey.clone()).clone();

        let active = Self::get_active_for_uid(netuid, uid as u16);
        let rank = Self::get_rank_for_uid(netuid, uid as u16);
        let emission = Self::get_emission_for_uid(netuid, uid as u16);
        let incentive = Self::get_incentive_for_uid(netuid, uid as u16);
        let consensus = Self::get_consensus_for_uid(netuid, uid as u16);
        let trust = Self::get_trust_for_uid(netuid, uid as u16);
        let validator_trust = Self::get_validator_trust_for_uid(netuid, uid as u16);
        let dividends = Self::get_dividends_for_uid(netuid, uid as u16);
        let pruning_score = Self::get_pruning_score_for_uid(netuid, uid as u16);
        let last_update = Self::get_last_update_for_uid(netuid, uid as u16);
        let validator_permit = Self::get_validator_permit_for_uid(netuid, uid as u16);

        let stake: Vec<(T::AccountId, Compact<u64>)> =
            <Stake<T> as IterableStorageDoubleMap<T::AccountId, T::AccountId, u64>>::iter_prefix(
                hotkey.clone(),
            )
            .map(|(coldkey, stake)| (coldkey, stake.into()))
>>>>>>> e607d7e9
            .collect();

        let neuron = NeuronInfoLite {
            hotkey: hotkey.clone(),
            coldkey: coldkey.clone(),
            uid: uid.into(),
            netuid: netuid.into(),
            active,
            axon_info,
            prometheus_info,
            stake,
            rank: rank.into(),
            emission: emission.into(),
            incentive: incentive.into(),
            consensus: consensus.into(),
            trust: trust.into(),
            validator_trust: validator_trust.into(),
            dividends: dividends.into(),
            last_update: last_update.into(),
            validator_permit,
            pruning_score: pruning_score.into(),
        };

        return Some(neuron);
    }

    pub fn get_neurons_lite(netuid: u16) -> Vec<NeuronInfoLite<T>> {
        if !Self::if_subnet_exist(netuid) {
            return Vec::new();
        }

        let mut neurons: Vec<NeuronInfoLite<T>> = Vec::new();
        let n = Self::get_subnetwork_n(netuid);
        for uid in 0..n {
            let uid = uid;

            let _neuron = Self::get_neuron_lite_subnet_exists(netuid, uid);
            let neuron;
            if _neuron.is_none() {
                break; // No more neurons
            } else {
                // No error, hotkey was registered
                neuron = _neuron.expect("Neuron should exist");
            }

            neurons.push(neuron);
        }
        neurons
    }

    pub fn get_neuron_lite(netuid: u16, uid: u16) -> Option<NeuronInfoLite<T>> {
        if !Self::if_subnet_exist(netuid) {
            return None;
        }

        let neuron = Self::get_neuron_lite_subnet_exists(netuid, uid);
        neuron
    }
}<|MERGE_RESOLUTION|>--- conflicted
+++ resolved
@@ -1,9 +1,6 @@
 use super::*;
-<<<<<<< HEAD
 use frame_support::storage::IterableStorageDoubleMap;
 use frame_support::storage::IterableStorageNMap;
-=======
->>>>>>> e607d7e9
 use frame_support::pallet_prelude::{Decode, Encode};
 use frame_support::storage::IterableStorageDoubleMap;
 extern crate alloc;
@@ -132,18 +129,9 @@
                 }
             })
             .collect::<Vec<(Compact<u16>, Compact<u16>)>>();
-<<<<<<< HEAD
         
         let stake: Vec<(T::AccountId, Compact<u64>)> = < SubStake<T> as IterableStorageNMap<T::AccountId, T::AccountId, u16, u64> >::iter_prefix( hotkey.clone() )
             .map(|(coldkey, _, stake)| (coldkey, stake.into()))
-=======
-
-        let stake: Vec<(T::AccountId, Compact<u64>)> =
-            <Stake<T> as IterableStorageDoubleMap<T::AccountId, T::AccountId, u64>>::iter_prefix(
-                hotkey.clone(),
-            )
-            .map(|(coldkey, stake)| (coldkey, stake.into()))
->>>>>>> e607d7e9
             .collect();
 
         let neuron = NeuronInfo {
@@ -191,29 +179,6 @@
             hotkey = _hotkey.expect("Hotkey should exist");
         }
 
-<<<<<<< HEAD
-        let axon_info = Self::get_axon_info( netuid, &hotkey.clone() );
-
-        let prometheus_info = Self::get_prometheus_info( netuid, &hotkey.clone() );
-
-        
-        let coldkey = Owner::<T>::get( hotkey.clone() ).clone();
-        
-        let active = Self::get_active_for_uid( netuid, uid as u16 );
-        let rank = Self::get_rank_for_uid( netuid, uid as u16 );
-        let emission = Self::get_emission_for_uid( netuid, uid as u16 );
-        let incentive = Self::get_incentive_for_uid( netuid, uid as u16 );
-        let consensus = Self::get_consensus_for_uid( netuid, uid as u16 );
-        let trust = Self::get_trust_for_uid( netuid, uid as u16 );
-        let validator_trust = Self::get_validator_trust_for_uid( netuid, uid as u16 );
-        let dividends = Self::get_dividends_for_uid( netuid, uid as u16 );
-        let pruning_score = Self::get_pruning_score_for_uid( netuid, uid as u16 );
-        let last_update = Self::get_last_update_for_uid( netuid, uid as u16 );
-        let validator_permit = Self::get_validator_permit_for_uid( netuid, uid as u16 );
-
-        let stake: Vec<(T::AccountId, Compact<u64>)> = < SubStake<T> as IterableStorageNMap<T::AccountId, T::AccountId, u16, u64> >::iter_prefix( hotkey.clone() )
-            .map(|(coldkey, _, stake)| (coldkey, stake.into()))
-=======
         let axon_info = Self::get_axon_info(netuid, &hotkey.clone());
 
         let prometheus_info = Self::get_prometheus_info(netuid, &hotkey.clone());
@@ -237,7 +202,6 @@
                 hotkey.clone(),
             )
             .map(|(coldkey, stake)| (coldkey, stake.into()))
->>>>>>> e607d7e9
             .collect();
 
         let neuron = NeuronInfoLite {
