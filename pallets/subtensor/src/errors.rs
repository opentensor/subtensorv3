--- conflicted
+++ resolved
@@ -124,14 +124,11 @@
         InvalidRevealCommitTempo,
         /// Committed hash does not equal the hashed reveal data.
         InvalidRevealCommitHashNotMatch,
-<<<<<<< HEAD
         /// Only STAO subnets are allowed to be dissolved
         NotAllowedToDissolve,
-=======
         /// Attempting to call set_weights when commit/reveal is enabled
         CommitRevealEnabled,
         /// Attemtping to commit/reveal weights when disabled.
         CommitRevealDisabled,
->>>>>>> a680526f
     }
 }