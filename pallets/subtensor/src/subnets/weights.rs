--- conflicted
+++ resolved
@@ -1,16 +1,8 @@
 use super::*;
 use crate::epoch::math::*;
-<<<<<<< HEAD
 use codec::Compact;
-use sp_core::H256;
-use sp_runtime::traits::{BlakeTwo256, Hash};
-=======
-use sp_core::{ConstU32, H256};
-use sp_runtime::{
-    traits::{BlakeTwo256, Hash},
-    BoundedVec,
-};
->>>>>>> 01ff37b2
+use sp_core::{H256, ConstU32};
+use sp_runtime::{traits::{BlakeTwo256, Hash}, BoundedVec};
 use sp_std::{collections::vec_deque::VecDeque, vec};
 
 impl<T: Config> Pallet<T> {
@@ -114,7 +106,6 @@
         })
     }
 
-<<<<<<< HEAD
     /// ---- The implementation for the extrinsic batch_commit_weights.
     ///
     /// This call runs a batch of commit weights calls, continuing on errors.
@@ -149,7 +140,7 @@
         // --- 1. Check the caller's signature. This is the hotkey of a registered account.
         let hotkey = ensure_signed(origin.clone())?;
         log::debug!(
-            "do_batch_commit_weights( origin:{:?} netuids:{:?}, hashes:{:?}",
+            "do_batch_commit_weights( origin:{:?}, netuids:{:?}, hashes:{:?} )",
             hotkey,
             netuids,
             commit_hashes
@@ -191,7 +182,8 @@
 
         // --- 20. Return ok.
         Ok(())
-=======
+    }
+
     /// ---- The implementation for committing commit-reveal v3 weights.
     ///
     /// # Args:
@@ -298,7 +290,6 @@
             // 10. Return success.
             Ok(())
         })
->>>>>>> 01ff37b2
     }
 
     /// ---- The implementation for revealing committed weights.
