--- conflicted
+++ resolved
@@ -66,13 +66,8 @@
         }
         let owner: T::AccountId = SubnetOwner::<T>::get(netuid);
         let current_lock: u64 = SubnetLocked::<T>::get(netuid); // Get the current locked.
-<<<<<<< HEAD
         // Return lock to the original owner less 1 RAO
         let tao = 1_u64;
-=======
-                                                                // Return lock to the original owner less 1 TAO
-        let tao = 1_000_000_000_u64;
->>>>>>> 0346820e
         let lock_to_return: u64 = current_lock.saturating_sub(tao);
         let lock: u64 = current_lock.saturating_sub(lock_to_return);
         Pallet::<T>::add_balance_to_coldkey_account(&owner, lock_to_return);
