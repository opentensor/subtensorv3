--- conflicted
+++ resolved
@@ -1550,13 +1550,6 @@
 			Self::do_set_total_issuance(origin, total_issuance)
 		}
 
-		#[pallet::call_index(50)]
-		#[pallet::weight((0, DispatchClass::Operational, Pays::No))]
-		pub fn sudo_set_rao_recycled(origin: OriginFor<T>, netuid: u16, rao_recycled: u64 ) -> DispatchResult {
-			Self::do_set_rao_recycled(origin, netuid, rao_recycled)
-<<<<<<< HEAD
-		}
-
 		#[pallet::call_index(47)]
 		#[pallet::weight((Weight::from_ref_time(49_882_000_000)
 		.saturating_add(T::DbWeight::get().reads(8303))
@@ -1595,9 +1588,12 @@
 		pub fn sudo_set_tempo(origin:OriginFor<T>, netuid: u16, tempo: u16) -> DispatchResult {
 			Self::do_sudo_set_tempo(origin, netuid, tempo)
 		}
-=======
+    
+		#[pallet::call_index(51)]
+		#[pallet::weight((0, DispatchClass::Operational, Pays::No))]
+		pub fn sudo_set_rao_recycled(origin: OriginFor<T>, netuid: u16, rao_recycled: u64 ) -> DispatchResult {
+			Self::do_set_rao_recycled(origin, netuid, rao_recycled)
 		}  
->>>>>>> 2e797314
 	}	
 
 	// ---- Subtensor helper functions.
