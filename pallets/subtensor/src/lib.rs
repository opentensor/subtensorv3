--- conflicted
+++ resolved
@@ -137,13 +137,9 @@
 
     ///  Struct for ChainIdentities.
     pub type ChainIdentityOf = ChainIdentity;
-<<<<<<< HEAD
+
     /// Data structure for Chain Identities.
-=======
-
-    /// Data structure for Prometheus information.
     #[crate::freeze_struct("bbfd00438dbe2b58")]
->>>>>>> 37e61694
     #[derive(Encode, Decode, Default, TypeInfo, Clone, PartialEq, Eq, Debug)]
     pub struct ChainIdentity {
         /// The name of the chain identity
