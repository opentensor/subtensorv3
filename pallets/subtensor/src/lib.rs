--- conflicted
+++ resolved
@@ -8,52 +8,18 @@
 use frame_system::{self as system, ensure_signed};
 
 use frame_support::{
-<<<<<<< HEAD
-	dispatch,
-	dispatch::{
-		DispatchInfo,
-		DispatchResult,
-		PostDispatchInfo,
-	}, 
-	traits::{
-		ReservableCurrency, 
-		Currency,
-		ExistenceRequirement,
-		tokens::{
-			WithdrawReasons,
-			Imbalance
-		},
-		IsSubType,
-	},
-	ensure,
-=======
     dispatch,
     dispatch::{DispatchError, DispatchInfo, DispatchResult, PostDispatchInfo},
     ensure,
-    traits::{tokens::WithdrawReasons, Currency, ExistenceRequirement, IsSubType},
->>>>>>> 82519fd2
+    traits::{tokens::{WithdrawReasons, Imbalance}, ReservableCurrency, Currency, ExistenceRequirement, IsSubType},
 };
 
 use codec::{Decode, Encode};
 use frame_support::sp_runtime::transaction_validity::ValidTransaction;
 use scale_info::TypeInfo;
 use sp_runtime::{
-<<<<<<< HEAD
-	traits::{
-		Dispatchable,
-		DispatchInfoOf,
-		SignedExtension,
-		PostDispatchInfoOf
-	},
-	transaction_validity::{
-		TransactionValidity,
-		TransactionValidityError
-	},
-	SaturatedConversion,
-=======
     traits::{DispatchInfoOf, Dispatchable, PostDispatchInfoOf, SignedExtension},
     transaction_validity::{TransactionValidity, TransactionValidityError},
->>>>>>> 82519fd2
 };
 use sp_std::marker::PhantomData;
 
@@ -89,254 +55,9 @@
 
 #[frame_support::pallet]
 pub mod pallet {
-<<<<<<< HEAD
-	use frame_support::{pallet_prelude::*, traits::ReservableCurrency};
-	use frame_system::pallet_prelude::*;
-	use frame_support::sp_std::vec;
-	use serde::{Serialize, Deserialize};
-	use serde_with::{serde_as, DisplayFromStr};
-	use frame_support::inherent::Vec;
-	use scale_info::prelude::string::String;
-
-
-	#[pallet::pallet]
-	#[pallet::generate_store(pub(super) trait Store)]
-	#[pallet::without_storage_info]
-	pub struct Pallet<T>(_);
-
-	// Configure the pallet by specifying the parameters and types on which it depends.
-	#[pallet::config]
-	pub trait Config: frame_system::Config {
-		// Because this pallet emits events, it depends on the runtime's definition of an event.
-		type RuntimeEvent: From<Event<Self>> + IsType<<Self as frame_system::Config>::RuntimeEvent>;
-
-		// --- Currency type that will be used to place deposits on neurons
-		type Currency: ReservableCurrency<Self::AccountId> + Send + Sync;
-
-		// =================================
-		// ==== Initial Value Constants ====
-		// =================================
-		#[pallet::constant] // Initial currency issuance.
-		type InitialIssuance: Get<u64>;
-		#[pallet::constant] // Initial min allowed weights setting.
-		type InitialMinAllowedWeights: Get<u16>;
-		#[pallet::constant] // Initial Emission Ratio
-		type InitialEmissionValue: Get<u16>;
-		#[pallet::constant] // Initial max weight limit.
-		type InitialMaxWeightsLimit: Get<u16>;
-		#[pallet::constant] // Tempo for each network
-		type InitialTempo: Get<u16>;
-		#[pallet::constant] // Initial Difficulty.
-		type InitialDifficulty: Get<u64>;
-		#[pallet::constant] // Initial Max Difficulty.
-		type InitialMaxDifficulty: Get<u64>;
-		#[pallet::constant] // Initial Min Difficulty.
-		type InitialMinDifficulty: Get<u64>;
-		#[pallet::constant] // Initial Burn.
-		type InitialBurn: Get<u64>;
-		#[pallet::constant] // Initial Max Burn.
-		type InitialMaxBurn: Get<u64>;
-		#[pallet::constant] // Initial Min Burn.
-		type InitialMinBurn: Get<u64>;
-		#[pallet::constant] // Initial adjustment interval.
-		type InitialAdjustmentInterval: Get<u16>;
-		#[pallet::constant] // Initial bonds moving average.
-		type InitialBondsMovingAverage: Get<u64>;
-		#[pallet::constant] // Initial target registrations per interval.
-		type InitialTargetRegistrationsPerInterval: Get<u16>;
-		#[pallet::constant] // Rho constant
-		type InitialRho: Get<u16>;
-		#[pallet::constant] // Kappa constant
-		type InitialKappa: Get<u16>;		
-		#[pallet::constant] // Max UID constant.
-		type InitialMaxAllowedUids: Get<u16>;
-		#[pallet::constant] // Default Batch size.
-		type InitialValidatorBatchSize: Get<u16>;
-		#[pallet::constant] // Default Batch size.
-		type InitialValidatorSequenceLen: Get<u16>;
-		#[pallet::constant] // Default Epoch length.
-		type InitialValidatorEpochLen: Get<u16>;
-		#[pallet::constant] // Default Reset length.
-		type InitialValidatorEpochsPerReset: Get<u16>;
-		#[pallet::constant] // Initial validator exclude quantile.
-		type InitialValidatorExcludeQuantile: Get<u16>;
-		#[pallet::constant] // Initial validator logits divergence penalty/threshold.
-		type InitialValidatorLogitsDivergence: Get<u16>;
-		#[pallet::constant] // Initial validator context pruning length.
-		type InitialValidatorPruneLen: Get<u64>; 
-		#[pallet::constant] // Initial scaling law power.
-		type InitialScalingLawPower: Get<u16>;
-		#[pallet::constant] // Initial synergy scaling law power.
-		type InitialSynergyScalingLawPower: Get<u16>;
-		#[pallet::constant] // Immunity Period Constant.
-		type InitialImmunityPeriod: Get<u16>;
-		#[pallet::constant] // Activity constant
-		type InitialActivityCutoff: Get<u16>;
-		#[pallet::constant] // Initial max registrations per block.
-		type InitialMaxRegistrationsPerBlock: Get<u16>;
-		#[pallet::constant] // Initial pruning score for each neuron
-		type InitialPruningScore: Get<u16>;	
-		#[pallet::constant] // Initial allowed validators per network.
-		type InitialMaxAllowedValidators: Get<u16>;
-		#[pallet::constant] // Initial default delegation take.
-		type InitialDefaultTake: Get<u16>;
-		#[pallet::constant] // Initial weights version key.
-		type InitialWeightsVersionKey: Get<u64>;
-		#[pallet::constant] // Initial serving rate limit.
-		type InitialServingRateLimit: Get<u64>;
-		#[pallet::constant] // Initial transaction rate limit.
-		type InitialTxRateLimit: Get<u64>;
-	}
-
-	pub type AccountIdOf<T> = <T as frame_system::Config>::AccountId;
-
-	// ============================
-	// ==== Staking + Accounts ====
-	// ============================
-	#[pallet::type_value] 
-	pub fn DefaultDefaultTake<T: Config>() -> u16 { T::InitialDefaultTake::get() }
-	#[pallet::type_value] 
-	pub fn DefaultAccountTake<T: Config>() -> u64 { 0 }
-	#[pallet::type_value]
-	pub fn DefaultBlockEmission<T: Config>() -> u64 {1_000_000_000}
-	#[pallet::type_value] 
-	pub fn DefaultAllowsDelegation<T: Config>() -> bool { false }
-	#[pallet::type_value] 
-	pub fn DefaultTotalIssuance<T: Config>() -> u64 { T::InitialIssuance::get() }
-	#[pallet::type_value] 
-	pub fn DefaultAccount<T: Config>() -> T::AccountId { T::AccountId::decode(&mut sp_runtime::traits::TrailingZeroInput::zeroes()).unwrap()}
-	#[pallet::type_value]
-	pub fn DefaultReservedBalanceFixed<T: Config>() -> bool { false }
-
-	#[pallet::storage] // --- ITEM ( total_stake )
-	pub type TotalStake<T> = StorageValue<_, u64, ValueQuery>;
-	#[pallet::storage] // --- ITEM ( default_take )
-	pub type DefaultTake<T> = StorageValue<_, u16, ValueQuery, DefaultDefaultTake<T>>;
-	#[pallet::storage] // --- ITEM ( global_block_emission )
-	pub type BlockEmission<T> = StorageValue<_, u64, ValueQuery, DefaultBlockEmission<T>>;
-	#[pallet::storage] // --- ITEM ( total_issuance )
-	pub type TotalIssuance<T> = StorageValue<_, u64, ValueQuery, DefaultTotalIssuance<T>>;
-	#[pallet::storage] // --- MAP ( hot ) --> stake | Returns the total amount of stake under a hotkey.
-    pub type TotalHotkeyStake<T:Config> = StorageMap<_, Identity, T::AccountId, u64, ValueQuery, DefaultAccountTake<T>>;
-	#[pallet::storage] // --- MAP ( cold ) --> stake | Returns the total amount of stake under a coldkey.
-    pub type TotalColdkeyStake<T:Config> = StorageMap<_, Identity, T::AccountId, u64, ValueQuery, DefaultAccountTake<T>>;
-	#[pallet::storage] // --- MAP ( hot ) --> cold | Returns the controlling coldkey for a hotkey.
-    pub type Owner<T:Config> = StorageMap<_, Blake2_128Concat, T::AccountId, T::AccountId, ValueQuery, DefaultAccount<T>>;
-	#[pallet::storage] // --- MAP ( hot ) --> take | Returns the hotkey delegation take. And signals that this key is open for delegation.
-    pub type Delegates<T:Config> = StorageMap<_, Blake2_128Concat, T::AccountId, u16, ValueQuery, DefaultDefaultTake<T>>;
-	#[pallet::storage] // --- DMAP ( hot, cold ) --> stake | Returns the stake under a hotkey prefixed by hotkey.
-    pub type Stake<T:Config> = StorageDoubleMap<_, Blake2_128Concat, T::AccountId, Identity, T::AccountId, u64, ValueQuery, DefaultAccountTake<T>>;
-	#[pallet::storage] // --- MAP ( cold ) --> bool | Returns true if the coldkey has had its reserved balance fixed to match Stake map
-	pub type ReservedBalanceFixed<T:Config> = StorageMap<_, Identity, T::AccountId, bool, ValueQuery, DefaultReservedBalanceFixed<T>>;
-
-	// =====================================
-	// ==== Difficulty / Registrations =====
-	// =====================================
-	#[pallet::type_value] 
-	pub fn DefaultLastAdjustmentBlock<T: Config>() -> u64 { 0 }
-	#[pallet::type_value]
-	pub fn DefaultRegistrationsThisBlock<T: Config>() ->  u16 { 0}
-	#[pallet::type_value]
-	pub fn DefaultBurn<T: Config>() -> u64 { T::InitialBurn::get() }
-	#[pallet::type_value]
-	pub fn DefaultMinBurn<T: Config>() -> u64 { T::InitialMinBurn::get()  }
-	#[pallet::type_value]
-	pub fn DefaultMaxBurn<T: Config>() -> u64 { T::InitialMaxBurn::get() }
-	#[pallet::type_value]
-	pub fn DefaultDifficulty<T: Config>() -> u64 { T::InitialDifficulty::get() }
-	#[pallet::type_value]
-	pub fn DefaultMinDifficulty<T: Config>() -> u64 { T::InitialMinDifficulty::get()  }
-	#[pallet::type_value]
-	pub fn DefaultMaxDifficulty<T: Config>() -> u64 { T::InitialMaxDifficulty::get() }
-	#[pallet::type_value] 
-	pub fn DefaultMaxRegistrationsPerBlock<T: Config>() -> u16 { T::InitialMaxRegistrationsPerBlock::get() }
-
-	#[pallet::storage] // ---- StorageItem Global Used Work.
-    pub type UsedWork<T:Config> = StorageMap<_, Identity, Vec<u8>, u64, ValueQuery>;
-	#[pallet::storage] // --- MAP ( netuid ) --> Difficulty
-	pub type Burn<T> = StorageMap<_, Identity, u16, u64, ValueQuery, DefaultBurn<T> >;
-	#[pallet::storage] // --- MAP ( netuid ) --> Difficulty
-	pub type Difficulty<T> = StorageMap<_, Identity, u16, u64, ValueQuery, DefaultDifficulty<T> >;
-	#[pallet::storage] // --- MAP ( netuid ) --> MinBurn
-	pub type MinBurn<T> = StorageMap<_, Identity, u16, u64, ValueQuery, DefaultMinBurn<T> >;
-	#[pallet::storage] // --- MAP ( netuid ) --> MaxBurn
-	pub type MaxBurn<T> = StorageMap<_, Identity, u16, u64, ValueQuery, DefaultMaxBurn<T> >;
-	#[pallet::storage] // --- MAP ( netuid ) --> MinDifficulty
-	pub type MinDifficulty<T> = StorageMap<_, Identity, u16, u64, ValueQuery, DefaultMinDifficulty<T> >;
-	#[pallet::storage] // --- MAP ( netuid ) --> MaxDifficulty
-	pub type MaxDifficulty<T> = StorageMap<_, Identity, u16, u64, ValueQuery, DefaultMaxDifficulty<T> >;
-	#[pallet::storage] // --- MAP ( netuid ) -->  Block at last adjustment.
-	pub type LastAdjustmentBlock<T> = StorageMap<_, Identity, u16, u64, ValueQuery, DefaultLastAdjustmentBlock<T> >;
-	#[pallet::storage] // --- MAP ( netuid ) --> Registration this Block.
-	pub type RegistrationsThisBlock<T> = StorageMap<_, Identity, u16, u16, ValueQuery, DefaultRegistrationsThisBlock<T>>;
-	#[pallet::storage] // --- ITEM( global_max_registrations_per_block ) 
-	pub type MaxRegistrationsPerBlock<T> = StorageMap<_, Identity, u16, u16, ValueQuery, DefaultMaxRegistrationsPerBlock<T> >;
-
-	// ==============================
-	// ==== Subnetworks Storage =====
-	// ==============================
-	#[pallet::type_value] 
-	pub fn DefaultN<T:Config>() -> u16 { 0 }
-	#[pallet::type_value] 
-	pub fn DefaultModality<T:Config>() -> u16 { 0 }
-	#[pallet::type_value] 
-	pub fn DefaultHotkeys<T:Config>() -> Vec<u16> { vec![ ] }
-	#[pallet::type_value]
-	pub fn DefaultNeworksAdded<T: Config>() ->  bool { false }
-	#[pallet::type_value]
-	pub fn DefaultIsNetworkMember<T: Config>() ->  bool { false }
-
-
-	#[pallet::storage] // --- ITEM( tota_number_of_existing_networks )
-	pub type TotalNetworks<T> = StorageValue<_, u16, ValueQuery>;
-	#[pallet::storage] // --- MAP ( netuid ) --> subnetwork_n (Number of UIDs in the network).
-	pub type SubnetworkN<T:Config> = StorageMap< _, Identity, u16, u16, ValueQuery, DefaultN<T> >;
-	#[pallet::storage] // --- MAP ( netuid ) --> modality   TEXT: 0, IMAGE: 1, TENSOR: 2
-	pub type NetworkModality<T> = StorageMap<_, Identity, u16, u16, ValueQuery, DefaultModality<T>> ;
-	#[pallet::storage] // --- MAP ( netuid ) --> network_is_added
-	pub type NetworksAdded<T:Config> = StorageMap<_, Identity, u16, bool, ValueQuery, DefaultNeworksAdded<T>>;	
-	#[pallet::storage] // --- DMAP ( netuid, netuid ) -> registration_requirement
-	pub type NetworkConnect<T:Config> = StorageDoubleMap<_, Identity, u16, Identity, u16, u16, OptionQuery>;
-	#[pallet::storage] // --- DMAP ( hotkey, netuid ) --> bool
-	pub type IsNetworkMember<T:Config> = StorageDoubleMap<_, Blake2_128Concat, T::AccountId, Identity, u16, bool, ValueQuery, DefaultIsNetworkMember<T>>;
-
-	// ==============================
-	// ==== Subnetwork Features =====
-	// ==============================
-	#[pallet::type_value]
-	pub fn DefaultEmissionValues<T: Config>() ->  u64 { 0 }
-	#[pallet::type_value]
-	pub fn DefaultPendingEmission<T: Config>() ->  u64 { 0 }
-	#[pallet::type_value] 
-	pub fn DefaultBlocksSinceLastStep<T: Config>() -> u64 { 0 }
-	#[pallet::type_value] 
-	pub fn DefaultLastMechansimStepBlock<T: Config>() -> u64 { 0 }
-	#[pallet::type_value]
-	pub fn DefaultTempo<T: Config>() -> u16 { T::InitialTempo::get() }
-
-	#[pallet::storage] // --- MAP ( netuid ) --> tempo
-	pub type Tempo<T> = StorageMap<_, Identity, u16, u16, ValueQuery, DefaultTempo<T> >;
-	#[pallet::storage] // --- MAP ( netuid ) --> emission_values
-	pub type EmissionValues<T> = StorageMap<_, Identity, u16, u64, ValueQuery, DefaultEmissionValues<T>>;
-	#[pallet::storage] // --- MAP ( netuid ) --> pending_emission
-	pub type PendingEmission<T> = StorageMap<_, Identity, u16, u64, ValueQuery, DefaultPendingEmission<T>>;
-	#[pallet::storage] // --- MAP ( netuid ) --> blocks_since_last_step.
-	pub type BlocksSinceLastStep<T> = StorageMap<_, Identity, u16, u64, ValueQuery, DefaultBlocksSinceLastStep<T>>;
-	#[pallet::storage] // --- MAP ( netuid ) --> last_mechanism_step_block
-	pub type LastMechansimStepBlock<T> = StorageMap<_, Identity, u16, u64, ValueQuery, DefaultLastMechansimStepBlock<T> >;
-
-	// =================================
-	// ==== Axon / Promo Endpoints =====
-	// =================================
-	
-	// --- Struct for Axon.
-	pub type AxonInfoOf = AxonInfo;
-	
-	#[derive(Encode, Decode, Default, TypeInfo, Clone, PartialEq, Eq, Debug)]
-=======
     use frame_support::inherent::Vec;
     use frame_support::sp_std::vec;
-    use frame_support::traits::{Currency, UnfilteredDispatchable};
+    use frame_support::traits::{Currency, ReservableCurrency, UnfilteredDispatchable};
     use frame_support::{
         dispatch::GetDispatchInfo,
         pallet_prelude::{DispatchResult, StorageMap, *},
@@ -373,7 +94,7 @@
         type CouncilOrigin: EnsureOrigin<Self::RuntimeOrigin>;
 
         // --- Currency type that will be used to place deposits on neurons
-        type Currency: Currency<Self::AccountId> + Send + Sync;
+        type Currency: ReservableCurrency<Self::AccountId> + Send + Sync;
 
         type SenateMembers: crate::MemberManagement<Self::AccountId>;
 
@@ -693,7 +414,6 @@
     pub type AxonInfoOf = AxonInfo;
 
     #[derive(Encode, Decode, Default, TypeInfo, Clone, PartialEq, Eq, Debug)]
->>>>>>> 82519fd2
     pub struct AxonInfo {
         pub block: u64,       // --- Axon serving block.
         pub version: u32,     // --- Axon version
@@ -711,491 +431,6 @@
     pub struct PrometheusInfo {
         pub block: u64,   // --- Prometheus serving block.
         pub version: u32, // --- Prometheus version.
-<<<<<<< HEAD
-        pub ip: u128, // --- Prometheus u128 encoded ip address of type v6 or v4.
-        pub port: u16, // --- Prometheus u16 encoded port.
-        pub ip_type: u8, // --- Prometheus ip type, 4 for ipv4 and 6 for ipv6.
-	}
-
-	// Rate limiting
-	#[pallet::type_value]
-	pub fn DefaultTxRateLimit<T: Config>() -> u64 { T::InitialTxRateLimit::get() }
-	#[pallet::type_value]
-	pub fn DefaultLastTxBlock<T: Config>() -> u64 { 0 }
-
-	#[pallet::storage] // --- ITEM ( tx_rate_limit )
-	pub(super) type TxRateLimit<T> = StorageValue<_, u64, ValueQuery, DefaultTxRateLimit<T>>;
-	#[pallet::storage] // --- MAP ( key ) --> last_block
-	pub(super) type LastTxBlock<T:Config> = StorageMap<_, Identity, T::AccountId, u64, ValueQuery, DefaultLastTxBlock<T>>;
-
-
-	#[pallet::type_value] 
-	pub fn DefaultServingRateLimit<T: Config>() -> u64 { T::InitialServingRateLimit::get() }
-
-	#[pallet::storage] // --- MAP ( netuid ) --> serving_rate_limit
-	pub type ServingRateLimit<T> = StorageMap<_, Identity, u16, u64, ValueQuery, DefaultServingRateLimit<T>> ;
-	#[pallet::storage] // --- MAP ( netuid, hotkey ) --> axon_info
-	pub(super) type Axons<T:Config> = StorageDoubleMap<_, Identity, u16, Blake2_128Concat, T::AccountId, AxonInfoOf, OptionQuery>;
-	#[pallet::storage] // --- MAP ( netuid, hotkey ) --> prometheus_info
-	pub(super) type Prometheus<T:Config> = StorageDoubleMap<_, Identity, u16, Blake2_128Concat, T::AccountId, PrometheusInfoOf, OptionQuery>;
-
-	// =======================================
-	// ==== Subnetwork Hyperparam storage ====
-	// =======================================	
-	#[pallet::type_value] 
-	pub fn DefaultWeightsSetRateLimit<T: Config>() -> u64 { 0 }
-	#[pallet::type_value] 
-	pub fn DefaultBlockAtRegistration<T: Config>() -> u64 { 0 }
-	#[pallet::type_value]
-	pub fn DefaultRho<T: Config>() -> u16 { T::InitialRho::get() }
-	#[pallet::type_value]
-	pub fn DefaultKappa<T: Config>() -> u16 { T::InitialKappa::get() }
-	#[pallet::type_value] 
-	pub fn DefaultMaxAllowedUids<T: Config>() -> u16 { T::InitialMaxAllowedUids::get() }
-	#[pallet::type_value] 
-	pub fn DefaultImmunityPeriod<T: Config>() -> u16 { T::InitialImmunityPeriod::get() }
-	#[pallet::type_value] 
-	pub fn DefaultActivityCutoff<T: Config>() -> u16 { T::InitialActivityCutoff::get() }
-	#[pallet::type_value] 
-	pub fn DefaultMaxWeightsLimit<T: Config>() -> u16 { T::InitialMaxWeightsLimit::get() }
-	#[pallet::type_value] 
-	pub fn DefaultWeightsVersionKey<T: Config>() -> u64 { T::InitialWeightsVersionKey::get() }
-	#[pallet::type_value] 
-	pub fn DefaultMinAllowedWeights<T: Config>() -> u16 { T::InitialMinAllowedWeights::get() }
-	#[pallet::type_value] 
-	pub fn DefaultValidatorEpochLen<T: Config>() -> u16 { T::InitialValidatorEpochLen::get() }
-	#[pallet::type_value] 
-	pub fn DefaultMaxAllowedValidators<T: Config>() -> u16 { T::InitialMaxAllowedValidators::get() }
-	#[pallet::type_value]
-	pub fn DefaultAdjustmentInterval<T: Config>() -> u16 { T::InitialAdjustmentInterval::get() }
-	#[pallet::type_value]
-	pub fn DefaultBondsMovingAverage<T: Config>() -> u64 { T::InitialBondsMovingAverage::get() }
-	#[pallet::type_value] 
-	pub fn DefaultValidatorPruneLen<T: Config>() -> u64 { T::InitialValidatorPruneLen::get() }
-	#[pallet::type_value] 
-	pub fn DefaultValidatorBatchSize<T: Config>() -> u16 { T::InitialValidatorBatchSize::get() }
-	#[pallet::type_value] 
-	pub fn DefaultValidatorSequenceLen<T: Config>() -> u16 { T::InitialValidatorSequenceLen::get() }
-	#[pallet::type_value] 
-	pub fn DefaultValidatorEpochsPerReset<T: Config>() -> u16 { T::InitialValidatorEpochsPerReset::get() }
-	#[pallet::type_value]
-	pub fn DefaultValidatorExcludeQuantile<T: Config>() -> u16 { T::InitialValidatorExcludeQuantile::get() }
-	#[pallet::type_value] 
-	pub fn DefaultValidatorLogitsDivergence<T: Config>() -> u16 { T::InitialValidatorLogitsDivergence::get() }
-	#[pallet::type_value]
-	pub fn DefaultScalingLawPower<T: Config>() -> u16 { T::InitialScalingLawPower::get() }
-	#[pallet::type_value]
-	pub fn DefaultSynergyScalingLawPower<T: Config>() -> u16 { T::InitialSynergyScalingLawPower::get() }
-	#[pallet::type_value] 
-	pub fn DefaultTargetRegistrationsPerInterval<T: Config>() -> u16 { T::InitialTargetRegistrationsPerInterval::get() }
-
-
-	#[pallet::storage] // --- MAP ( netuid ) --> Rho
-	pub type Rho<T> =  StorageMap<_, Identity, u16, u16, ValueQuery, DefaultRho<T> >;
-	#[pallet::storage] // --- MAP ( netuid ) --> Kappa
-	pub type Kappa<T> = StorageMap<_, Identity, u16, u16, ValueQuery, DefaultKappa<T> >;
-	#[pallet::storage] // --- MAP ( netuid ) --> uid, we use to record uids to prune at next epoch.
-    pub type NeuronsToPruneAtNextEpoch<T:Config> = StorageMap<_, Identity, u16, u16, ValueQuery>;
-	#[pallet::storage] // --- MAP ( netuid ) --> registrations_this_interval
-	pub type RegistrationsThisInterval<T:Config> = StorageMap<_, Identity, u16, u16, ValueQuery>;
-	#[pallet::storage] // --- MAP ( netuid ) --> pow_registrations_this_interval
-	pub type POWRegistrationsThisInterval<T:Config> = StorageMap<_, Identity, u16, u16, ValueQuery>;
-	#[pallet::storage] // --- MAP ( netuid ) --> burn_registrations_this_interval
-	pub type BurnRegistrationsThisInterval<T:Config> = StorageMap<_, Identity, u16, u16, ValueQuery>;
-	#[pallet::storage] // --- MAP ( netuid ) --> max_allowed_uids
-	pub type MaxAllowedUids<T> = StorageMap<_, Identity, u16, u16, ValueQuery, DefaultMaxAllowedUids<T> >;
-	#[pallet::storage] // --- MAP ( netuid ) --> immunity_period
-	pub type ImmunityPeriod<T> = StorageMap<_, Identity, u16, u16, ValueQuery, DefaultImmunityPeriod<T> >;
-	#[pallet::storage] // --- MAP ( netuid ) --> activity_cutoff
-	pub type ActivityCutoff<T> = StorageMap<_, Identity, u16, u16, ValueQuery, DefaultActivityCutoff<T> >;
-	#[pallet::storage] // --- MAP ( netuid ) --> max_weight_limit
-	pub type MaxWeightsLimit<T> = StorageMap< _, Identity, u16, u16, ValueQuery, DefaultMaxWeightsLimit<T> >;
-	#[pallet::storage] // --- MAP ( netuid ) --> weights_version_key
-	pub type WeightsVersionKey<T> = StorageMap<_, Identity, u16, u64, ValueQuery, DefaultWeightsVersionKey<T> >;
-	#[pallet::storage] // --- MAP ( netuid ) --> validator_epoch_len
-	pub type ValidatorEpochLen<T> = StorageMap<_, Identity, u16, u16, ValueQuery, DefaultValidatorEpochLen<T> >; 
-	#[pallet::storage] // --- MAP ( netuid ) --> min_allowed_weights
-	pub type MinAllowedWeights<T> = StorageMap< _, Identity, u16, u16, ValueQuery, DefaultMinAllowedWeights<T> >;
-	#[pallet::storage] // --- MAP ( netuid ) --> max_allowed_validators
-	pub type MaxAllowedValidators<T> = StorageMap<_, Identity, u16, u16, ValueQuery, DefaultMaxAllowedValidators<T> >;
-	#[pallet::storage] // --- MAP ( netuid ) --> adjustment_interval
-	pub type AdjustmentInterval<T> = StorageMap<_, Identity, u16, u16, ValueQuery, DefaultAdjustmentInterval<T> >;
-	#[pallet::storage] // --- MAP ( netuid ) --> bonds_moving_average
-	pub type BondsMovingAverage<T> = StorageMap<_, Identity, u16, u64, ValueQuery, DefaultBondsMovingAverage<T> >;
-	#[pallet::storage] // --- MAP ( netuid ) --> validator_batch_size
-	pub type ValidatorBatchSize<T> = StorageMap<_, Identity, u16, u16, ValueQuery, DefaultValidatorBatchSize<T> >;
-	#[pallet::storage] // --- MAP ( netuid ) --> weights_set_rate_limit
-	pub type WeightsSetRateLimit<T> = StorageMap<_, Identity, u16, u64, ValueQuery, DefaultWeightsSetRateLimit<T> >;
-	#[pallet::storage] // --- MAP ( netuid ) --> validator_prune_len
-	pub type ValidatorPruneLen<T> = StorageMap<_, Identity, u16, u64, ValueQuery, DefaultValidatorPruneLen<T> >;
-	#[pallet::storage] // --- MAP ( netuid ) --> validator_sequence_length
-	pub type ValidatorSequenceLength<T> = StorageMap<_, Identity, u16, u16, ValueQuery, DefaultValidatorSequenceLen<T> >;
-	#[pallet::storage] // --- MAP ( netuid ) --> validator_epochs_per_reset
-	pub type ValidatorEpochsPerReset<T> = StorageMap<_, Identity, u16, u16, ValueQuery, DefaultValidatorEpochsPerReset<T> >;
-	#[pallet::storage] // --- MAP ( netuid ) --> validator_exclude_quantile
-	pub type ValidatorExcludeQuantile<T> = StorageMap<_, Identity, u16, u16, ValueQuery, DefaultValidatorExcludeQuantile<T> >;
-	#[pallet::storage] // --- MAP ( netuid ) --> validator_logits_divergence
-	pub type ValidatorLogitsDivergence<T> = StorageMap<_, Identity, u16, u16, ValueQuery, DefaultValidatorLogitsDivergence<T> >;
-	#[pallet::storage] // --- MAP ( netuid ) --> scaling_law_power
-	pub type ScalingLawPower<T> = StorageMap<_, Identity, u16, u16, ValueQuery, DefaultScalingLawPower<T> >;
-	#[pallet::storage] // --- MAP ( netuid ) --> synergy_scaling_law_power
-	pub type SynergyScalingLawPower<T> = StorageMap<_, Identity, u16, u16, ValueQuery, DefaultSynergyScalingLawPower<T> >;
-	#[pallet::storage] // --- MAP ( netuid ) --> target_registrations_this_interval
-	pub type TargetRegistrationsPerInterval<T> = StorageMap<_, Identity, u16, u16, ValueQuery, DefaultTargetRegistrationsPerInterval<T> >;
-	#[pallet::storage] // --- DMAP ( netuid, uid ) --> block_at_registration
-	pub type BlockAtRegistration<T:Config> = StorageDoubleMap<_, Identity, u16, Identity, u16, u64, ValueQuery, DefaultBlockAtRegistration<T> >;
-
-	// =======================================
-	// ==== Subnetwork Consensus Storage  ====
-	// =======================================
-	#[pallet::type_value] 
-	pub fn EmptyU16Vec<T:Config>() -> Vec<u16> { vec![] }
-	#[pallet::type_value] 
-	pub fn EmptyU64Vec<T:Config>() -> Vec<u64> { vec![] }
-	#[pallet::type_value] 
-	pub fn EmptyBoolVec<T:Config>() -> Vec<bool> { vec![] }
-	#[pallet::type_value] 
-	pub fn DefaultBonds<T:Config>() -> Vec<(u16, u16)> { vec![] }
-	#[pallet::type_value] 
-	pub fn DefaultWeights<T:Config>() -> Vec<(u16, u16)> { vec![] }
-	#[pallet::type_value] 
-	pub fn DefaultKey<T:Config>() -> T::AccountId { T::AccountId::decode(&mut sp_runtime::traits::TrailingZeroInput::zeroes()).unwrap() }
-
-	#[pallet::storage] // --- DMAP ( netuid, hotkey ) --> uid
-	pub(super) type Uids<T:Config> = StorageDoubleMap<_, Identity, u16, Blake2_128Concat, T::AccountId, u16, OptionQuery>;
-	#[pallet::storage] // --- DMAP ( netuid, uid ) --> hotkey
-	pub(super) type Keys<T:Config> = StorageDoubleMap<_, Identity, u16, Identity, u16, T::AccountId, ValueQuery, DefaultKey<T> >;
-	#[pallet::storage] // --- DMAP ( netuid ) --> emission
-	pub(super) type LoadedEmission<T:Config> = StorageMap< _, Identity, u16, Vec<(T::AccountId, u64)>, OptionQuery >;
-
-	#[pallet::storage] // --- DMAP ( netuid ) --> active
-	pub(super) type Active<T:Config> = StorageMap< _, Identity, u16, Vec<bool>, ValueQuery, EmptyBoolVec<T> >;
-	#[pallet::storage] // --- DMAP ( netuid ) --> rank
-	pub(super) type Rank<T:Config> = StorageMap< _, Identity, u16, Vec<u16>, ValueQuery, EmptyU16Vec<T>>;
-	#[pallet::storage] // --- DMAP ( netuid ) --> trust
-	pub(super) type Trust<T:Config> = StorageMap< _, Identity, u16, Vec<u16>, ValueQuery, EmptyU16Vec<T>>;
-	#[pallet::storage] // --- DMAP ( netuid ) --> consensus
-	pub(super) type Consensus<T:Config> = StorageMap< _, Identity, u16, Vec<u16>, ValueQuery, EmptyU16Vec<T>>;
-	#[pallet::storage] // --- DMAP ( netuid ) --> incentive
-	pub(super) type Incentive<T:Config> = StorageMap< _, Identity, u16, Vec<u16>, ValueQuery, EmptyU16Vec<T>>;
-	#[pallet::storage] // --- DMAP ( netuid ) --> dividends
-	pub(super) type Dividends<T:Config> = StorageMap< _, Identity, u16, Vec<u16>, ValueQuery, EmptyU16Vec<T>>;
-	#[pallet::storage] // --- DMAP ( netuid ) --> dividends
-	pub(super) type Emission<T:Config> = StorageMap< _, Identity, u16, Vec<u64>, ValueQuery, EmptyU64Vec<T>>;
-	#[pallet::storage] // --- DMAP ( netuid ) --> last_update
-	pub(super) type LastUpdate<T:Config> = StorageMap< _, Identity, u16, Vec<u64>, ValueQuery, EmptyU64Vec<T>>;
-	#[pallet::storage] // --- DMAP ( netuid ) --> validator_trust
-	pub(super) type ValidatorTrust<T:Config> = StorageMap< _, Identity, u16, Vec<u16>, ValueQuery, EmptyU16Vec<T>>;
-	#[pallet::storage] // --- DMAP ( netuid ) --> pruning_scores
-	pub(super) type PruningScores<T:Config> = StorageMap< _, Identity, u16, Vec<u16>, ValueQuery, EmptyU16Vec<T> >;
-	#[pallet::storage] // --- DMAP ( netuid ) --> validator_permit
-    pub(super) type ValidatorPermit<T:Config> = StorageMap<_, Identity, u16, Vec<bool>, ValueQuery, EmptyBoolVec<T> >;
-
-	#[pallet::storage] // --- DMAP ( netuid, uid ) --> weights
-    pub(super) type Weights<T:Config> = StorageDoubleMap<_, Identity, u16, Identity, u16, Vec<(u16, u16)>, ValueQuery, DefaultWeights<T> >;
-	#[pallet::storage] // --- DMAP ( netuid, uid ) --> bonds
-    pub(super) type Bonds<T:Config> = StorageDoubleMap<_, Identity, u16, Identity, u16, Vec<(u16, u16)>, ValueQuery, DefaultBonds<T> >;
-
-	// Pallets use events to inform users when important changes are made.
-	// https://docs.substrate.io/main-docs/build/events-errors/
-	#[pallet::event]
-	#[pallet::generate_deposit(pub(super) fn deposit_event)]
-	pub enum Event<T: Config> {
-		// Event documentation should end with an array that provides descriptive names for event
-		// parameters. [something, who]
-		NetworkAdded( u16, u16 ),	// --- Event created when a new network is added.
-		NetworkRemoved( u16 ), // --- Event created when a network is removed.
-		StakeAdded( T::AccountId, u64 ), // --- Event created when stake has been transfered from the a coldkey account onto the hotkey staking account.
-		StakeRemoved( T::AccountId, u64 ), // --- Event created when stake has been removed from the hotkey staking account onto the coldkey account.
-		WeightsSet( u16, u16 ), // ---- Event created when a caller successfully set's their weights on a subnetwork.
-		NeuronRegistered( u16, u16, T::AccountId ), // --- Event created when a new neuron account has been registered to the chain.
-		BulkNeuronsRegistered( u16, u16 ), // --- Event created when multiple uids have been concurrently registered.
-		BulkBalancesSet(u16, u16),
-		MaxAllowedUidsSet( u16, u16 ), // --- Event created when max allowed uids has been set for a subnetwor.
-		MaxWeightLimitSet( u16, u16 ), // --- Event created when the max weight limit has been set.
-		DifficultySet( u16, u64 ), // --- Event created when the difficulty has been set for a subnet.
-		AdjustmentIntervalSet( u16, u16 ), // --- Event created when the adjustment interval is set for a subnet.
-		RegistrationPerIntervalSet( u16, u16 ), // --- Event created when registeration per interval is set for a subnet.
-		MaxRegistrationsPerBlockSet( u16, u16), // --- Event created when we set max registrations per block
-		ActivityCutoffSet( u16, u16 ), // --- Event created when an activity cutoff is set for a subnet.
-		RhoSet( u16, u16 ), // --- Event created when Rho value is set.
-		KappaSet( u16, u16 ), // --- Event created when kappa is set for a subnet.
-		MinAllowedWeightSet( u16, u16 ), // --- Event created when minimun allowed weight is set for a subnet.
-		ValidatorBatchSizeSet( u16, u16 ), // --- Event created when validator batch size is set for a subnet.
-		ValidatorSequenceLengthSet( u16, u16 ), // --- Event created when validator sequence length i set for a subnet.
-		ValidatorEpochPerResetSet( u16, u16 ), // --- Event created when validator epoch per reset is set for a subnet.
-		ValidatorExcludeQuantileSet( u16, u16 ), // --- Event created when the validator exclude quantile has been set for a subnet.
-		ValidatorEpochLengthSet( u16, u16 ), // --- Event created when the validator epoch length has been set for a subnet.
-		ValidatorLogitsDivergenceSet( u16, u16 ), // --- Event created when the validator logits divergence value has been set.
-		ValidatorPruneLenSet( u16, u64 ), // --- Event created when the validator pruning length has been set.
-		ScalingLawPowerSet( u16, u16 ), // --- Event created when the scaling law power has been set for a subnet.
-		SynergyScalingLawPowerSet( u16, u16 ), // --- Event created when the synergy scaling law has been set for a subnet.
-		WeightsSetRateLimitSet( u16, u64 ), // --- Event create when weights set rate limit has been set for a subnet.
-		ImmunityPeriodSet( u16, u16), // --- Event created when immunity period is set for a subnet.
-		BondsMovingAverageSet( u16, u64), // --- Event created when bonds moving average is set for a subnet.
-		MaxAllowedValidatorsSet( u16, u16), // --- Event created when setting the max number of allowed validators on a subnet.
-		AxonServed( u16, T::AccountId ), // --- Event created when the axon server information is added to the network.
-		PrometheusServed( u16, T::AccountId ), // --- Event created when the axon server information is added to the network.
-		EmissionValuesSet(), // --- Event created when emission ratios fr all networks is set.
-		NetworkConnectionAdded( u16, u16, u16 ), // --- Event created when a network connection requirement is added.
-		NetworkConnectionRemoved( u16, u16 ), // --- Event created when a network connection requirement is removed.
-		DelegateAdded( T::AccountId, T::AccountId, u16 ), // --- Event created to signal a hotkey has become a delegate.
-		DefaultTakeSet( u16 ), // --- Event created when the default take is set.
-		WeightsVersionKeySet( u16, u64 ), // --- Event created when weights version key is set for a network.
-		MinDifficultySet( u16, u64 ), // --- Event created when setting min difficutly on a network.
-		MaxDifficultySet( u16, u64 ), // --- Event created when setting max difficutly on a network.
-		ServingRateLimitSet( u16, u64 ), // --- Event created when setting the prometheus serving rate limit.
-		BurnSet( u16, u64 ), // --- Event created when setting burn on a network.
-		MaxBurnSet( u16, u64 ), // --- Event created when setting max burn on a network.
-		MinBurnSet( u16, u64 ), // --- Event created when setting min burn on a network.
-		TxRateLimitSet( u64 ), // --- Event created when setting the transaction rate limit.
-	}
-
-	// Errors inform users that something went wrong.
-	#[pallet::error]
-	pub enum Error<T> {
-		InvalidConnectionRequirement, // --- Thrown if we are attempting to create an invalid connection requirement.
-		NetworkDoesNotExist, // --- Thrown when the network does not exist.
-		NetworkExist, // --- Thrown when the network already exist.
-		InvalidModality, // --- Thrown when an invalid modality attempted on serve.
-		InvalidIpType, // ---- Thrown when the user tries to serve an axon which is not of type	4 (IPv4) or 6 (IPv6).
-		InvalidIpAddress, // --- Thrown when an invalid IP address is passed to the serve function.
-		NotRegistered, // ---- Thrown when the caller requests setting or removing data from a neuron which does not exist in the active set.
-		NonAssociatedColdKey, // ---- Thrown when a stake, unstake or subscribe request is made by a coldkey which is not associated with the hotkey account. 
-		NotEnoughStaketoWithdraw, // ---- Thrown when the caller requests removing more stake then there exists in the staking account. See: fn remove_stake.
-		NotEnoughBalanceToStake, //  ---- Thrown when the caller requests adding more stake than there exists in the cold key account. See: fn add_stake
-		BalanceWithdrawalError, // ---- Thrown when the caller tries to add stake, but for some reason the requested amount could not be withdrawn from the coldkey account
-		NoValidatorPermit, // ---- Thrown when the caller attempts to set non-self weights without being a permitted validator.
-		WeightVecNotEqualSize, // ---- Thrown when the caller attempts to set the weight keys and values but these vectors have different size.
-		DuplicateUids, // ---- Thrown when the caller attempts to set weights with duplicate uids in the weight matrix.
-		InvalidUid, // ---- Thrown when a caller attempts to set weight to at least one uid that does not exist in the metagraph.
-		NotSettingEnoughWeights, // ---- Thrown when the dispatch attempts to set weights on chain with fewer elements than are allowed.
-		TooManyRegistrationsThisBlock, // ---- Thrown when registrations this block exceeds allowed number.
-		AlreadyRegistered, // ---- Thrown when the caller requests registering a neuron which already exists in the active set.
-		InvalidWorkBlock, // ---- Thrown if the supplied pow hash block is in the future or negative
-		WorkRepeated, // ---- Thrown when the caller attempts to use a repeated work.
-		InvalidDifficulty, // ---- Thrown if the supplied pow hash block does not meet the network difficulty.
-		InvalidSeal, // ---- Thrown if the supplied pow hash seal does not match the supplied work.
-		MaxAllowedUIdsNotAllowed, // ---  Thrown if the vaule is invalid for MaxAllowedUids
-		CouldNotConvertToBalance, // ---- Thrown when the dispatch attempts to convert between a u64 and T::balance but the call fails.
-		StakeAlreadyAdded, // --- Thrown when the caller requests adding stake for a hotkey to the total stake which already added
-		MaxWeightExceeded, // --- Thrown when the dispatch attempts to set weights on chain with where any normalized weight is more than MaxWeightLimit.
-		StorageValueOutOfRange, // --- Thrown when the caller attempts to set a storage value outside of its allowed range.
-		TempoHasNotSet, // --- Thrown when tempo has not set
-		InvalidTempo, // --- Thrown when tempo is not valid
-		EmissionValuesDoesNotMatchNetworks, // --- Thrown when number or recieved emission rates does not match number of networks
-		InvalidEmissionValues, // --- Thrown when emission ratios are not valid (did not sum up to 10^9)
-		DidNotPassConnectedNetworkRequirement, // --- Thrown when a hotkey attempts to register into a network without passing the  registration requirment from another network.
-		AlreadyDelegate, // --- Thrown if the hotkey attempt to become delegate when they are already.
-		SettingWeightsTooFast, // --- Thrown if the hotkey attempts to set weights twice withing net_tempo/2 blocks.
-		IncorrectNetworkVersionKey, // --- Thrown of a validator attempts to set weights from a validator with incorrect code base key.
-		ServingRateLimitExceeded, // --- Thrown when an axon or prometheus serving exceeds the rate limit for a registered neuron.
-		BalanceSetError, // --- Thrown when an error occurs setting a balance
-		MaxAllowedUidsExceeded, // --- Thrown when number of accounts going to be registered exceed MaxAllowedUids for the network.
-		TooManyUids, // ---- Thrown when the caller attempts to set weights with more uids than allowed.
-		TxRateLimitExceeded, // --- Thrown when a transactor exceeds the rate limit for transactions.
-		RegistrationDisabled, // --- Thrown when registration is disabled
-		TooManyRegistrationsThisInterval, // --- Thrown when registration attempt exceeds allowed in interval
-		InsufficientBalanceToReserve, // --- Thrown when the caller attempts to reserve more balance than they have.
-	}
-
-	// ==================
-	// ==== Genesis =====
-	// ==================
-
-	#[pallet::genesis_config]
-	#[cfg(feature = "std")]
-	pub struct GenesisConfig<T: Config> {
-		pub stakes: Vec<(T::AccountId, Vec<(T::AccountId, (u64, u16))>)>,
-		pub balances_issuance: u64
-	}
-
-	#[cfg(feature = "std")]
-	impl<T: Config> Default for GenesisConfig<T> {
-		fn default() -> Self {
-			Self { 
-				stakes: Default::default(),
-				balances_issuance: 0
-			}
-		}
-	}
-
-	#[pallet::genesis_build]
-	impl<T: Config> GenesisBuild<T> for GenesisConfig<T> {
-		fn build(&self) {
-			// Set initial total issuance from balances
-			TotalIssuance::<T>::put(self.balances_issuance);
-
-			// Subnet config values
-			let netuid: u16 = 3;
-			let tempo = 99;
-			let max_uids = 4096;
-			
-			// The functions for initializing new networks/setting defaults cannot be run directly from genesis functions like extrinsics would
-			// --- Set this network uid to alive.
-			NetworksAdded::<T>::insert(netuid, true);
-			
-			// --- Fill tempo memory item.
-			Tempo::<T>::insert(netuid, tempo);
-	
-			// --- Fill modality item.
-			// Only modality 0 exists (text)
-			NetworkModality::<T>::insert(netuid, 0);
-
-			// Make network parameters explicit.
-			if !Tempo::<T>::contains_key( netuid ) { Tempo::<T>::insert( netuid, Tempo::<T>::get( netuid ));}
-			if !Kappa::<T>::contains_key( netuid ) { Kappa::<T>::insert( netuid, Kappa::<T>::get( netuid ));}
-			if !Difficulty::<T>::contains_key( netuid ) { Difficulty::<T>::insert( netuid, Difficulty::<T>::get( netuid ));}
-			if !MaxAllowedUids::<T>::contains_key( netuid ) { MaxAllowedUids::<T>::insert( netuid, MaxAllowedUids::<T>::get( netuid ));}
-			if !ImmunityPeriod::<T>::contains_key( netuid ) { ImmunityPeriod::<T>::insert( netuid, ImmunityPeriod::<T>::get( netuid ));}
-			if !ActivityCutoff::<T>::contains_key( netuid ) { ActivityCutoff::<T>::insert( netuid, ActivityCutoff::<T>::get( netuid ));}
-			if !EmissionValues::<T>::contains_key( netuid ) { EmissionValues::<T>::insert( netuid, EmissionValues::<T>::get( netuid ));}   
-			if !MaxWeightsLimit::<T>::contains_key( netuid ) { MaxWeightsLimit::<T>::insert( netuid, MaxWeightsLimit::<T>::get( netuid ));}
-			if !ValidatorEpochLen::<T>::contains_key( netuid ) { ValidatorEpochLen::<T>::insert( netuid, ValidatorEpochLen::<T>::get( netuid ));}
-			if !MinAllowedWeights::<T>::contains_key( netuid ) { MinAllowedWeights::<T>::insert( netuid, MinAllowedWeights::<T>::get( netuid )); }
-			if !ValidatorBatchSize::<T>::contains_key( netuid ) { ValidatorBatchSize::<T>::insert( netuid, ValidatorBatchSize::<T>::get( netuid ));}
-			if !ValidatorEpochsPerReset::<T>::contains_key( netuid ) { ValidatorEpochsPerReset::<T>::insert( netuid, ValidatorEpochsPerReset::<T>::get( netuid ));}
-			if !ValidatorSequenceLength::<T>::contains_key( netuid ) { ValidatorSequenceLength::<T>::insert( netuid, ValidatorSequenceLength::<T>::get( netuid ));}
-			if !RegistrationsThisInterval::<T>::contains_key( netuid ) { RegistrationsThisInterval::<T>::insert( netuid, RegistrationsThisInterval::<T>::get( netuid ));}
-			if !POWRegistrationsThisInterval::<T>::contains_key( netuid ) { POWRegistrationsThisInterval::<T>::insert( netuid, POWRegistrationsThisInterval::<T>::get( netuid ));}
-			if !BurnRegistrationsThisInterval::<T>::contains_key( netuid ) { BurnRegistrationsThisInterval::<T>::insert( netuid, BurnRegistrationsThisInterval::<T>::get( netuid ));}
-
-			// Set max allowed uids
-			MaxAllowedUids::<T>::insert(netuid, max_uids);
-
-			let mut next_uid = 0;
-
-			for (coldkey, hotkeys) in self.stakes.iter() {
-				for (hotkey, stake_uid) in hotkeys.iter() {
-					let (stake, uid) = stake_uid;
-
-					// Expand Yuma Consensus with new position.
-					Rank::<T>::mutate(netuid, |v| v.push(0));
-					Trust::<T>::mutate(netuid, |v| v.push(0));
-					Active::<T>::mutate(netuid, |v| v.push(true));
-					Emission::<T>::mutate(netuid, |v| v.push(0));
-					Consensus::<T>::mutate(netuid, |v| v.push(0));
-					Incentive::<T>::mutate(netuid, |v| v.push(0));
-					Dividends::<T>::mutate(netuid, |v| v.push(0));
-					LastUpdate::<T>::mutate(netuid, |v| v.push(0));
-					PruningScores::<T>::mutate(netuid, |v| v.push(0));
-					ValidatorTrust::<T>::mutate(netuid, |v| v.push(0));
-					ValidatorPermit::<T>::mutate(netuid, |v| v.push(false));
-			
-					// Insert account information.
-					Keys::<T>::insert(netuid, uid, hotkey.clone()); // Make hotkey - uid association.
-					Uids::<T>::insert(netuid, hotkey.clone(), uid); // Make uid - hotkey association.
-					BlockAtRegistration::<T>::insert(netuid, uid, 0); // Fill block at registration.
-					IsNetworkMember::<T>::insert(hotkey.clone(), netuid, true); // Fill network is member.
-	
-					// Fill stake information.
-					Owner::<T>::insert(hotkey.clone(), coldkey.clone());
-	
-					TotalHotkeyStake::<T>::insert(hotkey.clone(), stake);
-					TotalColdkeyStake::<T>::insert(coldkey.clone(), TotalColdkeyStake::<T>::get(coldkey).saturating_add(*stake));
-
-					// Update total issuance value
-					TotalIssuance::<T>::put(TotalIssuance::<T>::get().saturating_add(*stake));
-	
-					Stake::<T>::insert(hotkey.clone(), coldkey.clone(), stake);
-	
-					next_uid += 1;
-				}
-			}
-
-	 	 	// Set correct length for Subnet neurons
-			SubnetworkN::<T>::insert(netuid, next_uid);
-
-			// --- Increase total network count.
-			TotalNetworks::<T>::mutate(|n| *n += 1);
-		}
-	}
-
-	// ================
-	// ==== Hooks =====
-	// ================
-  
-	#[pallet::hooks] 
-	impl<T: Config> Hooks<BlockNumberFor<T>> for Pallet<T> { 
-		// ---- Called on the initialization of this pallet. (the order of on_finalize calls is determined in the runtime)
-		//
-		// # Args:
-		// 	* 'n': (T::BlockNumber):
-		// 		- The number of the block we are initializing.
-		fn on_initialize( _block_number: BlockNumberFor<T> ) -> Weight {
-			Self::block_step();
-			
-			return Weight::from_ref_time(110_634_229_000 as u64)
-						.saturating_add(T::DbWeight::get().reads(8304 as u64))
-						.saturating_add(T::DbWeight::get().writes(110 as u64));
-		}
-	}
-
-	// Dispatchable functions allows users to interact with the pallet and invoke state changes.
-	// These functions materialize as "extrinsics", which are often compared to transactions.
-	// Dispatchable functions must be annotated with a weight and must return a DispatchResult.
-	#[pallet::call]
-	impl<T: Config> Pallet<T> {
-
-		// --- Sets the caller weights for the incentive mechanism. The call can be
-		// made from the hotkey account so is potentially insecure, however, the damage
-		// of changing weights is minimal if caught early. This function includes all the
-		// checks that the passed weights meet the requirements. Stored as u16s they represent
-		// rational values in the range [0,1] which sum to 1 and can be interpreted as
-		// probabilities. The specific weights determine how inflation propagates outward
-		// from this peer. 
-		// 
-		// Note: The 16 bit integers weights should represent 1.0 as the max u16.
-		// However, the function normalizes all integers to u16_max anyway. This means that if the sum of all
-		// elements is larger or smaller than the amount of elements * u16_max, all elements
-		// will be corrected for this deviation. 
-		// 
-		// # Args:
-		// 	* `origin`: (<T as frame_system::Config>Origin):
-		// 		- The caller, a hotkey who wishes to set their weights.
-		//
-		// 	* `netuid` (u16):
-		// 		- The network uid we are setting these weights on.
-		// 
-		// 	* `dests` (Vec<u16>):
-		// 		- The edge endpoint for the weight, i.e. j for w_ij.
-		//
-		// 	* 'weights' (Vec<u16>):
-		// 		- The u16 integer encoded weights. Interpreted as rational
-		// 		values in the range [0,1]. They must sum to in32::MAX.
-		//
-		// 	* 'version_key' ( u64 ):
-    	// 		- The network version key to check if the validator is up to date.
-		//
-		// # Event:
-		// 	* WeightsSet;
-		// 		- On successfully setting the weights on chain.
-		//
-		// # Raises:
-		// 	* 'NetworkDoesNotExist':
-		// 		- Attempting to set weights on a non-existent network.
-		//
-		// 	* 'NotRegistered':
-		// 		- Attempting to set weights from a non registered account.
-		//
-		// 	* 'WeightVecNotEqualSize':
-		// 		- Attempting to set weights with uids not of same length.
-		//
-		// 	* 'DuplicateUids':
-		// 		- Attempting to set weights with duplicate uids.
-		//		
-		//     * 'TooManyUids':
-		// 		- Attempting to set weights above the max allowed uids.
-		//
-		// 	* 'InvalidUid':
-		// 		- Attempting to set weights with invalid uids.
-		//
-		// 	* 'NotSettingEnoughWeights':
-		// 		- Attempting to set weights with fewer weights than min.
-		//
-		// 	* 'MaxWeightExceeded':
-		// 		- Attempting to set weights with max value exceeding limit.
-=======
         pub ip: u128,     // --- Prometheus u128 encoded ip address of type v6 or v4.
         pub port: u16,    // --- Prometheus u16 encoded port.
         pub ip_type: u8,  // --- Prometheus ip type, 4 for ipv4 and 6 for ipv6.
@@ -1582,6 +817,7 @@
         BelowStakeThreshold, // --- Thrown when a hotkey attempts to join the senate without enough stake
         NotDelegate, // --- Thrown when a hotkey attempts to join the senate without being a delegate first
         IncorrectNetuidsLength, // --- Thrown when an incorrect amount of Netuids are passed as input
+        InsufficientBalanceToReserve, // --- Thrown when the caller attempts to reserve more balance than they have.
     }
 
     // ==================
@@ -1819,7 +1055,6 @@
         // 	* 'MaxWeightExceeded':
         // 		- Attempting to set weights with max value exceeding limit.
         #[pallet::call_index(0)]
->>>>>>> 82519fd2
         #[pallet::weight((Weight::from_ref_time(10_151_000_000)
 		.saturating_add(T::DbWeight::get().reads(4104))
 		.saturating_add(T::DbWeight::get().writes(2)), DispatchClass::Normal, Pays::No))]
