#![cfg_attr(not(feature = "std"), no_std)]
#![recursion_limit = "512"]
// Edit this file to define custom logic or remove it if it is not needed.
// Learn more about FRAME and the core library of Substrate FRAME pallets:
// <https://docs.substrate.io/reference/frame-pallets/>
pub use pallet::*;

use frame_system::{
	self as system,
	ensure_signed
};

use frame_support::{
	dispatch,
	dispatch::{
		DispatchInfo,
		PostDispatchInfo
	}, ensure, 
	traits::{
		Currency, 
		ExistenceRequirement,
		tokens::{
			WithdrawReasons
		},
		IsSubType,
		}
};

use sp_std::marker::PhantomData;
use codec::{Decode, Encode};
use sp_runtime::{
	traits::{
		Dispatchable,
		DispatchInfoOf,
		SignedExtension,
		PostDispatchInfoOf
	},
	transaction_validity::{
		TransactionValidity,
		TransactionValidityError
	}
};
use scale_info::TypeInfo;
use frame_support::sp_runtime::transaction_validity::ValidTransaction;

// ============================
//	==== Benchmark Imports =====
// ============================
#[cfg(feature = "runtime-benchmarks")]
mod benchmarks;

// =========================
//	==== Pallet Imports =====
// =========================
mod block_step;

mod epoch;
mod math;
mod networks;
mod registration;
mod serving;
mod staking;
mod utils;
mod uids;
mod weights;

pub mod delegate_info;
pub mod neuron_info;
pub mod subnet_info;

mod migration;

#[frame_support::pallet]
pub mod pallet {
	use frame_support::pallet_prelude::*;
	use frame_system::pallet_prelude::*;
	use frame_support::traits::Currency;
	use frame_support::sp_std::vec;
	use frame_support::inherent::Vec;

	// Tracks version for migrations. Should be monotonic with respect to the
	// order of migrations. (i.e. always increasing)
	const STORAGE_VERSION: StorageVersion = StorageVersion::new(1);

	#[pallet::pallet]
	#[pallet::generate_store(pub(super) trait Store)]
	#[pallet::without_storage_info]
	#[pallet::storage_version(STORAGE_VERSION)]
	pub struct Pallet<T>(_);

	// Configure the pallet by specifying the parameters and types on which it depends.
	#[pallet::config]
	pub trait Config: frame_system::Config {
		// Because this pallet emits events, it depends on the runtime's definition of an event.
		type RuntimeEvent: From<Event<Self>> + IsType<<Self as frame_system::Config>::RuntimeEvent>;

		// --- Currency type that will be used to place deposits on neurons
		type Currency: Currency<Self::AccountId> + Send + Sync;

		// =================================
		// ==== Initial Value Constants ====
		// =================================
		#[pallet::constant] // Initial currency issuance.
		type InitialIssuance: Get<u64>;
		#[pallet::constant] // Initial min allowed weights setting.
		type InitialMinAllowedWeights: Get<u16>;
		#[pallet::constant] // Initial Emission Ratio
		type InitialEmissionValue: Get<u16>;
		#[pallet::constant] // Initial max weight limit.
		type InitialMaxWeightsLimit: Get<u16>;
		#[pallet::constant] // Tempo for each network
		type InitialTempo: Get<u16>;
		#[pallet::constant] // Initial Difficulty.
		type InitialDifficulty: Get<u64>;
		#[pallet::constant] // Initial Max Difficulty.
		type InitialMaxDifficulty: Get<u64>;
		#[pallet::constant] // Initial Min Difficulty.
		type InitialMinDifficulty: Get<u64>;
		#[pallet::constant] // Initial RAO Recycled.
		type InitialRAORecycledForRegistration: Get<u64>;
		#[pallet::constant] // Initial Burn.
		type InitialBurn: Get<u64>;
		#[pallet::constant] // Initial Max Burn.
		type InitialMaxBurn: Get<u64>;
		#[pallet::constant] // Initial Min Burn.
		type InitialMinBurn: Get<u64>;
		#[pallet::constant] // Initial adjustment interval.
		type InitialAdjustmentInterval: Get<u16>;
		#[pallet::constant] // Initial bonds moving average.
		type InitialBondsMovingAverage: Get<u64>;
		#[pallet::constant] // Initial target registrations per interval.
		type InitialTargetRegistrationsPerInterval: Get<u16>;
		#[pallet::constant] // Rho constant
		type InitialRho: Get<u16>;
		#[pallet::constant] // Kappa constant
		type InitialKappa: Get<u16>;		
		#[pallet::constant] // Max UID constant.
		type InitialMaxAllowedUids: Get<u16>;
		#[pallet::constant] // Default Batch size.
		type InitialValidatorBatchSize: Get<u16>;
		#[pallet::constant] // Default Batch size.
		type InitialValidatorSequenceLen: Get<u16>;
		#[pallet::constant] // Default Epoch length.
		type InitialValidatorEpochLen: Get<u16>;
		#[pallet::constant] // Default Reset length.
		type InitialValidatorEpochsPerReset: Get<u16>;
		#[pallet::constant] // Initial validator exclude quantile.
		type InitialValidatorExcludeQuantile: Get<u16>;
		#[pallet::constant] // Initial validator logits divergence penalty/threshold.
		type InitialValidatorLogitsDivergence: Get<u16>;
		#[pallet::constant] // Initial validator context pruning length.
		type InitialValidatorPruneLen: Get<u64>; 
		#[pallet::constant] // Initial scaling law power.
		type InitialScalingLawPower: Get<u16>;
		#[pallet::constant] // Initial synergy scaling law power.
		type InitialSynergyScalingLawPower: Get<u16>;
		#[pallet::constant] // Immunity Period Constant.
		type InitialImmunityPeriod: Get<u16>;
		#[pallet::constant] // Activity constant
		type InitialActivityCutoff: Get<u16>;
		#[pallet::constant] // Initial max registrations per block.
		type InitialMaxRegistrationsPerBlock: Get<u16>;
		#[pallet::constant] // Initial pruning score for each neuron
		type InitialPruningScore: Get<u16>;	
		#[pallet::constant] // Initial allowed validators per network.
		type InitialMaxAllowedValidators: Get<u16>;
		#[pallet::constant] // Initial default delegation take.
		type InitialDefaultTake: Get<u16>;
		#[pallet::constant] // Initial weights version key.
		type InitialWeightsVersionKey: Get<u64>;
		#[pallet::constant] // Initial serving rate limit.
		type InitialServingRateLimit: Get<u64>;
		#[pallet::constant] // Initial transaction rate limit.
		type InitialTxRateLimit: Get<u64>;
	}

	pub type AccountIdOf<T> = <T as frame_system::Config>::AccountId;

	// ============================
	// ==== Staking + Accounts ====
	// ============================
	#[pallet::type_value] 
	pub fn DefaultDefaultTake<T: Config>() -> u16 { T::InitialDefaultTake::get() }
	#[pallet::type_value] 
	pub fn DefaultAccountTake<T: Config>() -> u64 { 0 }
	#[pallet::type_value]
	pub fn DefaultBlockEmission<T: Config>() -> u64 {1_000_000_000}
	#[pallet::type_value] 
	pub fn DefaultAllowsDelegation<T: Config>() -> bool { false }
	#[pallet::type_value] 
	pub fn DefaultTotalIssuance<T: Config>() -> u64 { T::InitialIssuance::get() }
	#[pallet::type_value] 
	pub fn DefaultAccount<T: Config>() -> T::AccountId { T::AccountId::decode(&mut sp_runtime::traits::TrailingZeroInput::zeroes()).unwrap()}

	#[pallet::storage] // --- ITEM ( total_stake )
	pub type TotalStake<T> = StorageValue<_, u64, ValueQuery>;
	#[pallet::storage] // --- ITEM ( default_take )
	pub type DefaultTake<T> = StorageValue<_, u16, ValueQuery, DefaultDefaultTake<T>>;
	#[pallet::storage] // --- ITEM ( global_block_emission )
	pub type BlockEmission<T> = StorageValue<_, u64, ValueQuery, DefaultBlockEmission<T>>;
	#[pallet::storage] // --- ITEM ( total_issuance )
	pub type TotalIssuance<T> = StorageValue<_, u64, ValueQuery, DefaultTotalIssuance<T>>;
	#[pallet::storage] // --- MAP ( hot ) --> stake | Returns the total amount of stake under a hotkey.
    pub type TotalHotkeyStake<T:Config> = StorageMap<_, Identity, T::AccountId, u64, ValueQuery, DefaultAccountTake<T>>;
	#[pallet::storage] // --- MAP ( cold ) --> stake | Returns the total amount of stake under a coldkey.
    pub type TotalColdkeyStake<T:Config> = StorageMap<_, Identity, T::AccountId, u64, ValueQuery, DefaultAccountTake<T>>;
	#[pallet::storage] // --- MAP ( hot ) --> cold | Returns the controlling coldkey for a hotkey.
    pub type Owner<T:Config> = StorageMap<_, Blake2_128Concat, T::AccountId, T::AccountId, ValueQuery, DefaultAccount<T>>;
	#[pallet::storage] // --- MAP ( hot ) --> take | Returns the hotkey delegation take. And signals that this key is open for delegation.
    pub type Delegates<T:Config> = StorageMap<_, Blake2_128Concat, T::AccountId, u16, ValueQuery, DefaultDefaultTake<T>>;
	#[pallet::storage] // --- DMAP ( hot, cold ) --> stake | Returns the stake under a hotkey prefixed by hotkey.
    pub type Stake<T:Config> = StorageDoubleMap<_, Blake2_128Concat, T::AccountId, Identity, T::AccountId, u64, ValueQuery, DefaultAccountTake<T>>;

	// =====================================
	// ==== Difficulty / Registrations =====
	// =====================================
	#[pallet::type_value] 
	pub fn DefaultLastAdjustmentBlock<T: Config>() -> u64 { 0 }
	#[pallet::type_value]
	pub fn DefaultRegistrationsThisBlock<T: Config>() ->  u16 { 0}
	#[pallet::type_value]
	pub fn DefaultBurn<T: Config>() -> u64 { T::InitialBurn::get() }
	#[pallet::type_value]
	pub fn DefaultMinBurn<T: Config>() -> u64 { T::InitialMinBurn::get()  }
	#[pallet::type_value]
	pub fn DefaultMaxBurn<T: Config>() -> u64 { T::InitialMaxBurn::get() }
	#[pallet::type_value]
	pub fn DefaultDifficulty<T: Config>() -> u64 { T::InitialDifficulty::get() }
	#[pallet::type_value]
	pub fn DefaultMinDifficulty<T: Config>() -> u64 { T::InitialMinDifficulty::get()  }
	#[pallet::type_value]
	pub fn DefaultMaxDifficulty<T: Config>() -> u64 { T::InitialMaxDifficulty::get() }
	#[pallet::type_value] 
	pub fn DefaultMaxRegistrationsPerBlock<T: Config>() -> u16 { T::InitialMaxRegistrationsPerBlock::get() }
	#[pallet::type_value]
	pub fn DefaultRAORecycledForRegistration<T: Config>() -> u64 { T::InitialRAORecycledForRegistration::get() }

	#[pallet::storage] // ---- StorageItem Global Used Work.
    pub type UsedWork<T:Config> = StorageMap<_, Identity, Vec<u8>, u64, ValueQuery>;
	#[pallet::storage] // --- MAP ( netuid ) --> Difficulty
	pub type Burn<T> = StorageMap<_, Identity, u16, u64, ValueQuery, DefaultBurn<T> >;
	#[pallet::storage] // --- MAP ( netuid ) --> Difficulty
	pub type Difficulty<T> = StorageMap<_, Identity, u16, u64, ValueQuery, DefaultDifficulty<T> >;
	#[pallet::storage] // --- MAP ( netuid ) --> MinBurn
	pub type MinBurn<T> = StorageMap<_, Identity, u16, u64, ValueQuery, DefaultMinBurn<T> >;
	#[pallet::storage] // --- MAP ( netuid ) --> MaxBurn
	pub type MaxBurn<T> = StorageMap<_, Identity, u16, u64, ValueQuery, DefaultMaxBurn<T> >;
	#[pallet::storage] // --- MAP ( netuid ) --> MinDifficulty
	pub type MinDifficulty<T> = StorageMap<_, Identity, u16, u64, ValueQuery, DefaultMinDifficulty<T> >;
	#[pallet::storage] // --- MAP ( netuid ) --> MaxDifficulty
	pub type MaxDifficulty<T> = StorageMap<_, Identity, u16, u64, ValueQuery, DefaultMaxDifficulty<T> >;
	#[pallet::storage] // --- MAP ( netuid ) -->  Block at last adjustment.
	pub type LastAdjustmentBlock<T> = StorageMap<_, Identity, u16, u64, ValueQuery, DefaultLastAdjustmentBlock<T> >;
	#[pallet::storage] // --- MAP ( netuid ) --> Registration this Block.
	pub type RegistrationsThisBlock<T> = StorageMap<_, Identity, u16, u16, ValueQuery, DefaultRegistrationsThisBlock<T>>;
	#[pallet::storage] // --- ITEM( global_max_registrations_per_block ) 
	pub type MaxRegistrationsPerBlock<T> = StorageMap<_, Identity, u16, u16, ValueQuery, DefaultMaxRegistrationsPerBlock<T> >;
	#[pallet::storage] // --- MAP ( netuid, global_RAO_recycled_for_registration )
	pub type RAORecycledForRegistration<T> = StorageMap<_, Identity, u16, u64, ValueQuery, DefaultRAORecycledForRegistration<T> >;

	// ==============================
	// ==== Subnetworks Storage =====
	// ==============================
	#[pallet::type_value] 
	pub fn DefaultN<T:Config>() -> u16 { 0 }
	#[pallet::type_value] 
	pub fn DefaultModality<T:Config>() -> u16 { 0 }
	#[pallet::type_value] 
	pub fn DefaultHotkeys<T:Config>() -> Vec<u16> { vec![ ] }
	#[pallet::type_value]
	pub fn DefaultNeworksAdded<T: Config>() ->  bool { false }
	#[pallet::type_value]
	pub fn DefaultIsNetworkMember<T: Config>() ->  bool { false }


	#[pallet::storage] // --- ITEM( tota_number_of_existing_networks )
	pub type TotalNetworks<T> = StorageValue<_, u16, ValueQuery>;
	#[pallet::storage] // --- MAP ( netuid ) --> subnetwork_n (Number of UIDs in the network).
	pub type SubnetworkN<T:Config> = StorageMap< _, Identity, u16, u16, ValueQuery, DefaultN<T> >;
	#[pallet::storage] // --- MAP ( netuid ) --> modality   TEXT: 0, IMAGE: 1, TENSOR: 2
	pub type NetworkModality<T> = StorageMap<_, Identity, u16, u16, ValueQuery, DefaultModality<T>> ;
	#[pallet::storage] // --- MAP ( netuid ) --> network_is_added
	pub type NetworksAdded<T:Config> = StorageMap<_, Identity, u16, bool, ValueQuery, DefaultNeworksAdded<T>>;	
	#[pallet::storage] // --- DMAP ( netuid, netuid ) -> registration_requirement
	pub type NetworkConnect<T:Config> = StorageDoubleMap<_, Identity, u16, Identity, u16, u16, OptionQuery>;
	#[pallet::storage] // --- DMAP ( hotkey, netuid ) --> bool
	pub type IsNetworkMember<T:Config> = StorageDoubleMap<_, Blake2_128Concat, T::AccountId, Identity, u16, bool, ValueQuery, DefaultIsNetworkMember<T>>;

	// ==============================
	// ==== Subnetwork Features =====
	// ==============================
	#[pallet::type_value]
	pub fn DefaultEmissionValues<T: Config>() ->  u64 { 0 }
	#[pallet::type_value]
	pub fn DefaultPendingEmission<T: Config>() ->  u64 { 0 }
	#[pallet::type_value] 
	pub fn DefaultBlocksSinceLastStep<T: Config>() -> u64 { 0 }
	#[pallet::type_value] 
	pub fn DefaultLastMechansimStepBlock<T: Config>() -> u64 { 0 }
	#[pallet::type_value]
	pub fn DefaultTempo<T: Config>() -> u16 { T::InitialTempo::get() }

	#[pallet::storage] // --- MAP ( netuid ) --> tempo
	pub type Tempo<T> = StorageMap<_, Identity, u16, u16, ValueQuery, DefaultTempo<T> >;
	#[pallet::storage] // --- MAP ( netuid ) --> emission_values
	pub type EmissionValues<T> = StorageMap<_, Identity, u16, u64, ValueQuery, DefaultEmissionValues<T>>;
	#[pallet::storage] // --- MAP ( netuid ) --> pending_emission
	pub type PendingEmission<T> = StorageMap<_, Identity, u16, u64, ValueQuery, DefaultPendingEmission<T>>;
	#[pallet::storage] // --- MAP ( netuid ) --> blocks_since_last_step.
	pub type BlocksSinceLastStep<T> = StorageMap<_, Identity, u16, u64, ValueQuery, DefaultBlocksSinceLastStep<T>>;
	#[pallet::storage] // --- MAP ( netuid ) --> last_mechanism_step_block
	pub type LastMechansimStepBlock<T> = StorageMap<_, Identity, u16, u64, ValueQuery, DefaultLastMechansimStepBlock<T> >;

	// =================================
	// ==== Axon / Promo Endpoints =====
	// =================================
	
	// --- Struct for Axon.
	pub type AxonInfoOf = AxonInfo;
	
	#[derive(Encode, Decode, Default, TypeInfo, Clone, PartialEq, Eq, Debug)]
    pub struct AxonInfo {
		pub block: u64, // --- Axon serving block.
        pub version: u32, // --- Axon version
        pub ip: u128, // --- Axon u128 encoded ip address of type v6 or v4.
        pub port: u16, // --- Axon u16 encoded port.
        pub ip_type: u8, // --- Axon ip type, 4 for ipv4 and 6 for ipv6.
		pub protocol: u8, // --- Axon protocol. TCP, UDP, other.
		pub placeholder1: u8, // --- Axon proto placeholder 1.
		pub placeholder2: u8, // --- Axon proto placeholder 1.
	}

	// --- Struct for Prometheus.
	pub type PrometheusInfoOf = PrometheusInfo;
	#[derive(Encode, Decode, Default, TypeInfo, Clone, PartialEq, Eq, Debug)]
	pub struct PrometheusInfo {
		pub block: u64, // --- Prometheus serving block.
        pub version: u32, // --- Prometheus version.
        pub ip: u128, // --- Prometheus u128 encoded ip address of type v6 or v4.
        pub port: u16, // --- Prometheus u16 encoded port.
        pub ip_type: u8, // --- Prometheus ip type, 4 for ipv4 and 6 for ipv6.
	}

	// Rate limiting
	#[pallet::type_value]
	pub fn DefaultTxRateLimit<T: Config>() -> u64 { T::InitialTxRateLimit::get() }
	#[pallet::type_value]
	pub fn DefaultLastTxBlock<T: Config>() -> u64 { 0 }

	#[pallet::storage] // --- ITEM ( tx_rate_limit )
	pub(super) type TxRateLimit<T> = StorageValue<_, u64, ValueQuery, DefaultTxRateLimit<T>>;
	#[pallet::storage] // --- MAP ( key ) --> last_block
	pub(super) type LastTxBlock<T:Config> = StorageMap<_, Identity, T::AccountId, u64, ValueQuery, DefaultLastTxBlock<T>>;


	#[pallet::type_value] 
	pub fn DefaultServingRateLimit<T: Config>() -> u64 { T::InitialServingRateLimit::get() }

	#[pallet::storage] // --- MAP ( netuid ) --> serving_rate_limit
	pub type ServingRateLimit<T> = StorageMap<_, Identity, u16, u64, ValueQuery, DefaultServingRateLimit<T>> ;
	#[pallet::storage] // --- MAP ( netuid, hotkey ) --> axon_info
	pub(super) type Axons<T:Config> = StorageDoubleMap<_, Identity, u16, Blake2_128Concat, T::AccountId, AxonInfoOf, OptionQuery>;
	#[pallet::storage] // --- MAP ( netuid, hotkey ) --> prometheus_info
	pub(super) type Prometheus<T:Config> = StorageDoubleMap<_, Identity, u16, Blake2_128Concat, T::AccountId, PrometheusInfoOf, OptionQuery>;

	// =======================================
	// ==== Subnetwork Hyperparam storage ====
	// =======================================	
	#[pallet::type_value] 
	pub fn DefaultWeightsSetRateLimit<T: Config>() -> u64 { 0 }
	#[pallet::type_value] 
	pub fn DefaultBlockAtRegistration<T: Config>() -> u64 { 0 }
	#[pallet::type_value]
	pub fn DefaultRho<T: Config>() -> u16 { T::InitialRho::get() }
	#[pallet::type_value]
	pub fn DefaultKappa<T: Config>() -> u16 { T::InitialKappa::get() }
	#[pallet::type_value] 
	pub fn DefaultMaxAllowedUids<T: Config>() -> u16 { T::InitialMaxAllowedUids::get() }
	#[pallet::type_value] 
	pub fn DefaultImmunityPeriod<T: Config>() -> u16 { T::InitialImmunityPeriod::get() }
	#[pallet::type_value] 
	pub fn DefaultActivityCutoff<T: Config>() -> u16 { T::InitialActivityCutoff::get() }
	#[pallet::type_value] 
	pub fn DefaultMaxWeightsLimit<T: Config>() -> u16 { T::InitialMaxWeightsLimit::get() }
	#[pallet::type_value] 
	pub fn DefaultWeightsVersionKey<T: Config>() -> u64 { T::InitialWeightsVersionKey::get() }
	#[pallet::type_value] 
	pub fn DefaultMinAllowedWeights<T: Config>() -> u16 { T::InitialMinAllowedWeights::get() }
	#[pallet::type_value] 
	pub fn DefaultValidatorEpochLen<T: Config>() -> u16 { T::InitialValidatorEpochLen::get() }
	#[pallet::type_value] 
	pub fn DefaultMaxAllowedValidators<T: Config>() -> u16 { T::InitialMaxAllowedValidators::get() }
	#[pallet::type_value]
	pub fn DefaultAdjustmentInterval<T: Config>() -> u16 { T::InitialAdjustmentInterval::get() }
	#[pallet::type_value]
	pub fn DefaultBondsMovingAverage<T: Config>() -> u64 { T::InitialBondsMovingAverage::get() }
	#[pallet::type_value] 
	pub fn DefaultValidatorPruneLen<T: Config>() -> u64 { T::InitialValidatorPruneLen::get() }
	#[pallet::type_value] 
	pub fn DefaultValidatorBatchSize<T: Config>() -> u16 { T::InitialValidatorBatchSize::get() }
	#[pallet::type_value] 
	pub fn DefaultValidatorSequenceLen<T: Config>() -> u16 { T::InitialValidatorSequenceLen::get() }
	#[pallet::type_value] 
	pub fn DefaultValidatorEpochsPerReset<T: Config>() -> u16 { T::InitialValidatorEpochsPerReset::get() }
	#[pallet::type_value]
	pub fn DefaultValidatorExcludeQuantile<T: Config>() -> u16 { T::InitialValidatorExcludeQuantile::get() }
	#[pallet::type_value] 
	pub fn DefaultValidatorLogitsDivergence<T: Config>() -> u16 { T::InitialValidatorLogitsDivergence::get() }
	#[pallet::type_value]
	pub fn DefaultScalingLawPower<T: Config>() -> u16 { T::InitialScalingLawPower::get() }
	#[pallet::type_value]
	pub fn DefaultSynergyScalingLawPower<T: Config>() -> u16 { T::InitialSynergyScalingLawPower::get() }
	#[pallet::type_value] 
	pub fn DefaultTargetRegistrationsPerInterval<T: Config>() -> u16 { T::InitialTargetRegistrationsPerInterval::get() }


	#[pallet::storage] // --- MAP ( netuid ) --> Rho
	pub type Rho<T> =  StorageMap<_, Identity, u16, u16, ValueQuery, DefaultRho<T> >;
	#[pallet::storage] // --- MAP ( netuid ) --> Kappa
	pub type Kappa<T> = StorageMap<_, Identity, u16, u16, ValueQuery, DefaultKappa<T> >;
	#[pallet::storage] // --- MAP ( netuid ) --> uid, we use to record uids to prune at next epoch.
    pub type NeuronsToPruneAtNextEpoch<T:Config> = StorageMap<_, Identity, u16, u16, ValueQuery>;
	#[pallet::storage] // --- MAP ( netuid ) --> registrations_this_interval
	pub type RegistrationsThisInterval<T:Config> = StorageMap<_, Identity, u16, u16, ValueQuery>;
	#[pallet::storage] // --- MAP ( netuid ) --> pow_registrations_this_interval
	pub type POWRegistrationsThisInterval<T:Config> = StorageMap<_, Identity, u16, u16, ValueQuery>;
	#[pallet::storage] // --- MAP ( netuid ) --> burn_registrations_this_interval
	pub type BurnRegistrationsThisInterval<T:Config> = StorageMap<_, Identity, u16, u16, ValueQuery>;
	#[pallet::storage] // --- MAP ( netuid ) --> max_allowed_uids
	pub type MaxAllowedUids<T> = StorageMap<_, Identity, u16, u16, ValueQuery, DefaultMaxAllowedUids<T> >;
	#[pallet::storage] // --- MAP ( netuid ) --> immunity_period
	pub type ImmunityPeriod<T> = StorageMap<_, Identity, u16, u16, ValueQuery, DefaultImmunityPeriod<T> >;
	#[pallet::storage] // --- MAP ( netuid ) --> activity_cutoff
	pub type ActivityCutoff<T> = StorageMap<_, Identity, u16, u16, ValueQuery, DefaultActivityCutoff<T> >;
	#[pallet::storage] // --- MAP ( netuid ) --> max_weight_limit
	pub type MaxWeightsLimit<T> = StorageMap< _, Identity, u16, u16, ValueQuery, DefaultMaxWeightsLimit<T> >;
	#[pallet::storage] // --- MAP ( netuid ) --> weights_version_key
	pub type WeightsVersionKey<T> = StorageMap<_, Identity, u16, u64, ValueQuery, DefaultWeightsVersionKey<T> >;
	#[pallet::storage] // --- MAP ( netuid ) --> validator_epoch_len
	pub type ValidatorEpochLen<T> = StorageMap<_, Identity, u16, u16, ValueQuery, DefaultValidatorEpochLen<T> >; 
	#[pallet::storage] // --- MAP ( netuid ) --> min_allowed_weights
	pub type MinAllowedWeights<T> = StorageMap< _, Identity, u16, u16, ValueQuery, DefaultMinAllowedWeights<T> >;
	#[pallet::storage] // --- MAP ( netuid ) --> max_allowed_validators
	pub type MaxAllowedValidators<T> = StorageMap<_, Identity, u16, u16, ValueQuery, DefaultMaxAllowedValidators<T> >;
	#[pallet::storage] // --- MAP ( netuid ) --> adjustment_interval
	pub type AdjustmentInterval<T> = StorageMap<_, Identity, u16, u16, ValueQuery, DefaultAdjustmentInterval<T> >;
	#[pallet::storage] // --- MAP ( netuid ) --> bonds_moving_average
	pub type BondsMovingAverage<T> = StorageMap<_, Identity, u16, u64, ValueQuery, DefaultBondsMovingAverage<T> >;
	#[pallet::storage] // --- MAP ( netuid ) --> validator_batch_size
	pub type ValidatorBatchSize<T> = StorageMap<_, Identity, u16, u16, ValueQuery, DefaultValidatorBatchSize<T> >;
	#[pallet::storage] // --- MAP ( netuid ) --> weights_set_rate_limit
	pub type WeightsSetRateLimit<T> = StorageMap<_, Identity, u16, u64, ValueQuery, DefaultWeightsSetRateLimit<T> >;
	#[pallet::storage] // --- MAP ( netuid ) --> validator_prune_len
	pub type ValidatorPruneLen<T> = StorageMap<_, Identity, u16, u64, ValueQuery, DefaultValidatorPruneLen<T> >;
	#[pallet::storage] // --- MAP ( netuid ) --> validator_sequence_length
	pub type ValidatorSequenceLength<T> = StorageMap<_, Identity, u16, u16, ValueQuery, DefaultValidatorSequenceLen<T> >;
	#[pallet::storage] // --- MAP ( netuid ) --> validator_epochs_per_reset
	pub type ValidatorEpochsPerReset<T> = StorageMap<_, Identity, u16, u16, ValueQuery, DefaultValidatorEpochsPerReset<T> >;
	#[pallet::storage] // --- MAP ( netuid ) --> validator_exclude_quantile
	pub type ValidatorExcludeQuantile<T> = StorageMap<_, Identity, u16, u16, ValueQuery, DefaultValidatorExcludeQuantile<T> >;
	#[pallet::storage] // --- MAP ( netuid ) --> validator_logits_divergence
	pub type ValidatorLogitsDivergence<T> = StorageMap<_, Identity, u16, u16, ValueQuery, DefaultValidatorLogitsDivergence<T> >;
	#[pallet::storage] // --- MAP ( netuid ) --> scaling_law_power
	pub type ScalingLawPower<T> = StorageMap<_, Identity, u16, u16, ValueQuery, DefaultScalingLawPower<T> >;
	#[pallet::storage] // --- MAP ( netuid ) --> synergy_scaling_law_power
	pub type SynergyScalingLawPower<T> = StorageMap<_, Identity, u16, u16, ValueQuery, DefaultSynergyScalingLawPower<T> >;
	#[pallet::storage] // --- MAP ( netuid ) --> target_registrations_this_interval
	pub type TargetRegistrationsPerInterval<T> = StorageMap<_, Identity, u16, u16, ValueQuery, DefaultTargetRegistrationsPerInterval<T> >;
	#[pallet::storage] // --- DMAP ( netuid, uid ) --> block_at_registration
	pub type BlockAtRegistration<T:Config> = StorageDoubleMap<_, Identity, u16, Identity, u16, u64, ValueQuery, DefaultBlockAtRegistration<T> >;

	// =======================================
	// ==== Subnetwork Consensus Storage  ====
	// =======================================
	#[pallet::type_value] 
	pub fn EmptyU16Vec<T:Config>() -> Vec<u16> { vec![] }
	#[pallet::type_value] 
	pub fn EmptyU64Vec<T:Config>() -> Vec<u64> { vec![] }
	#[pallet::type_value] 
	pub fn EmptyBoolVec<T:Config>() -> Vec<bool> { vec![] }
	#[pallet::type_value] 
	pub fn DefaultBonds<T:Config>() -> Vec<(u16, u16)> { vec![] }
	#[pallet::type_value] 
	pub fn DefaultWeights<T:Config>() -> Vec<(u16, u16)> { vec![] }
	#[pallet::type_value] 
	pub fn DefaultKey<T:Config>() -> T::AccountId { T::AccountId::decode(&mut sp_runtime::traits::TrailingZeroInput::zeroes()).unwrap() }

	#[pallet::storage] // --- DMAP ( netuid, hotkey ) --> uid
	pub(super) type Uids<T:Config> = StorageDoubleMap<_, Identity, u16, Blake2_128Concat, T::AccountId, u16, OptionQuery>;
	#[pallet::storage] // --- DMAP ( netuid, uid ) --> hotkey
	pub(super) type Keys<T:Config> = StorageDoubleMap<_, Identity, u16, Identity, u16, T::AccountId, ValueQuery, DefaultKey<T> >;
	#[pallet::storage] // --- DMAP ( netuid ) --> (hotkey, se, ve)
	pub(super) type LoadedEmission<T:Config> = StorageMap< _, Identity, u16, Vec<(T::AccountId, u64, u64)>, OptionQuery >;

	#[pallet::storage] // --- DMAP ( netuid ) --> active
	pub(super) type Active<T:Config> = StorageMap< _, Identity, u16, Vec<bool>, ValueQuery, EmptyBoolVec<T> >;
	#[pallet::storage] // --- DMAP ( netuid ) --> rank
	pub(super) type Rank<T:Config> = StorageMap< _, Identity, u16, Vec<u16>, ValueQuery, EmptyU16Vec<T>>;
	#[pallet::storage] // --- DMAP ( netuid ) --> trust
	pub(super) type Trust<T:Config> = StorageMap< _, Identity, u16, Vec<u16>, ValueQuery, EmptyU16Vec<T>>;
	#[pallet::storage] // --- DMAP ( netuid ) --> consensus
	pub(super) type Consensus<T:Config> = StorageMap< _, Identity, u16, Vec<u16>, ValueQuery, EmptyU16Vec<T>>;
	#[pallet::storage] // --- DMAP ( netuid ) --> incentive
	pub(super) type Incentive<T:Config> = StorageMap< _, Identity, u16, Vec<u16>, ValueQuery, EmptyU16Vec<T>>;
	#[pallet::storage] // --- DMAP ( netuid ) --> dividends
	pub(super) type Dividends<T:Config> = StorageMap< _, Identity, u16, Vec<u16>, ValueQuery, EmptyU16Vec<T>>;
	#[pallet::storage] // --- DMAP ( netuid ) --> dividends
	pub(super) type Emission<T:Config> = StorageMap< _, Identity, u16, Vec<u64>, ValueQuery, EmptyU64Vec<T>>;
	#[pallet::storage] // --- DMAP ( netuid ) --> last_update
	pub(super) type LastUpdate<T:Config> = StorageMap< _, Identity, u16, Vec<u64>, ValueQuery, EmptyU64Vec<T>>;
	#[pallet::storage] // --- DMAP ( netuid ) --> validator_trust
	pub(super) type ValidatorTrust<T:Config> = StorageMap< _, Identity, u16, Vec<u16>, ValueQuery, EmptyU16Vec<T>>;
	#[pallet::storage] // --- DMAP ( netuid ) --> pruning_scores
	pub(super) type PruningScores<T:Config> = StorageMap< _, Identity, u16, Vec<u16>, ValueQuery, EmptyU16Vec<T> >;
	#[pallet::storage] // --- DMAP ( netuid ) --> validator_permit
    pub(super) type ValidatorPermit<T:Config> = StorageMap<_, Identity, u16, Vec<bool>, ValueQuery, EmptyBoolVec<T> >;

	#[pallet::storage] // --- DMAP ( netuid, uid ) --> weights
    pub(super) type Weights<T:Config> = StorageDoubleMap<_, Identity, u16, Identity, u16, Vec<(u16, u16)>, ValueQuery, DefaultWeights<T> >;
	#[pallet::storage] // --- DMAP ( netuid, uid ) --> bonds
    pub(super) type Bonds<T:Config> = StorageDoubleMap<_, Identity, u16, Identity, u16, Vec<(u16, u16)>, ValueQuery, DefaultBonds<T> >;

	// Pallets use events to inform users when important changes are made.
	// https://docs.substrate.io/main-docs/build/events-errors/
	#[pallet::event]
	#[pallet::generate_deposit(pub(super) fn deposit_event)]
	pub enum Event<T: Config> {
		// Event documentation should end with an array that provides descriptive names for event
		// parameters. [something, who]
		NetworkAdded( u16, u16 ),	// --- Event created when a new network is added.
		NetworkRemoved( u16 ), // --- Event created when a network is removed.
		StakeAdded( T::AccountId, u64 ), // --- Event created when stake has been transfered from the a coldkey account onto the hotkey staking account.
		StakeRemoved( T::AccountId, u64 ), // --- Event created when stake has been removed from the hotkey staking account onto the coldkey account.
		WeightsSet( u16, u16 ), // ---- Event created when a caller successfully set's their weights on a subnetwork.
		NeuronRegistered( u16, u16, T::AccountId ), // --- Event created when a new neuron account has been registered to the chain.
		BulkNeuronsRegistered( u16, u16 ), // --- Event created when multiple uids have been concurrently registered.
		BulkBalancesSet(u16, u16),
		MaxAllowedUidsSet( u16, u16 ), // --- Event created when max allowed uids has been set for a subnetwor.
		MaxWeightLimitSet( u16, u16 ), // --- Event created when the max weight limit has been set.
		DifficultySet( u16, u64 ), // --- Event created when the difficulty has been set for a subnet.
		AdjustmentIntervalSet( u16, u16 ), // --- Event created when the adjustment interval is set for a subnet.
		RegistrationPerIntervalSet( u16, u16 ), // --- Event created when registeration per interval is set for a subnet.
		MaxRegistrationsPerBlockSet( u16, u16), // --- Event created when we set max registrations per block
		ActivityCutoffSet( u16, u16 ), // --- Event created when an activity cutoff is set for a subnet.
		RhoSet( u16, u16 ), // --- Event created when Rho value is set.
		KappaSet( u16, u16 ), // --- Event created when kappa is set for a subnet.
		MinAllowedWeightSet( u16, u16 ), // --- Event created when minimun allowed weight is set for a subnet.
		ValidatorBatchSizeSet( u16, u16 ), // --- Event created when validator batch size is set for a subnet.
		ValidatorSequenceLengthSet( u16, u16 ), // --- Event created when validator sequence length i set for a subnet.
		ValidatorEpochPerResetSet( u16, u16 ), // --- Event created when validator epoch per reset is set for a subnet.
		ValidatorExcludeQuantileSet( u16, u16 ), // --- Event created when the validator exclude quantile has been set for a subnet.
		ValidatorEpochLengthSet( u16, u16 ), // --- Event created when the validator epoch length has been set for a subnet.
		ValidatorLogitsDivergenceSet( u16, u16 ), // --- Event created when the validator logits divergence value has been set.
		ValidatorPruneLenSet( u16, u64 ), // --- Event created when the validator pruning length has been set.
		ScalingLawPowerSet( u16, u16 ), // --- Event created when the scaling law power has been set for a subnet.
		SynergyScalingLawPowerSet( u16, u16 ), // --- Event created when the synergy scaling law has been set for a subnet.
		WeightsSetRateLimitSet( u16, u64 ), // --- Event create when weights set rate limit has been set for a subnet.
		ImmunityPeriodSet( u16, u16), // --- Event created when immunity period is set for a subnet.
		BondsMovingAverageSet( u16, u64), // --- Event created when bonds moving average is set for a subnet.
		MaxAllowedValidatorsSet( u16, u16), // --- Event created when setting the max number of allowed validators on a subnet.
		AxonServed( u16, T::AccountId ), // --- Event created when the axon server information is added to the network.
		PrometheusServed( u16, T::AccountId ), // --- Event created when the axon server information is added to the network.
		EmissionValuesSet(), // --- Event created when emission ratios fr all networks is set.
		NetworkConnectionAdded( u16, u16, u16 ), // --- Event created when a network connection requirement is added.
		NetworkConnectionRemoved( u16, u16 ), // --- Event created when a network connection requirement is removed.
		DelegateAdded( T::AccountId, T::AccountId, u16 ), // --- Event created to signal a hotkey has become a delegate.
		DefaultTakeSet( u16 ), // --- Event created when the default take is set.
		WeightsVersionKeySet( u16, u64 ), // --- Event created when weights version key is set for a network.
		MinDifficultySet( u16, u64 ), // --- Event created when setting min difficutly on a network.
		MaxDifficultySet( u16, u64 ), // --- Event created when setting max difficutly on a network.
		ServingRateLimitSet( u16, u64 ), // --- Event created when setting the prometheus serving rate limit.
		BurnSet( u16, u64 ), // --- Event created when setting burn on a network.
		MaxBurnSet( u16, u64 ), // --- Event created when setting max burn on a network.
		MinBurnSet( u16, u64 ), // --- Event created when setting min burn on a network.
		TxRateLimitSet( u64 ), // --- Event created when setting the transaction rate limit.
		RAORecycledForRegistrationSet( u16, u64 ), // Event created when setting the RAO recycled for registration.
	}

	// Errors inform users that something went wrong.
	#[pallet::error]
	pub enum Error<T> {
		InvalidConnectionRequirement, // --- Thrown if we are attempting to create an invalid connection requirement.
		NetworkDoesNotExist, // --- Thrown when the network does not exist.
		NetworkExist, // --- Thrown when the network already exist.
		InvalidModality, // --- Thrown when an invalid modality attempted on serve.
		InvalidIpType, // ---- Thrown when the user tries to serve an axon which is not of type	4 (IPv4) or 6 (IPv6).
		InvalidIpAddress, // --- Thrown when an invalid IP address is passed to the serve function.
		NotRegistered, // ---- Thrown when the caller requests setting or removing data from a neuron which does not exist in the active set.
		NonAssociatedColdKey, // ---- Thrown when a stake, unstake or subscribe request is made by a coldkey which is not associated with the hotkey account. 
		NotEnoughStaketoWithdraw, // ---- Thrown when the caller requests removing more stake then there exists in the staking account. See: fn remove_stake.
		NotEnoughBalanceToStake, //  ---- Thrown when the caller requests adding more stake than there exists in the cold key account. See: fn add_stake
		BalanceWithdrawalError, // ---- Thrown when the caller tries to add stake, but for some reason the requested amount could not be withdrawn from the coldkey account
		NoValidatorPermit, // ---- Thrown when the caller attempts to set non-self weights without being a permitted validator.
		WeightVecNotEqualSize, // ---- Thrown when the caller attempts to set the weight keys and values but these vectors have different size.
		DuplicateUids, // ---- Thrown when the caller attempts to set weights with duplicate uids in the weight matrix.
		InvalidUid, // ---- Thrown when a caller attempts to set weight to at least one uid that does not exist in the metagraph.
		NotSettingEnoughWeights, // ---- Thrown when the dispatch attempts to set weights on chain with fewer elements than are allowed.
		TooManyRegistrationsThisBlock, // ---- Thrown when registrations this block exceeds allowed number.
		AlreadyRegistered, // ---- Thrown when the caller requests registering a neuron which already exists in the active set.
		InvalidWorkBlock, // ---- Thrown if the supplied pow hash block is in the future or negative
		InvalidDifficulty, // ---- Thrown if the supplied pow hash block does not meet the network difficulty.
		InvalidSeal, // ---- Thrown if the supplied pow hash seal does not match the supplied work.
		MaxAllowedUIdsNotAllowed, // ---  Thrown if the vaule is invalid for MaxAllowedUids
		CouldNotConvertToBalance, // ---- Thrown when the dispatch attempts to convert between a u64 and T::balance but the call fails.
		StakeAlreadyAdded, // --- Thrown when the caller requests adding stake for a hotkey to the total stake which already added
		MaxWeightExceeded, // --- Thrown when the dispatch attempts to set weights on chain with where any normalized weight is more than MaxWeightLimit.
		StorageValueOutOfRange, // --- Thrown when the caller attempts to set a storage value outside of its allowed range.
		TempoHasNotSet, // --- Thrown when tempo has not set
		InvalidTempo, // --- Thrown when tempo is not valid
		EmissionValuesDoesNotMatchNetworks, // --- Thrown when number or recieved emission rates does not match number of networks
		InvalidEmissionValues, // --- Thrown when emission ratios are not valid (did not sum up to 10^9)
		DidNotPassConnectedNetworkRequirement, // --- Thrown when a hotkey attempts to register into a network without passing the  registration requirment from another network.
		AlreadyDelegate, // --- Thrown if the hotkey attempt to become delegate when they are already.
		SettingWeightsTooFast, // --- Thrown if the hotkey attempts to set weights twice withing net_tempo/2 blocks.
		IncorrectNetworkVersionKey, // --- Thrown of a validator attempts to set weights from a validator with incorrect code base key.
		ServingRateLimitExceeded, // --- Thrown when an axon or prometheus serving exceeds the rate limit for a registered neuron.
		BalanceSetError, // --- Thrown when an error occurs setting a balance
		MaxAllowedUidsExceeded, // --- Thrown when number of accounts going to be registered exceed MaxAllowedUids for the network.
		TooManyUids, // ---- Thrown when the caller attempts to set weights with more uids than allowed.
		TxRateLimitExceeded, // --- Thrown when a transactor exceeds the rate limit for transactions.
		RegistrationDisabled, // --- Thrown when registration is disabled
		TooManyRegistrationsThisInterval, // --- Thrown when registration attempt exceeds allowed in interval
		BenchmarkingOnly, // --- Thrown when a function is only available for benchmarking
<<<<<<< HEAD
		IncorrectNetuidsLength, // --- Thrown when an incorrect amount of Netuids are passed as input
=======
		HotkeyOriginMismatch, // --- Thrown when the hotkey passed is not the origin, but it should be
>>>>>>> 5ed0d505
	}

	// ==================
	// ==== Genesis =====
	// ==================

	#[pallet::genesis_config]
	#[cfg(feature = "std")]
	pub struct GenesisConfig<T: Config> {
		pub stakes: Vec<(T::AccountId, Vec<(T::AccountId, (u64, u16))>)>,
		pub balances_issuance: u64
	}

	#[cfg(feature = "std")]
	impl<T: Config> Default for GenesisConfig<T> {
		fn default() -> Self {
			Self { 
				stakes: Default::default(),
				balances_issuance: 0
			}
		}
	}

	#[pallet::genesis_build]
	impl<T: Config> GenesisBuild<T> for GenesisConfig<T> {
		fn build(&self) {
			// Set initial total issuance from balances
			TotalIssuance::<T>::put(self.balances_issuance);

			// Subnet config values
			let netuid: u16 = 3;
			let tempo = 99;
			let max_uids = 4096;
			
			// The functions for initializing new networks/setting defaults cannot be run directly from genesis functions like extrinsics would
			// --- Set this network uid to alive.
			NetworksAdded::<T>::insert(netuid, true);
			
			// --- Fill tempo memory item.
			Tempo::<T>::insert(netuid, tempo);
	
			// --- Fill modality item.
			// Only modality 0 exists (text)
			NetworkModality::<T>::insert(netuid, 0);

			// Make network parameters explicit.
			if !Tempo::<T>::contains_key( netuid ) { Tempo::<T>::insert( netuid, Tempo::<T>::get( netuid ));}
			if !Kappa::<T>::contains_key( netuid ) { Kappa::<T>::insert( netuid, Kappa::<T>::get( netuid ));}
			if !Difficulty::<T>::contains_key( netuid ) { Difficulty::<T>::insert( netuid, Difficulty::<T>::get( netuid ));}
			if !MaxAllowedUids::<T>::contains_key( netuid ) { MaxAllowedUids::<T>::insert( netuid, MaxAllowedUids::<T>::get( netuid ));}
			if !ImmunityPeriod::<T>::contains_key( netuid ) { ImmunityPeriod::<T>::insert( netuid, ImmunityPeriod::<T>::get( netuid ));}
			if !ActivityCutoff::<T>::contains_key( netuid ) { ActivityCutoff::<T>::insert( netuid, ActivityCutoff::<T>::get( netuid ));}
			if !EmissionValues::<T>::contains_key( netuid ) { EmissionValues::<T>::insert( netuid, EmissionValues::<T>::get( netuid ));}   
			if !MaxWeightsLimit::<T>::contains_key( netuid ) { MaxWeightsLimit::<T>::insert( netuid, MaxWeightsLimit::<T>::get( netuid ));}
			if !ValidatorEpochLen::<T>::contains_key( netuid ) { ValidatorEpochLen::<T>::insert( netuid, ValidatorEpochLen::<T>::get( netuid ));}
			if !MinAllowedWeights::<T>::contains_key( netuid ) { MinAllowedWeights::<T>::insert( netuid, MinAllowedWeights::<T>::get( netuid )); }
			if !ValidatorBatchSize::<T>::contains_key( netuid ) { ValidatorBatchSize::<T>::insert( netuid, ValidatorBatchSize::<T>::get( netuid ));}
			if !ValidatorEpochsPerReset::<T>::contains_key( netuid ) { ValidatorEpochsPerReset::<T>::insert( netuid, ValidatorEpochsPerReset::<T>::get( netuid ));}
			if !ValidatorSequenceLength::<T>::contains_key( netuid ) { ValidatorSequenceLength::<T>::insert( netuid, ValidatorSequenceLength::<T>::get( netuid ));}
			if !RegistrationsThisInterval::<T>::contains_key( netuid ) { RegistrationsThisInterval::<T>::insert( netuid, RegistrationsThisInterval::<T>::get( netuid ));}
			if !POWRegistrationsThisInterval::<T>::contains_key( netuid ) { POWRegistrationsThisInterval::<T>::insert( netuid, POWRegistrationsThisInterval::<T>::get( netuid ));}
			if !BurnRegistrationsThisInterval::<T>::contains_key( netuid ) { BurnRegistrationsThisInterval::<T>::insert( netuid, BurnRegistrationsThisInterval::<T>::get( netuid ));}

			// Set max allowed uids
			MaxAllowedUids::<T>::insert(netuid, max_uids);

			let mut next_uid = 0;

			for (coldkey, hotkeys) in self.stakes.iter() {
				for (hotkey, stake_uid) in hotkeys.iter() {
					let (stake, uid) = stake_uid;

					// Expand Yuma Consensus with new position.
					Rank::<T>::mutate(netuid, |v| v.push(0));
					Trust::<T>::mutate(netuid, |v| v.push(0));
					Active::<T>::mutate(netuid, |v| v.push(true));
					Emission::<T>::mutate(netuid, |v| v.push(0));
					Consensus::<T>::mutate(netuid, |v| v.push(0));
					Incentive::<T>::mutate(netuid, |v| v.push(0));
					Dividends::<T>::mutate(netuid, |v| v.push(0));
					LastUpdate::<T>::mutate(netuid, |v| v.push(0));
					PruningScores::<T>::mutate(netuid, |v| v.push(0));
					ValidatorTrust::<T>::mutate(netuid, |v| v.push(0));
					ValidatorPermit::<T>::mutate(netuid, |v| v.push(false));
			
					// Insert account information.
					Keys::<T>::insert(netuid, uid, hotkey.clone()); // Make hotkey - uid association.
					Uids::<T>::insert(netuid, hotkey.clone(), uid); // Make uid - hotkey association.
					BlockAtRegistration::<T>::insert(netuid, uid, 0); // Fill block at registration.
					IsNetworkMember::<T>::insert(hotkey.clone(), netuid, true); // Fill network is member.
	
					// Fill stake information.
					Owner::<T>::insert(hotkey.clone(), coldkey.clone());
	
					TotalHotkeyStake::<T>::insert(hotkey.clone(), stake);
					TotalColdkeyStake::<T>::insert(coldkey.clone(), TotalColdkeyStake::<T>::get(coldkey).saturating_add(*stake));

					// Update total issuance value
					TotalIssuance::<T>::put(TotalIssuance::<T>::get().saturating_add(*stake));
	
					Stake::<T>::insert(hotkey.clone(), coldkey.clone(), stake);
	
					next_uid += 1;
				}
			}

	 	 	// Set correct length for Subnet neurons
			SubnetworkN::<T>::insert(netuid, next_uid);

			// --- Increase total network count.
			TotalNetworks::<T>::mutate(|n| *n += 1);
		}
	}

	// ================
	// ==== Hooks =====
	// ================
  
	#[pallet::hooks] 
	impl<T: Config> Hooks<BlockNumberFor<T>> for Pallet<T> { 
		// ---- Called on the initialization of this pallet. (the order of on_finalize calls is determined in the runtime)
		//
		// # Args:
		// 	* 'n': (T::BlockNumber):
		// 		- The number of the block we are initializing.
		fn on_initialize( _block_number: BlockNumberFor<T> ) -> Weight {
			Self::block_step();
			
			return Weight::from_ref_time(110_634_229_000 as u64)
						.saturating_add(T::DbWeight::get().reads(8304 as u64))
						.saturating_add(T::DbWeight::get().writes(110 as u64));
		}

		fn on_runtime_upgrade() -> frame_support::weights::Weight {
			// --- Migrate to v2 
			use crate::migration;

			migration::migrate_to_v2_separate_emission::<T>()
		}
	}

	// Dispatchable functions allows users to interact with the pallet and invoke state changes.
	// These functions materialize as "extrinsics", which are often compared to transactions.
	// Dispatchable functions must be annotated with a weight and must return a DispatchResult.
	#[pallet::call]
	impl<T: Config> Pallet<T> {

		// --- Sets the caller weights for the incentive mechanism. The call can be
		// made from the hotkey account so is potentially insecure, however, the damage
		// of changing weights is minimal if caught early. This function includes all the
		// checks that the passed weights meet the requirements. Stored as u16s they represent
		// rational values in the range [0,1] which sum to 1 and can be interpreted as
		// probabilities. The specific weights determine how inflation propagates outward
		// from this peer. 
		// 
		// Note: The 16 bit integers weights should represent 1.0 as the max u16.
		// However, the function normalizes all integers to u16_max anyway. This means that if the sum of all
		// elements is larger or smaller than the amount of elements * u16_max, all elements
		// will be corrected for this deviation. 
		// 
		// # Args:
		// 	* `origin`: (<T as frame_system::Config>Origin):
		// 		- The caller, a hotkey who wishes to set their weights.
		//
		// 	* `netuid` (u16):
		// 		- The network uid we are setting these weights on.
		// 
		// 	* `dests` (Vec<u16>):
		// 		- The edge endpoint for the weight, i.e. j for w_ij.
		//
		// 	* 'weights' (Vec<u16>):
		// 		- The u16 integer encoded weights. Interpreted as rational
		// 		values in the range [0,1]. They must sum to in32::MAX.
		//
		// 	* 'version_key' ( u64 ):
    	// 		- The network version key to check if the validator is up to date.
		//
		// # Event:
		// 	* WeightsSet;
		// 		- On successfully setting the weights on chain.
		//
		// # Raises:
		// 	* 'NetworkDoesNotExist':
		// 		- Attempting to set weights on a non-existent network.
		//
		// 	* 'NotRegistered':
		// 		- Attempting to set weights from a non registered account.
		//
		// 	* 'WeightVecNotEqualSize':
		// 		- Attempting to set weights with uids not of same length.
		//
		// 	* 'DuplicateUids':
		// 		- Attempting to set weights with duplicate uids.
		//		
		//     * 'TooManyUids':
		// 		- Attempting to set weights above the max allowed uids.
		//
		// 	* 'InvalidUid':
		// 		- Attempting to set weights with invalid uids.
		//
		// 	* 'NotSettingEnoughWeights':
		// 		- Attempting to set weights with fewer weights than min.
		//
		// 	* 'MaxWeightExceeded':
		// 		- Attempting to set weights with max value exceeding limit.
		#[pallet::call_index(0)]
        #[pallet::weight((Weight::from_ref_time(10_151_000_000)
		.saturating_add(T::DbWeight::get().reads(4104))
		.saturating_add(T::DbWeight::get().writes(2)), DispatchClass::Normal, Pays::No))]
		pub fn set_weights(
			origin:OriginFor<T>, 
			netuid: u16,
			dests: Vec<u16>, 
			weights: Vec<u16>,
			version_key: u64 
		) -> DispatchResult {
			Self::do_set_weights( origin, netuid, dests, weights, version_key )
		}

		// --- Sets the key as a delegate.
		//
		// # Args:
		// 	* 'origin': (<T as frame_system::Config>Origin):
		// 		- The signature of the caller's coldkey.
		//
		// 	* 'hotkey' (T::AccountId):
		// 		- The hotkey we are delegating (must be owned by the coldkey.)
		//
		// 	* 'take' (u64):
		// 		- The stake proportion that this hotkey takes from delegations.
		//
		// # Event:
		// 	* DelegateAdded;
		// 		- On successfully setting a hotkey as a delegate.
		//
		// # Raises:
		// 	* 'NotRegistered':
		// 		- The hotkey we are delegating is not registered on the network.
		//
		// 	* 'NonAssociatedColdKey':
		// 		- The hotkey we are delegating is not owned by the calling coldket.
		//
		//
		#[pallet::call_index(1)]
		#[pallet::weight((0, DispatchClass::Normal, Pays::No))]
		pub fn become_delegate(
			origin: OriginFor<T>, 
			hotkey: T::AccountId
		) -> DispatchResult {
			Self::do_become_delegate(origin, hotkey, Self::get_default_take() )
		}

		// --- Adds stake to a hotkey. The call is made from the
		// coldkey account linked in the hotkey.
		// Only the associated coldkey is allowed to make staking and
		// unstaking requests. This protects the neuron against
		// attacks on its hotkey running in production code.
		//
		// # Args:
		// 	* 'origin': (<T as frame_system::Config>Origin):
		// 		- The signature of the caller's coldkey.
		//
		// 	* 'hotkey' (T::AccountId):
		// 		- The associated hotkey account.
		//
		// 	* 'amount_staked' (u64):
		// 		- The amount of stake to be added to the hotkey staking account.
		//
		// # Event:
		// 	* StakeAdded;
		// 		- On the successfully adding stake to a global account.
		//
		// # Raises:
		// 	* 'CouldNotConvertToBalance':
		// 		- Unable to convert the passed stake value to a balance.
		//
		// 	* 'NotEnoughBalanceToStake':
		// 		- Not enough balance on the coldkey to add onto the global account.
		//
		// 	* 'NonAssociatedColdKey':
		// 		- The calling coldkey is not associated with this hotkey.
		//
		// 	* 'BalanceWithdrawalError':
		// 		- Errors stemming from transaction pallet.
		//
		//
		#[pallet::call_index(2)]
		#[pallet::weight((Weight::from_ref_time(65_000_000)
		.saturating_add(T::DbWeight::get().reads(8))
		.saturating_add(T::DbWeight::get().writes(6)), DispatchClass::Normal, Pays::No))]
		pub fn add_stake(
			origin: OriginFor<T>, 
			hotkey: T::AccountId, 
			amount_staked: u64
		) -> DispatchResult {
			Self::do_add_stake(origin, hotkey, amount_staked)
		}

		// ---- Remove stake from the staking account. The call must be made
		// from the coldkey account attached to the neuron metadata. Only this key
		// has permission to make staking and unstaking requests.
		//
		// # Args:
		// 	* 'origin': (<T as frame_system::Config>Origin):
		// 		- The signature of the caller's coldkey.
		//
		// 	* 'hotkey' (T::AccountId):
		// 		- The associated hotkey account.
		//
		// 	* 'amount_unstaked' (u64):
		// 		- The amount of stake to be added to the hotkey staking account.
		//
		// # Event:
		// 	* StakeRemoved;
		// 		- On the successfully removing stake from the hotkey account.
		//
		// # Raises:
		// 	* 'NotRegistered':
		// 		- Thrown if the account we are attempting to unstake from is non existent.
		//
		// 	* 'NonAssociatedColdKey':
		// 		- Thrown if the coldkey does not own the hotkey we are unstaking from.
		//
		// 	* 'NotEnoughStaketoWithdraw':
		// 		- Thrown if there is not enough stake on the hotkey to withdwraw this amount. 
		//
		// 	* 'CouldNotConvertToBalance':
		// 		- Thrown if we could not convert this amount to a balance.
		//
		//
		#[pallet::call_index(3)]
		#[pallet::weight((Weight::from_ref_time(66_000_000)
		.saturating_add(T::DbWeight::get().reads(8))
		.saturating_add(T::DbWeight::get().writes(6)), DispatchClass::Normal, Pays::No))]
		pub fn remove_stake(
			origin: OriginFor<T>, 
			hotkey: T::AccountId, 
			amount_unstaked: u64
		) -> DispatchResult {
			Self::do_remove_stake(origin, hotkey, amount_unstaked)
		}

		// ---- Serves or updates axon /promethteus information for the neuron associated with the caller. If the caller is
		// already registered the metadata is updated. If the caller is not registered this call throws NotRegistered.
		//
		// # Args:
		// 	* 'origin': (<T as frame_system::Config>Origin):
		// 		- The signature of the caller.
		//
		// 	* 'netuid' (u16):
		// 		- The u16 network identifier.
		//
		// 	* 'version' (u64):
		// 		- The bittensor version identifier.
		//
		// 	* 'ip' (u64):
		// 		- The endpoint ip information as a u128 encoded integer.
		//
		// 	* 'port' (u16):
		// 		- The endpoint port information as a u16 encoded integer.
		// 
		// 	* 'ip_type' (u8):
		// 		- The endpoint ip version as a u8, 4 or 6.
		//
		// 	* 'protocol' (u8):
		// 		- UDP:1 or TCP:0 
		//
		// 	* 'placeholder1' (u8):
		// 		- Placeholder for further extra params.
		//
		// 	* 'placeholder2' (u8):
		// 		- Placeholder for further extra params.
		//
		// # Event:
		// 	* AxonServed;
		// 		- On successfully serving the axon info.
		//
		// # Raises:
		// 	* 'NetworkDoesNotExist':
		// 		- Attempting to set weights on a non-existent network.
		//
		// 	* 'NotRegistered':
		// 		- Attempting to set weights from a non registered account.
		//
		// 	* 'InvalidIpType':
		// 		- The ip type is not 4 or 6.
		//
		// 	* 'InvalidIpAddress':
		// 		- The numerically encoded ip address does not resolve to a proper ip.
		//
		// 	* 'ServingRateLimitExceeded':
		// 		- Attempting to set prometheus information withing the rate limit min.
		//
		#[pallet::call_index(4)]
		#[pallet::weight((Weight::from_ref_time(19_000_000)
		.saturating_add(T::DbWeight::get().reads(2))
		.saturating_add(T::DbWeight::get().writes(1)), DispatchClass::Normal, Pays::No))]
		pub fn serve_axon(
			origin:OriginFor<T>, 
			netuid: u16,
			version: u32, 
			ip: u128, 
			port: u16, 
			ip_type: u8,
			protocol: u8, 
			placeholder1: u8, 
			placeholder2: u8,
		) -> DispatchResult {
			Self::do_serve_axon( origin, netuid, version, ip, port, ip_type, protocol, placeholder1, placeholder2 ) 
		}

		#[pallet::call_index(5)]
		#[pallet::weight((Weight::from_ref_time(17_000_000)
		.saturating_add(T::DbWeight::get().reads(2))
		.saturating_add(T::DbWeight::get().writes(1)), DispatchClass::Normal, Pays::No))]
		pub fn serve_prometheus(
			origin:OriginFor<T>, 
			netuid: u16,
			version: u32, 
			ip: u128, 
			port: u16, 
			ip_type: u8,
		) -> DispatchResult {
			Self::do_serve_prometheus( origin, netuid, version, ip, port, ip_type ) 
		}


		// ---- Registers a new neuron to the subnetwork. 
		//
		// # Args:
		// 	* 'origin': (<T as frame_system::Config>Origin):
		// 		- The signature of the calling hotkey.
		//
		// 	* 'netuid' (u16):
		// 		- The u16 network identifier.
		//
		// 	* 'block_number' ( u64 ):
		// 		- Block hash used to prove work done.
		//
		// 	* 'nonce' ( u64 ):
		// 		- Positive integer nonce used in POW.
		//
		// 	* 'work' ( Vec<u8> ):
		// 		- Vector encoded bytes representing work done.
		//
		// 	* 'hotkey' ( T::AccountId ):
		// 		- Hotkey to be registered to the network.
		//
		// 	* 'coldkey' ( T::AccountId ):
		// 		- Associated coldkey account.
		//
		// # Event:
		// 	* NeuronRegistered;
		// 		- On successfully registereing a uid to a neuron slot on a subnetwork.
		//
		// # Raises:
		// 	* 'NetworkDoesNotExist':
		// 		- Attempting to registed to a non existent network.
		//
		// 	* 'TooManyRegistrationsThisBlock':
		// 		- This registration exceeds the total allowed on this network this block.
		//
		// 	* 'AlreadyRegistered':
		// 		- The hotkey is already registered on this network.
		//
		// 	* 'InvalidWorkBlock':
		// 		- The work has been performed on a stale, future, or non existent block.
		//
		// 	* 'InvalidDifficulty':
		// 		- The work does not match the difficutly.
		//
		// 	* 'InvalidSeal':
		// 		- The seal is incorrect.
		//
		#[pallet::call_index(6)]
		#[pallet::weight((Weight::from_ref_time(91_000_000)
		.saturating_add(T::DbWeight::get().reads(27))
		.saturating_add(T::DbWeight::get().writes(22)), DispatchClass::Normal, Pays::No))]
		pub fn register( 
				origin:OriginFor<T>, 
				netuid: u16,
				block_number: u64, 
				nonce: u64, 
				work: Vec<u8>,
				hotkey: T::AccountId, 
				coldkey: T::AccountId,
		) -> DispatchResult { 
			Self::do_registration(origin, netuid, block_number, nonce, work, hotkey, coldkey)
		}

		#[pallet::call_index(7)]
		#[pallet::weight((Weight::from_ref_time(89_000_000)
		.saturating_add(T::DbWeight::get().reads(27))
		.saturating_add(T::DbWeight::get().writes(22)), DispatchClass::Normal, Pays::No))]
		pub fn burned_register( 
				origin:OriginFor<T>, 
				netuid: u16,
				hotkey: T::AccountId, 
		) -> DispatchResult { 
			Self::do_burned_registration(origin, netuid, hotkey)
		}

		#[pallet::call_index(8)]
		#[pallet::weight((Weight::from_ref_time(81_000_000)
		.saturating_add(T::DbWeight::get().reads(21))
		.saturating_add(T::DbWeight::get().writes(23)), DispatchClass::Operational, Pays::No))]
		pub fn sudo_register( 
				origin:OriginFor<T>, 
				netuid: u16,
				hotkey: T::AccountId, 
				coldkey: T::AccountId,
				stake: u64,
				balance: u64,
			) -> DispatchResult { 
			Self::do_sudo_registration(origin, netuid, hotkey, coldkey, stake, balance)
		}

		// ---- SUDO ONLY FUNCTIONS ------------------------------------------------------------

		// ---- Sudo add a network to the network set.
		// # Args:
		// 	* 'origin': (<T as frame_system::Config>Origin):
		// 		- Must be sudo.
		//
		// 	* 'netuid' (u16):
		// 		- The u16 network identifier.
		//
		// 	* 'tempo' ( u16 ):
		// 		- Number of blocks between epoch step.
		//
		// 	* 'modality' ( u16 ):
		// 		- Network modality specifier.
		//
		// # Event:
		// 	* NetworkAdded;
		// 		- On successfully creation of a network.
		//
		// # Raises:
		// 	* 'NetworkExist':
		// 		- Attempting to register an already existing.
		//
		// 	* 'InvalidModality':
		// 		- Attempting to register a network with an invalid modality.
		//
		// 	* 'InvalidTempo':
		// 		- Attempting to register a network with an invalid tempo.
		//
		#[pallet::call_index(9)]
		#[pallet::weight((Weight::from_ref_time(50_000_000)
		.saturating_add(T::DbWeight::get().reads(17))
		.saturating_add(T::DbWeight::get().writes(20)), DispatchClass::Operational, Pays::No))]
		pub fn sudo_add_network(
			origin: OriginFor<T>,
			netuid: u16,
			tempo: u16,
			modality: u16
		) -> DispatchResultWithPostInfo {
			Self::do_add_network(origin, netuid, tempo, modality)
		}

		// ---- Sudo remove a network from the network set.
		// # Args:
		// 	* 'origin': (<T as frame_system::Config>Origin):
		// 		- Must be sudo.
		//
		// 	* 'netuid' (u16):
		// 		- The u16 network identifier.
		//
		// # Event:
		// 	* NetworkRemoved;
		// 		- On the successfull removing of this network.
		//
		// # Raises:
		// 	* 'NetworkDoesNotExist':
		// 		- Attempting to remove a non existent network.
		//
		#[pallet::call_index(10)]
		#[pallet::weight((Weight::from_ref_time(42_000_000)
		.saturating_add(T::DbWeight::get().reads(2))
		.saturating_add(T::DbWeight::get().writes(31)), DispatchClass::Operational, Pays::No))]
		pub fn sudo_remove_network(
			origin: OriginFor<T>,
			netuid: u16
		) -> DispatchResult {
			Self::do_remove_network(origin, netuid)
		} 

		// ---- Sudo set emission values for all networks.
		// Args:
		// 	* 'origin': (<T as frame_system::Config>Origin):
		// 		- The caller, must be sudo.
		//
		// 	* `netuids` (Vec<u16>):
		// 		- A vector of network uids values. This must include all netuids.
		//
		// 	* `emission` (Vec<u64>):
		// 		- The emission values associated with passed netuids in order.
		// 
		#[pallet::call_index(11)]
		#[pallet::weight((Weight::from_ref_time(28_000_000)
		.saturating_add(T::DbWeight::get().reads(12))
		.saturating_add(T::DbWeight::get().writes(10)), DispatchClass::Operational, Pays::No))]
		pub fn sudo_set_emission_values(
			origin: OriginFor<T>,
			netuids: Vec<u16>,
			emission: Vec<u64>,
		) -> DispatchResult {
			Self::do_set_emission_values( 
				origin,
				netuids,
				emission
			)
		}

		// ---- Sudo add a network connect requirement.
		// Args:
		// 	* 'origin': (<T as frame_system::Config>Origin):
		// 		- The caller, must be sudo.
		//
		// 	* `netuid_a` (u16):
		// 		- The network we are adding the requirment to (parent network)
		//
		// 	* `netuid_b` (u16):
		// 		- The network we the requirement refers to (child network)
		//
		// 	* `requirement` (u16):
		// 		- The topk percentile prunning score requirement (u16:MAX normalized.)
		//
		#[pallet::call_index(12)]
		#[pallet::weight((Weight::from_ref_time(17_000_000)
		.saturating_add(T::DbWeight::get().reads(2))
		.saturating_add(T::DbWeight::get().writes(1)), DispatchClass::Operational, Pays::No))]
		pub fn sudo_add_network_connection_requirement( origin:OriginFor<T>, netuid_a: u16, netuid_b: u16, requirement: u16 ) -> DispatchResult { 
			Self::do_sudo_add_network_connection_requirement( origin, netuid_a, netuid_b, requirement )
		}

		// ---- Sudo remove a network connection requirement.
		// Args:
		// 	* 'origin': (<T as frame_system::Config>Origin):
		// 		- The caller, must be sudo.
		//
		// 	* `netuid_a` (u16):
		// 		- The network we are removing the requirment from.
		//
		// 	* `netuid_b` (u16):
		// 		- The required network connection to remove.
		//
		#[pallet::call_index(13)]   
		#[pallet::weight((Weight::from_ref_time(15_000_000)
		.saturating_add(T::DbWeight::get().reads(3)), DispatchClass::Operational, Pays::No))]
		pub fn sudo_remove_network_connection_requirement( origin:OriginFor<T>, netuid_a: u16, netuid_b: u16 ) -> DispatchResult { 
			Self::do_sudo_remove_network_connection_requirement( origin, netuid_a, netuid_b )
		}

		// ==================================
		// ==== Parameter Sudo calls ========
		// ==================================
		// Each function sets the corresponding hyper paramter on the specified network
		// Args:
		// 	* 'origin': (<T as frame_system::Config>Origin):
		// 		- The caller, must be sudo.
		//
		// 	* `netuid` (u16):
		// 		- The network identifier.
		//
		// 	* `hyperparameter value` (u16):
		// 		- The value of the hyper parameter.
		//
		#[pallet::call_index(14)]   
		#[pallet::weight((Weight::from_ref_time(11_000_000)
		.saturating_add(T::DbWeight::get().writes(1)), DispatchClass::Operational, Pays::No))]
		pub fn sudo_set_default_take( origin:OriginFor<T>, default_take: u16 ) -> DispatchResult {  
			Self::do_sudo_set_default_take( origin, default_take )
		}

		#[pallet::call_index(15)]
		#[pallet::weight((Weight::from_ref_time(10_000_000)
		.saturating_add(T::DbWeight::get().writes(1)), DispatchClass::Operational, Pays::No))]
		pub fn sudo_set_serving_rate_limit( origin:OriginFor<T>, netuid: u16, serving_rate_limit: u64 ) -> DispatchResult {  
			Self::do_sudo_set_serving_rate_limit( origin, netuid, serving_rate_limit )
		}

		// Sudo call for setting tx rate limit
		#[pallet::call_index(16)]
		#[pallet::weight((0, DispatchClass::Operational, Pays::No))]
		pub fn sudo_set_tx_rate_limit( origin:OriginFor<T>, tx_rate_limit: u64 ) -> DispatchResult {  
			Self::do_sudo_set_tx_rate_limit( origin, tx_rate_limit )
		}

		#[pallet::call_index(17)]
		#[pallet::weight((0, DispatchClass::Operational, Pays::No))]
		pub fn sudo_set_max_burn( origin:OriginFor<T>, netuid: u16, max_burn: u64 ) -> DispatchResult {  
			Self::do_sudo_set_max_burn( origin, netuid, max_burn )
		}

		#[pallet::call_index(18)]
		#[pallet::weight((Weight::from_ref_time(13_000_000)
		.saturating_add(T::DbWeight::get().reads(1))
		.saturating_add(T::DbWeight::get().writes(1)), DispatchClass::Operational, Pays::No))]
		pub fn sudo_set_min_burn( origin:OriginFor<T>, netuid: u16, min_burn: u64 ) -> DispatchResult {  
			Self::do_sudo_set_min_burn( origin, netuid, min_burn )
		}

		#[pallet::call_index(19)]
		#[pallet::weight((Weight::from_ref_time(14_000_000)
		.saturating_add(T::DbWeight::get().reads(1))
		.saturating_add(T::DbWeight::get().writes(1)), DispatchClass::Operational, Pays::No))]
		pub fn sudo_set_burn( origin:OriginFor<T>, netuid: u16, burn: u64 ) -> DispatchResult {  
			Self::do_sudo_set_burn( origin, netuid, burn )
		}

		#[pallet::call_index(20)]
		#[pallet::weight((Weight::from_ref_time(14_000_000)
		.saturating_add(T::DbWeight::get().reads(1))
		.saturating_add(T::DbWeight::get().writes(1)), DispatchClass::Operational, Pays::No))]
		pub fn sudo_set_max_difficulty( origin:OriginFor<T>, netuid: u16, max_difficulty: u64 ) -> DispatchResult {  
			Self::do_sudo_set_max_difficulty( origin, netuid, max_difficulty )
		}

		#[pallet::call_index(21)]
		#[pallet::weight((Weight::from_ref_time(14_000_000)
		.saturating_add(T::DbWeight::get().reads(1))
		.saturating_add(T::DbWeight::get().writes(1)), DispatchClass::Operational, Pays::No))]
		pub fn sudo_set_min_difficulty( origin:OriginFor<T>, netuid: u16, min_difficulty: u64 ) -> DispatchResult {  
			Self::do_sudo_set_min_difficulty( origin, netuid, min_difficulty )
		}

		#[pallet::call_index(22)]
		#[pallet::weight((Weight::from_ref_time(15_000_000)
		.saturating_add(T::DbWeight::get().reads(1))
		.saturating_add(T::DbWeight::get().writes(1)), DispatchClass::Operational, Pays::No))]
		pub fn sudo_set_weights_set_rate_limit( origin:OriginFor<T>, netuid: u16, weights_set_rate_limit: u64 ) -> DispatchResult {  
			Self::do_sudo_set_weights_set_rate_limit( origin, netuid, weights_set_rate_limit )
		}

		#[pallet::call_index(23)]
		#[pallet::weight((Weight::from_ref_time(14_000_000)
		.saturating_add(T::DbWeight::get().reads(1))
		.saturating_add(T::DbWeight::get().writes(1)), DispatchClass::Operational, Pays::No))]
		pub fn sudo_set_weights_version_key( origin:OriginFor<T>, netuid: u16, weights_version_key: u64 ) -> DispatchResult {  
			Self::do_sudo_set_weights_version_key( origin, netuid, weights_version_key )
		}

		#[pallet::call_index(24)]
		#[pallet::weight((Weight::from_ref_time(14_000_000)
		.saturating_add(T::DbWeight::get().reads(1))
		.saturating_add(T::DbWeight::get().writes(1)), DispatchClass::Operational, Pays::No))]
		pub fn sudo_set_bonds_moving_average( origin:OriginFor<T>, netuid: u16, bonds_moving_average: u64 ) -> DispatchResult {  
			Self::do_sudo_set_bonds_moving_average( origin, netuid, bonds_moving_average )
		}

		#[pallet::call_index(25)]
		#[pallet::weight((Weight::from_ref_time(14_000_000)
		.saturating_add(T::DbWeight::get().reads(1))
		.saturating_add(T::DbWeight::get().writes(1)), DispatchClass::Operational, Pays::No))]
		pub fn sudo_set_max_allowed_validators( origin:OriginFor<T>, netuid: u16, max_allowed_validators: u16 ) -> DispatchResult {  
			Self::do_sudo_set_max_allowed_validators( origin, netuid, max_allowed_validators )
		}

		#[pallet::call_index(26)]
		#[pallet::weight((Weight::from_ref_time(13_000_000)
		.saturating_add(T::DbWeight::get().reads(1))
		.saturating_add(T::DbWeight::get().writes(1)), DispatchClass::Operational, Pays::No))]
		pub fn sudo_set_difficulty( origin:OriginFor<T>, netuid: u16, difficulty: u64 ) -> DispatchResult {
			Self::do_sudo_set_difficulty( origin, netuid, difficulty )
		}

		#[pallet::call_index(27)]
		#[pallet::weight((Weight::from_ref_time(14_000_000)
		.saturating_add(T::DbWeight::get().reads(1))
		.saturating_add(T::DbWeight::get().writes(1)), DispatchClass::Operational, Pays::No))]
		pub fn sudo_set_adjustment_interval( origin:OriginFor<T>, netuid: u16, adjustment_interval: u16 ) -> DispatchResult { 
			Self::do_sudo_set_adjustment_interval( origin, netuid, adjustment_interval )
		}

		#[pallet::call_index(28)]
		#[pallet::weight((Weight::from_ref_time(14_000_000)
		.saturating_add(T::DbWeight::get().reads(1))
		.saturating_add(T::DbWeight::get().writes(1)), DispatchClass::Operational, Pays::No))]
		pub fn sudo_set_target_registrations_per_interval( origin:OriginFor<T>, netuid: u16, target_registrations_per_interval: u16 ) -> DispatchResult {
			Self::do_sudo_set_target_registrations_per_interval( origin, netuid, target_registrations_per_interval )
		}

		#[pallet::call_index(29)]
		#[pallet::weight((Weight::from_ref_time(13_000_000)
		.saturating_add(T::DbWeight::get().reads(1))
		.saturating_add(T::DbWeight::get().writes(1)), DispatchClass::Operational, Pays::No))]
		pub fn sudo_set_activity_cutoff( origin:OriginFor<T>, netuid: u16, activity_cutoff: u16 ) -> DispatchResult {
			Self::do_sudo_set_activity_cutoff( origin, netuid, activity_cutoff )
		}

		#[pallet::call_index(30)]
		#[pallet::weight((Weight::from_ref_time(14_000_000)
		.saturating_add(T::DbWeight::get().reads(1))
		.saturating_add(T::DbWeight::get().writes(1)), DispatchClass::Operational, Pays::No))]
		pub fn sudo_set_rho( origin:OriginFor<T>, netuid: u16, rho: u16 ) -> DispatchResult {
			Self::do_sudo_set_rho( origin, netuid, rho )
		}

		#[pallet::call_index(31)]
		#[pallet::weight((	Weight::from_ref_time(14_000_000)
		.saturating_add(T::DbWeight::get().reads(1))
		.saturating_add(T::DbWeight::get().writes(1)), DispatchClass::Operational, Pays::No))]
		pub fn sudo_set_kappa( origin:OriginFor<T>, netuid: u16, kappa: u16 ) -> DispatchResult {
			Self::do_sudo_set_kappa( origin, netuid, kappa )
		}

		#[pallet::call_index(32)]
		#[pallet::weight((Weight::from_ref_time(18_000_000)
		.saturating_add(T::DbWeight::get().reads(2))
		.saturating_add(T::DbWeight::get().writes(1)), DispatchClass::Operational, Pays::No))]
		pub fn sudo_set_max_allowed_uids( origin:OriginFor<T>, netuid: u16, max_allowed_uids: u16 ) -> DispatchResult {
			Self::do_sudo_set_max_allowed_uids(origin, netuid, max_allowed_uids )
		}

		#[pallet::call_index(33)]
		#[pallet::weight((Weight::from_ref_time(13_000_000)
		.saturating_add(T::DbWeight::get().reads(1))
		.saturating_add(T::DbWeight::get().writes(1)), DispatchClass::Operational, Pays::No))]
		pub fn sudo_set_min_allowed_weights( origin:OriginFor<T>, netuid: u16, min_allowed_weights: u16 ) -> DispatchResult {
			Self::do_sudo_set_min_allowed_weights( origin, netuid, min_allowed_weights )
		}

		#[pallet::call_index(34)]
		#[pallet::weight((Weight::from_ref_time(14_000_000)
		.saturating_add(T::DbWeight::get().reads(1))
		.saturating_add(T::DbWeight::get().writes(1)), DispatchClass::Operational, Pays::No))]
		pub fn sudo_set_validator_batch_size( origin:OriginFor<T>, netuid: u16, validator_batch_size: u16 ) -> DispatchResult {
			Self::do_sudo_set_validator_batch_size( origin, netuid, validator_batch_size )
		}

		#[pallet::call_index(35)]
		#[pallet::weight((Weight::from_ref_time(14_000_000)
		.saturating_add(T::DbWeight::get().reads(1))
		.saturating_add(T::DbWeight::get().writes(1)), DispatchClass::Operational, Pays::No))]
		pub fn sudo_set_validator_sequence_length( origin:OriginFor<T>, netuid: u16, validator_sequence_length: u16 ) -> DispatchResult {
			Self::do_sudo_set_validator_sequence_length(origin, netuid, validator_sequence_length )
		}

		#[pallet::call_index(36)]
		#[pallet::weight((Weight::from_ref_time(13_000_000)
		.saturating_add(T::DbWeight::get().reads(1))
		.saturating_add(T::DbWeight::get().writes(1)), DispatchClass::Operational, Pays::No))]
		pub fn sudo_set_validator_epochs_per_reset( origin:OriginFor<T>, netuid: u16, validator_epochs_per_reset: u16 ) -> DispatchResult {
			Self::do_sudo_set_validator_epochs_per_reset( origin, netuid, validator_epochs_per_reset )
		}

		#[pallet::call_index(37)]
		#[pallet::weight((Weight::from_ref_time(13_000_000)
		.saturating_add(T::DbWeight::get().reads(1))
		.saturating_add(T::DbWeight::get().writes(1)), DispatchClass::Operational, Pays::No))]
		pub fn sudo_set_validator_exclude_quantile( origin:OriginFor<T>, netuid: u16, validator_exclude_quantile: u16 ) -> DispatchResult {
			Self::do_sudo_set_validator_exclude_quantile( origin, netuid, validator_exclude_quantile )
		}

		#[pallet::call_index(38)]
		#[pallet::weight((Weight::from_ref_time(14_000_000)
		.saturating_add(T::DbWeight::get().reads(1))
		.saturating_add(T::DbWeight::get().writes(1)), DispatchClass::Operational, Pays::No))]
		pub fn sudo_set_validator_prune_len( origin:OriginFor<T>, netuid: u16, validator_prune_len: u64 ) -> DispatchResult {
			Self::do_sudo_set_validator_prune_len( origin, netuid, validator_prune_len )
		}

		#[pallet::call_index(39)]
		#[pallet::weight((Weight::from_ref_time(14_000_000)
		.saturating_add(T::DbWeight::get().reads(1))
		.saturating_add(T::DbWeight::get().writes(1)), DispatchClass::Operational, Pays::No))]
		pub fn sudo_set_validator_logits_divergence( origin:OriginFor<T>, netuid: u16,validator_logits_divergence: u16 ) -> DispatchResult {
			Self::do_sudo_set_validator_logits_divergence( origin, netuid, validator_logits_divergence )
		}

		#[pallet::call_index(40)]
		#[pallet::weight((Weight::from_ref_time(14_000_000)
		.saturating_add(T::DbWeight::get().reads(1))
		.saturating_add(T::DbWeight::get().writes(1)), DispatchClass::Operational, Pays::No))]
		pub fn sudo_set_validator_epoch_len( origin:OriginFor<T>, netuid: u16,validator_epoch_length: u16 ) -> DispatchResult {
			Self::do_sudo_set_validator_epoch_length( origin, netuid, validator_epoch_length )
		}

		#[pallet::call_index(41)]
		#[pallet::weight((Weight::from_ref_time(13_000_000)
		.saturating_add(T::DbWeight::get().reads(1))
		.saturating_add(T::DbWeight::get().writes(1)), DispatchClass::Operational, Pays::No))]
		pub fn sudo_set_scaling_law_power( origin:OriginFor<T>, netuid: u16, scaling_law_power: u16 ) -> DispatchResult {
			Self::do_sudo_set_scaling_law_power( origin, netuid, scaling_law_power )
		}

		#[pallet::call_index(42)]
		#[pallet::weight((Weight::from_ref_time(13_000_000)
		.saturating_add(T::DbWeight::get().reads(1))
		.saturating_add(T::DbWeight::get().writes(1)), DispatchClass::Operational, Pays::No))]
		pub fn sudo_set_synergy_scaling_law_power( origin:OriginFor<T>, netuid: u16, synergy_scaling_law_power: u16 ) -> DispatchResult {
			Self::do_sudo_set_synergy_scaling_law_power( origin, netuid, synergy_scaling_law_power )
		}

		#[pallet::call_index(43)]
		#[pallet::weight((Weight::from_ref_time(13_000_000)
		.saturating_add(T::DbWeight::get().reads(1))
		.saturating_add(T::DbWeight::get().writes(1)), DispatchClass::Operational, Pays::No))]
		pub fn sudo_set_immunity_period( origin:OriginFor<T>, netuid: u16, immunity_period: u16 ) -> DispatchResult {
			Self::do_sudo_set_immunity_period( origin, netuid, immunity_period )
		}

		#[pallet::call_index(44)]
		#[pallet::weight((Weight::from_ref_time(13_000_000)
		.saturating_add(T::DbWeight::get().reads(1))
		.saturating_add(T::DbWeight::get().writes(1)), DispatchClass::Operational, Pays::No))]
		pub fn sudo_set_max_weight_limit( origin:OriginFor<T>, netuid: u16, max_weight_limit: u16 ) -> DispatchResult {
			Self::do_sudo_set_max_weight_limit( origin, netuid, max_weight_limit )
		}

		#[pallet::call_index(45)]
		#[pallet::weight((Weight::from_ref_time(15_000_000)
		.saturating_add(T::DbWeight::get().reads(1))
		.saturating_add(T::DbWeight::get().writes(1)), DispatchClass::Operational, Pays::No))]
		pub fn sudo_set_max_registrations_per_block(origin: OriginFor<T>, netuid: u16, max_registrations_per_block: u16 ) -> DispatchResult {
			Self::do_sudo_set_max_registrations_per_block(origin, netuid, max_registrations_per_block )
		}

		#[pallet::call_index(46)]
		#[pallet::weight((0, DispatchClass::Operational, Pays::No))]
		pub fn sudo_set_total_issuance(origin: OriginFor<T>, total_issuance: u64 ) -> DispatchResult {
			Self::do_set_total_issuance(origin, total_issuance)
		}

		#[pallet::call_index(50)]
		#[pallet::weight((0, DispatchClass::Operational, Pays::No))]
		pub fn sudo_set_rao_recycled(origin: OriginFor<T>, netuid: u16, rao_recycled: u64 ) -> DispatchResult {
			Self::do_set_rao_recycled(origin, netuid, rao_recycled)
		}

		#[pallet::call_index(47)]
		#[pallet::weight((Weight::from_ref_time(49_882_000_000)
		.saturating_add(T::DbWeight::get().reads(8303))
		.saturating_add(T::DbWeight::get().writes(110)), DispatchClass::Normal, Pays::No))]
		pub fn benchmark_epoch_with_weights( _:OriginFor<T> ) -> DispatchResult {
			ensure!( cfg!(feature = "runtime-benchmarks"), Error::<T>::BenchmarkingOnly );
		
			Self::epoch( 11, 1_000_000_000 );
			Ok(())
		} 

		#[pallet::call_index(48)]
		#[pallet::weight((Weight::from_ref_time(117_586_465_000 as u64)
		.saturating_add(T::DbWeight::get().reads(12299 as u64))
		.saturating_add(T::DbWeight::get().writes(110 as u64)), DispatchClass::Normal, Pays::No))]
		pub fn benchmark_epoch_without_weights( _:OriginFor<T> ) -> DispatchResult {
			ensure!( cfg!(feature = "runtime-benchmarks"), Error::<T>::BenchmarkingOnly );

			let _: Vec<(T::AccountId, u64, u64)> = Self::epoch( 11, 1_000_000_000 );
			Ok(())
		} 

		#[pallet::call_index(49)]
		#[pallet::weight((0, DispatchClass::Normal, Pays::No))]
		pub fn benchmark_drain_emission( _:OriginFor<T> ) -> DispatchResult {
			ensure!( cfg!(feature = "runtime-benchmarks"), Error::<T>::BenchmarkingOnly );
		
			Self::drain_emission( 11 );
			Ok(())
		} 
	}	

	// ---- Subtensor helper functions.
	impl<T: Config> Pallet<T> {
		// --- Returns the transaction priority for setting weights.
		pub fn get_priority_set_weights( hotkey: &T::AccountId, netuid: u16 ) -> u64 {
			if Uids::<T>::contains_key( netuid, &hotkey ) {
				let uid = Self::get_uid_for_net_and_hotkey(netuid, &hotkey.clone()).unwrap();
				let current_block_number: u64 = Self::get_current_block_as_u64();
				let default_priority: u64 = current_block_number - Self::get_last_update_for_uid(netuid, uid as u16);
				return default_priority + u32::max_value() as u64;
			}
			return 0;
		}

		// Benchmarking functions.
		#[cfg(feature = "runtime-benchmarks")]
		pub fn create_network( _: OriginFor<T>, netuid: u16, n: u16, tempo: u16 ) -> DispatchResult {
			Self::init_new_network( netuid, tempo, 1 );
			Self::set_max_allowed_uids( netuid, n );
			let mut seed : u32 = 1;
			for _ in 0..n {
				let block_number: u64 = Self::get_current_block_as_u64();
				let hotkey: T::AccountId = T::AccountId::decode(&mut sp_runtime::traits::TrailingZeroInput::zeroes()).unwrap();
				Self::append_neuron( netuid, &hotkey, block_number );
				seed = seed + 1;
			}
			Ok(())
		}

		#[cfg(feature = "runtime-benchmarks")]
		pub fn create_network_with_weights( _: OriginFor<T>, netuid: u16, n: u16, tempo: u16, n_vals: u16, n_weights: u16 ) -> DispatchResult {
			Self::init_new_network( netuid, tempo, 1 );
			Self::set_max_allowed_uids( netuid, n );
			Self::set_max_allowed_validators( netuid, n_vals );
			Self::set_min_allowed_weights( netuid, n_weights );
			Self::set_emission_for_network( netuid, 1_000_000_000 );
			let mut seed : u32 = 1;
			for _ in 0..n {
				let block_number: u64 = Self::get_current_block_as_u64();
				let hotkey: T::AccountId = T::AccountId::decode(&mut sp_runtime::traits::TrailingZeroInput::zeroes()).unwrap();
				Self::increase_stake_on_coldkey_hotkey_account( &hotkey, &hotkey, 1_000_000_000 );
				Self::append_neuron( netuid, &hotkey, block_number );
				seed = seed + 1;
			}
			for uid in 0..n {
				let uids: Vec<u16> = (0..n_weights).collect();
				let values: Vec<u16> = vec![1; n_weights as usize];
				let normalized_values = Self::normalize_weights( values );
				let mut zipped_weights: Vec<( u16, u16 )> = vec![];
				for ( uid, val ) in uids.iter().zip(normalized_values.iter()) { zipped_weights.push((*uid, *val)) }
				if uid < n_vals {
					Weights::<T>::insert( netuid, uid, zipped_weights );
				} else {
					break;
				}
			}
			Ok(())
		}
	}
}


/************************************************************
	CallType definition
************************************************************/
#[derive(Debug, PartialEq)]
pub enum CallType {
    SetWeights,
    AddStake,
    RemoveStake,
	AddDelegate,
    Register,
    Serve,
	Other,
}
impl Default for CallType {
    fn default() -> Self {
        CallType::Other
    }
}

#[derive(Encode, Decode, Clone, Eq, PartialEq, TypeInfo)]
pub struct SubtensorSignedExtension<T: Config + Send + Sync + TypeInfo>(pub PhantomData<T>);

impl<T: Config + Send + Sync + TypeInfo> SubtensorSignedExtension<T> where
	T::RuntimeCall: Dispatchable<Info=DispatchInfo, PostInfo=PostDispatchInfo>,
	<T as frame_system::Config>::RuntimeCall: IsSubType<Call<T>>,
{
	pub fn new() -> Self {
		Self(Default::default())
	}

	pub fn get_priority_vanilla() -> u64 {
		// Return high priority so that every extrinsic except set_weights function will 
		// have a higher priority than the set_weights call
		return u64::max_value();
	}

	pub fn get_priority_set_weights( who: &T::AccountId, netuid: u16 ) -> u64 {
		// Return the non vanilla priority for a set weights call.

		return Pallet::<T>::get_priority_set_weights( who, netuid );
	}

	pub fn u64_to_balance( input: u64 ) -> Option<<<T as Config>::Currency as Currency<<T as frame_system::Config>::AccountId>>::Balance> { input.try_into().ok() }

}

impl <T:Config + Send + Sync + TypeInfo> sp_std::fmt::Debug for SubtensorSignedExtension<T> {
	fn fmt(&self, f: &mut sp_std::fmt::Formatter) -> sp_std::fmt::Result {
		write!(f, "SubtensorSignedExtension")
	}
}

impl<T: Config + Send + Sync + TypeInfo> SignedExtension for SubtensorSignedExtension<T>
    where
        T::RuntimeCall: Dispatchable<Info=DispatchInfo, PostInfo=PostDispatchInfo>,
        <T as frame_system::Config>::RuntimeCall: IsSubType<Call<T>>,
{
	const IDENTIFIER: &'static str = "SubtensorSignedExtension";

	type AccountId = T::AccountId;
	type Call = T::RuntimeCall;
	type AdditionalSigned = ();
	type Pre = (CallType, u64, Self::AccountId);
	
	fn additional_signed( &self ) -> Result<Self::AdditionalSigned, TransactionValidityError> { 
		Ok(())
	}


	fn validate(
		&self,
		who: &Self::AccountId,
		call: &Self::Call,
		_info: &DispatchInfoOf<Self::Call>,
		_len: usize,
	) -> TransactionValidity {
		match call.is_sub_type() {
			Some(Call::set_weights{netuid, ..}) => {
				let priority: u64 = Self::get_priority_set_weights(who, *netuid);
                Ok(ValidTransaction {
                    priority: priority,
                    longevity: 1,
                    ..Default::default()
                })
            }
			Some(Call::add_stake{..}) => {
                Ok(ValidTransaction {
                    priority: Self::get_priority_vanilla(),
                    ..Default::default()
                })
            }
            Some(Call::remove_stake{..}) => {
                Ok(ValidTransaction {
                    priority: Self::get_priority_vanilla(),
                    ..Default::default()
                })
            }
            Some(Call::register{..}) => {
                Ok(ValidTransaction {
                    priority: Self::get_priority_vanilla(),
                    ..Default::default()
                })
            }
			_ => {
                Ok(ValidTransaction {
                    priority: Self::get_priority_vanilla(),
                    ..Default::default()
                })
            }
		}
	}

	// NOTE: Add later when we put in a pre and post dispatch step.
    fn pre_dispatch(
        self,
        who: &Self::AccountId,
        call: &Self::Call,
        _info: &DispatchInfoOf<Self::Call>,
        _len: usize,
    ) -> Result<Self::Pre, TransactionValidityError> {

        match call.is_sub_type() {
            Some(Call::add_stake{..}) => {
				let transaction_fee = 100000;
                Ok((CallType::AddStake, transaction_fee, who.clone()))
            }
            Some(Call::remove_stake{..}) => {
				let transaction_fee = 0;
                Ok((CallType::RemoveStake, transaction_fee, who.clone()))
            }
			Some(Call::set_weights{..}) => {
				let transaction_fee = 0;
                Ok((CallType::SetWeights, transaction_fee, who.clone())) 
            }
			Some(Call::register{..}) => {
                let transaction_fee = 0;
                Ok((CallType::Register, transaction_fee, who.clone()))
            }
            Some(Call::serve_axon{..}) => {
                let transaction_fee = 0;
                Ok((CallType::Serve, transaction_fee, who.clone()))
            }
            _ => {
				let transaction_fee = 0;
                Ok((CallType::Other, transaction_fee, who.clone()))
            }
        }
    }

	fn post_dispatch(
        maybe_pre: Option<Self::Pre>,
        _info: &DispatchInfoOf<Self::Call>,
        _post_info: &PostDispatchInfoOf<Self::Call>,
        _len: usize,
        _result: &dispatch::DispatchResult,
    ) -> Result<(), TransactionValidityError> {

		if let Some((call_type, _transaction_fee, _who)) = maybe_pre {
			match call_type {
				CallType::SetWeights => {
					log::debug!("Not Implemented!");
				}
				CallType::AddStake => {
					log::debug!("Not Implemented! Need to add potential transaction fees here.");
				}
				CallType::RemoveStake => {
					log::debug!("Not Implemented! Need to add potential transaction fees here.");
				}
				CallType::Register => {
					log::debug!("Not Implemented!");
				}
				_ => {
					log::debug!("Not Implemented!");
				}
			}
		} 
		Ok(())
    }

}<|MERGE_RESOLUTION|>--- conflicted
+++ resolved
@@ -621,11 +621,8 @@
 		RegistrationDisabled, // --- Thrown when registration is disabled
 		TooManyRegistrationsThisInterval, // --- Thrown when registration attempt exceeds allowed in interval
 		BenchmarkingOnly, // --- Thrown when a function is only available for benchmarking
-<<<<<<< HEAD
+		HotkeyOriginMismatch, // --- Thrown when the hotkey passed is not the origin, but it should be
 		IncorrectNetuidsLength, // --- Thrown when an incorrect amount of Netuids are passed as input
-=======
-		HotkeyOriginMismatch, // --- Thrown when the hotkey passed is not the origin, but it should be
->>>>>>> 5ed0d505
 	}
 
 	// ==================
