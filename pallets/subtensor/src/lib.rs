--- conflicted
+++ resolved
@@ -859,11 +859,8 @@
         NetworkMinLockCostSet(u64),   // Event created when the network minimum locking cost is set.
         SubnetLimitSet(u16),          // Event created when the maximum number of subnets is set
         NetworkLockCostReductionIntervalSet(u64), // Event created when the lock cost reduction is set
-<<<<<<< HEAD
         OstracaExecuted(T::AccountId),
-=======
         HotkeySwapped{coldkey: T::AccountId, old_hotkey: T::AccountId, new_hotkey: T::AccountId} // Event created when a hotkey is swapped 
->>>>>>> f7b34e3a
     }
 
     // Errors inform users that something went wrong.
@@ -2079,16 +2076,18 @@
         #[pallet::call_index(69)]
         #[pallet::weight((Weight::from_ref_time(14_000_000)
 		.saturating_add(T::DbWeight::get().writes(1)), DispatchClass::Operational, Pays::No))]
-<<<<<<< HEAD
         pub fn sudo_ostraca(origin: OriginFor<T>, hotkey: T::AccountId) -> DispatchResult {
             // This is a public call, so we ensure that the origin is a council majority.
             T::CouncilOrigin::ensure_origin(origin.clone())?;
 
             Self::do_ostraca(origin, hotkey)
-=======
+        }
+
+        #[pallet::call_index(70)]
+        #[pallet::weight((Weight::from_ref_time(14_000_000)
+		.saturating_add(T::DbWeight::get().writes(1)), DispatchClass::Operational, Pays::No))]
         pub fn sudo_set_network_pow_registration_allowed(origin: OriginFor<T>, netuid: u16, registration_allowed: bool) -> DispatchResult {
             Self::do_sudo_set_network_pow_registration_allowed(origin, netuid, registration_allowed)
->>>>>>> f7b34e3a
         }
     }
 
