--- conflicted
+++ resolved
@@ -80,14 +80,7 @@
 	use frame_system::pallet_prelude::*;
 	use frame_support::traits::{Currency, UnfilteredDispatchable};
 	use frame_support::sp_std::vec;
-<<<<<<< HEAD
 	use frame_support::inherent::Vec;
-=======
-	
-	
-	use frame_support::inherent::Vec;
-	
->>>>>>> f7214df2
 
 	#[cfg(not(feature = "std"))]
 	use alloc::boxed::Box;
@@ -592,11 +585,8 @@
 		MaxBurnSet( u16, u64 ), // --- Event created when setting max burn on a network.
 		MinBurnSet( u16, u64 ), // --- Event created when setting min burn on a network.
 		TxRateLimitSet( u64 ), // --- Event created when setting the transaction rate limit.
-<<<<<<< HEAD
 		Sudid ( DispatchResult ), // --- Event created when a sudo call is done.
-=======
 		RAORecycledForRegistrationSet( u16, u64 ), // Event created when setting the RAO recycled for registration.
->>>>>>> f7214df2
 	}
 
 	// Errors inform users that something went wrong.
@@ -644,11 +634,8 @@
 		TxRateLimitExceeded, // --- Thrown when a transactor exceeds the rate limit for transactions.
 		RegistrationDisabled, // --- Thrown when registration is disabled
 		TooManyRegistrationsThisInterval, // --- Thrown when registration attempt exceeds allowed in interval
-<<<<<<< HEAD
-=======
 		BenchmarkingOnly, // --- Thrown when a function is only available for benchmarking
 		HotkeyOriginMismatch, // --- Thrown when the hotkey passed is not the origin, but it should be
->>>>>>> f7214df2
 	}
 
 	// ==================
@@ -1567,24 +1554,13 @@
 			Self::do_set_total_issuance(origin, total_issuance)
 		}
 
-<<<<<<< HEAD
-		#[pallet::call_index(48)]
-		#[pallet::weight((Weight::from_ref_time(117_586_465_000 as u64)
-		.saturating_add(T::DbWeight::get().reads(12299 as u64))
-		.saturating_add(T::DbWeight::get().writes(110 as u64)), DispatchClass::Normal, Pays::No))]
-		pub fn benchmark_epoch_without_weights( _:OriginFor<T> ) -> DispatchResult {
-			let _: Vec<(T::AccountId, u64)> = Self::epoch( 11, 1_000_000_000 );
-			Ok(())
-		} 
-
 		#[pallet::call_index(50)]
-		#[pallet::weight((0, DispatchClass::Normal, Pays::No))]
-		pub fn benchmark_drain_emission( _:OriginFor<T> ) -> DispatchResult {
-			Self::drain_emission( 11 );
-			Ok(())
-		}
-
-		/// Authenticates a council proposal and dispatches a function call with `Root` origin.
+		#[pallet::weight((0, DispatchClass::Operational, Pays::No))]
+		pub fn sudo_set_rao_recycled(origin: OriginFor<T>, netuid: u16, rao_recycled: u64 ) -> DispatchResult {
+			Self::do_set_rao_recycled(origin, netuid, rao_recycled)
+		}  
+    
+    /// Authenticates a council proposal and dispatches a function call with `Root` origin.
 		///
 		/// The dispatch origin for this call must be a council majority.
 		///
@@ -1604,13 +1580,6 @@
 			
 			Ok(().into())
 		}
-=======
-		#[pallet::call_index(50)]
-		#[pallet::weight((0, DispatchClass::Operational, Pays::No))]
-		pub fn sudo_set_rao_recycled(origin: OriginFor<T>, netuid: u16, rao_recycled: u64 ) -> DispatchResult {
-			Self::do_set_rao_recycled(origin, netuid, rao_recycled)
-		}  
->>>>>>> f7214df2
 	}	
 
 	// ---- Subtensor helper functions.
