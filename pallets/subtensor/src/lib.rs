--- conflicted
+++ resolved
@@ -906,10 +906,7 @@
         NetworkMinLockCostSet(u64),   // Event created when the network minimum locking cost is set.
         SubnetLimitSet(u16),          // Event created when the maximum number of subnets is set
         NetworkLockCostReductionIntervalSet(u64), // Event created when the lock cost reduction is set
-<<<<<<< HEAD
         TakeDecreased(T::AccountId, T::AccountId, u16), // Event created when the take for a delegate is decreased.
-=======
->>>>>>> 9051fedc
         HotkeySwapped {
             coldkey: T::AccountId,
             old_hotkey: T::AccountId,
@@ -1318,7 +1315,6 @@
             Self::do_become_delegate(origin, hotkey, Self::get_default_take())
         }
 
-<<<<<<< HEAD
         // --- Allows delegates to decrease its take value.
         //
         // # Args:
@@ -1355,8 +1351,6 @@
             Self::do_decrease_take(origin, hotkey, take)
         }
 
-=======
->>>>>>> 9051fedc
         // --- Adds stake to a hotkey. The call is made from the
         // coldkey account linked in the hotkey.
         // Only the associated coldkey is allowed to make staking and
