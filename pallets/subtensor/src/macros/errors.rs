--- conflicted
+++ resolved
@@ -180,7 +180,6 @@
         TxChildkeyTakeRateLimitExceeded,
         /// Invalid identity.
         InvalidIdentity,
-<<<<<<< HEAD
         /// Trying to register a subnet into a mechanism that does not exist.
         MechanismDoesNotExist,
         /// Trying to unstake your lock amount.
@@ -189,7 +188,6 @@
         SubnetNotExists,
         /// Subnet has already been converted.
         SubnetAlreadyConverted,
-=======
         /// Maximum commit limit reached
         TooManyUnrevealedCommits,
         /// Attempted to reveal weights that are expired.
@@ -198,6 +196,5 @@
         RevealTooEarly,
         /// Attempted to batch reveal weights with mismatched vector input lenghts.
         InputLengthsUnequal,
->>>>>>> 2ad1381d
     }
 }