--- conflicted
+++ resolved
@@ -188,8 +188,6 @@
         SubnetNotExists,
         /// Subnet has already been converted.
         SubnetAlreadyConverted,
-<<<<<<< HEAD
-=======
         /// Maximum commit limit reached
         TooManyUnrevealedCommits,
         /// Attempted to reveal weights that are expired.
@@ -198,7 +196,6 @@
         RevealTooEarly,
         /// Attempted to batch reveal weights with mismatched vector input lenghts.
         InputLengthsUnequal,
->>>>>>> 7bde7403
         /// Nomination pool does not exist.
 		NominationPoolDoesNotExist,
     }
