#![allow(clippy::crate_in_macro_def)]

use frame_support::pallet_macros::pallet_section;
/// A [`pallet_section`] that defines the errors for a pallet.
/// This can later be imported into the pallet using [`import_section`].
#[pallet_section]
mod config {
    /// Configure the pallet by specifying the parameters and types on which it depends.
    #[pallet::config]
    pub trait Config: frame_system::Config {
        /// call type
        type RuntimeCall: Parameter
            + Dispatchable<RuntimeOrigin = Self::RuntimeOrigin>
            + From<Call<Self>>
            + IsType<<Self as frame_system::Config>::RuntimeCall>
            + From<frame_system::Call<Self>>;

        /// Because this pallet emits events, it depends on the runtime's definition of an event.
        type RuntimeEvent: From<Event<Self>> + IsType<<Self as frame_system::Config>::RuntimeEvent>;

        /// A sudo-able call.
        type SudoRuntimeCall: Parameter
            + UnfilteredDispatchable<RuntimeOrigin = Self::RuntimeOrigin>
            + GetDispatchInfo;

        /// Origin checking for council majority
        type CouncilOrigin: EnsureOrigin<Self::RuntimeOrigin>;

        ///  Currency type that will be used to place deposits on neurons
        type Currency: fungible::Balanced<Self::AccountId, Balance = u64>
            + fungible::Mutate<Self::AccountId>;

        /// Senate members with members management functions.
        type SenateMembers: crate::MemberManagement<Self::AccountId>;

        /// Interface to allow other pallets to control who can register identities
        type TriumvirateInterface: crate::CollectiveInterface<Self::AccountId, Self::Hash, u32>;

        /// The scheduler type used for scheduling delayed calls.
        type Scheduler: ScheduleAnon<
            BlockNumberFor<Self>,
            LocalCallOf<Self>,
            PalletsOriginOf<Self>,
            Hasher = Self::Hashing,
        >;

        /// the preimage to store the call data.
        type Preimages: QueryPreimage<H = Self::Hashing> + StorePreimage;

        /// =================================
        /// ==== Initial Value Constants ====
        /// =================================

        /// Initial currency issuance.
        #[pallet::constant]
        type InitialIssuance: Get<u64>;
        /// Initial min allowed weights setting.
        #[pallet::constant]
        type InitialMinAllowedWeights: Get<u16>;
        /// Initial Emission Ratio.
        #[pallet::constant]
        type InitialEmissionValue: Get<u16>;
        /// Initial max weight limit.
        #[pallet::constant]
        type InitialMaxWeightsLimit: Get<u16>;
        /// Tempo for each network.
        #[pallet::constant]
        type InitialTempo: Get<u16>;
        /// Initial Difficulty.
        #[pallet::constant]
        type InitialDifficulty: Get<u64>;
        /// Initial Max Difficulty.
        #[pallet::constant]
        type InitialMaxDifficulty: Get<u64>;
        /// Initial Min Difficulty.
        #[pallet::constant]
        type InitialMinDifficulty: Get<u64>;
        /// Initial RAO Recycled.
        #[pallet::constant]
        type InitialRAORecycledForRegistration: Get<u64>;
        /// Initial Burn.
        #[pallet::constant]
        type InitialBurn: Get<u64>;
        /// Initial Max Burn.
        #[pallet::constant]
        type InitialMaxBurn: Get<u64>;
        /// Initial Min Burn.
        #[pallet::constant]
        type InitialMinBurn: Get<u64>;
        /// Initial adjustment interval.
        #[pallet::constant]
        type InitialAdjustmentInterval: Get<u16>;
        /// Initial bonds moving average.
        #[pallet::constant]
        type InitialBondsMovingAverage: Get<u64>;
        /// Initial target registrations per interval.
        #[pallet::constant]
        type InitialTargetRegistrationsPerInterval: Get<u16>;
        /// Rho constant.
        #[pallet::constant]
        type InitialRho: Get<u16>;
        /// Kappa constant.
        #[pallet::constant]
        type InitialKappa: Get<u16>;
        /// Max UID constant.
        #[pallet::constant]
        type InitialMaxAllowedUids: Get<u16>;
        /// Initial validator context pruning length.
        #[pallet::constant]
        type InitialValidatorPruneLen: Get<u64>;
        /// Initial scaling law power.
        #[pallet::constant]
        type InitialScalingLawPower: Get<u16>;
        /// Immunity Period Constant.
        #[pallet::constant]
        type InitialImmunityPeriod: Get<u16>;
        /// Activity constant.
        #[pallet::constant]
        type InitialActivityCutoff: Get<u16>;
        /// Initial max registrations per block.
        #[pallet::constant]
        type InitialMaxRegistrationsPerBlock: Get<u16>;
        /// Initial pruning score for each neuron.
        #[pallet::constant]
        type InitialPruningScore: Get<u16>;
        /// Initial maximum allowed validators per network.
        #[pallet::constant]
        type InitialMaxAllowedValidators: Get<u16>;
        /// Initial default delegation take.
        #[pallet::constant]
        type InitialDefaultDelegateTake: Get<u16>;
        /// Initial minimum delegation take.
        #[pallet::constant]
        type InitialMinDelegateTake: Get<u16>;
        /// Initial default childkey take.
        #[pallet::constant]
        type InitialDefaultChildKeyTake: Get<u16>;
        /// Initial minimum childkey take.
        #[pallet::constant]
        type InitialMinChildKeyTake: Get<u16>;
        /// Initial maximum childkey take.
        #[pallet::constant]
        type InitialMaxChildKeyTake: Get<u16>;
        /// Initial weights version key.
        #[pallet::constant]
        type InitialWeightsVersionKey: Get<u64>;
        /// Initial serving rate limit.
        #[pallet::constant]
        type InitialServingRateLimit: Get<u64>;
        /// Initial transaction rate limit.
        #[pallet::constant]
        type InitialTxRateLimit: Get<u64>;
        /// Initial delegate take transaction rate limit.
        #[pallet::constant]
        type InitialTxDelegateTakeRateLimit: Get<u64>;
        /// Initial childkey take transaction rate limit.
        #[pallet::constant]
        type InitialTxChildKeyTakeRateLimit: Get<u64>;
        /// Initial percentage of total stake required to join senate.
        #[pallet::constant]
        type InitialSenateRequiredStakePercentage: Get<u64>;
        /// Initial adjustment alpha on burn and pow.
        #[pallet::constant]
        type InitialAdjustmentAlpha: Get<u64>;
        /// Initial network immunity period
        #[pallet::constant]
        type InitialNetworkImmunityPeriod: Get<u64>;
        /// Initial minimum allowed network UIDs
        #[pallet::constant]
        type InitialNetworkMinAllowedUids: Get<u16>;
        /// Initial network minimum burn cost
        #[pallet::constant]
        type InitialNetworkMinLockCost: Get<u64>;
        /// Initial network subnet cut.
        #[pallet::constant]
        type InitialSubnetOwnerCut: Get<u16>;
        /// Initial lock reduction interval.
        #[pallet::constant]
        type InitialNetworkLockReductionInterval: Get<u64>;
        /// Initial max allowed subnets
        #[pallet::constant]
        type InitialSubnetLimit: Get<u16>;
        /// Initial network creation rate limit
        #[pallet::constant]
        type InitialNetworkRateLimit: Get<u64>;
        /// Initial target stakes per interval issuance.
        #[pallet::constant]
        type InitialTargetStakesPerInterval: Get<u64>;
        /// Cost of swapping a hotkey.
        #[pallet::constant]
        type KeySwapCost: Get<u64>;
        /// The upper bound for the alpha parameter. Used for Liquid Alpha.
        #[pallet::constant]
        type AlphaHigh: Get<u16>;
        /// The lower bound for the alpha parameter. Used for Liquid Alpha.
        #[pallet::constant]
        type AlphaLow: Get<u16>;
        /// A flag to indicate if Liquid Alpha is enabled.
        #[pallet::constant]
        type LiquidAlphaOn: Get<bool>;
        /// Initial network max stake.
        #[pallet::constant]
        type InitialNetworkMaxStake: Get<u64>;
        /// Initial hotkey emission tempo.
        #[pallet::constant]
        type InitialHotkeyEmissionTempo: Get<u64>;
<<<<<<< HEAD
        /// Initial global weight.
        #[pallet::constant]
        type InitialGlobalWeight: Get<u64>;
=======
        /// Coldkey swap schedule duartion.
        #[pallet::constant]
        type InitialColdkeySwapScheduleDuration: Get<BlockNumberFor<Self>>;
        /// Dissolve network schedule duration
        #[pallet::constant]
        type InitialDissolveNetworkScheduleDuration: Get<BlockNumberFor<Self>>;
>>>>>>> 76eee084
    }
}<|MERGE_RESOLUTION|>--- conflicted
+++ resolved
@@ -204,17 +204,14 @@
         /// Initial hotkey emission tempo.
         #[pallet::constant]
         type InitialHotkeyEmissionTempo: Get<u64>;
-<<<<<<< HEAD
         /// Initial global weight.
         #[pallet::constant]
         type InitialGlobalWeight: Get<u64>;
-=======
         /// Coldkey swap schedule duartion.
         #[pallet::constant]
         type InitialColdkeySwapScheduleDuration: Get<BlockNumberFor<Self>>;
         /// Dissolve network schedule duration
         #[pallet::constant]
         type InitialDissolveNetworkScheduleDuration: Get<BlockNumberFor<Self>>;
->>>>>>> 76eee084
     }
 }