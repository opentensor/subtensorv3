use super::*;
use crate::math::*;
use frame_support::sp_std::vec;
use frame_support::storage::IterableStorageDoubleMap;
use substrate_fixed::types::{I32F32, I64F64, I96F32};

impl<T: Config> Pallet<T> {
    // Calculates reward consensus and returns the emissions for uids/hotkeys in a given `netuid`.
    // (Dense version used only for testing purposes.)
    pub fn epoch_dense(netuid: u16, rao_emission: u64) -> Vec<(T::AccountId, u64, u64)> {
        // Get subnetwork size.
        let n: u16 = Self::get_subnetwork_n(netuid);
        log::trace!("n:\n{:?}\n", n);

        // ======================
        // == Active & updated ==
        // ======================

        // Get current block.
        let current_block: u64 = Self::get_current_block_as_u64();
        log::trace!("current_block:\n{:?}\n", current_block);

        // Get activity cutoff.
        let activity_cutoff: u64 = Self::get_activity_cutoff(netuid) as u64;
        log::trace!("activity_cutoff:\n{:?}\n", activity_cutoff);

        // Last update vector.
        let last_update: Vec<u64> = Self::get_last_update(netuid);
        log::trace!("Last update:\n{:?}\n", &last_update);

        // Inactive mask.
        let inactive: Vec<bool> = last_update
            .iter()
            .map(|updated| *updated + activity_cutoff < current_block)
            .collect();
        log::trace!("Inactive:\n{:?}\n", inactive.clone());

        // Logical negation of inactive.
        let active: Vec<bool> = inactive.iter().map(|&b| !b).collect();

        // Block at registration vector (block when each neuron was most recently registered).
        let block_at_registration: Vec<u64> = Self::get_block_at_registration(netuid);
        log::trace!("Block at registration:\n{:?}\n", &block_at_registration);

        // Outdated matrix, updated_ij=True if i has last updated (weights) after j has last registered.
        let outdated: Vec<Vec<bool>> = last_update
            .iter()
            .map(|updated| {
                block_at_registration
                    .iter()
                    .map(|registered| updated <= registered)
                    .collect()
            })
            .collect();
        log::trace!("Outdated:\n{:?}\n", &outdated);

        // =============
        // == Hotkeys ==
        // =============

        let mut hotkeys: Vec<(u16, T::AccountId)> = vec![];
        for (uid_i, hotkey) in
            <Keys<T> as IterableStorageDoubleMap<u16, u16, T::AccountId>>::iter_prefix(netuid)
        {
            hotkeys.push((uid_i, hotkey));
        }
        log::trace!("hotkeys: {:?}", &hotkeys);

        // ===========
        // == Stake ==
        // ===========
        // This code block calculates the stake distribution across the network based on the formula:
        // \sum_{m}({ (\frac{\sum_{j}{s^{m}_{j}}}{\sum_{k}{\sum_{j}{s^{k}_{j}}}}} )* (\frac{s^{m}_{i}}{\sum_{j}{s^{m}_{j}}} + \frac{\sum_{k}{s^{k}_{i}}}{\sum_{k}{\sum_{j}{s^{k}_{j}}}}))
        // where s^{m}_{i} represents the stake of hotkey i in subnet m, and the sums over j iterate over all hotkeys in a given subnet, while the sums over k iterate over all subnets.
        // This formula calculates a weighted average of local and global stakes, taking into account the total stake across all subnets.

        let global_stake_weight: I64F64 = Self::get_global_stake_weight_float();
        // Initialize a vector to hold the local stake values in 64-bit fixed-point format, setting initial values to 0.0.
        let mut local_stake_64: Vec<I64F64> = vec![I64F64::from_num(0.0); n as usize];
        // Iterate over each hotkey to calculate and assign the local stake values.
        for (uid_i, hotkey) in hotkeys.iter() {
            local_stake_64[ *uid_i as usize ] = I64F64::from_num( Self::get_total_stake_for_hotkey_and_subnet( hotkey, netuid ) );
        }
        // Normalize the local stake values in-place.
        inplace_normalize_64(&mut local_stake_64);
<<<<<<< HEAD
=======

        // Get new owners.
        let stake_for_owners: Vec<I32F32> = vec_fixed64_to_fixed32( local_stake_64.clone() );
        let new_owners: Vec<bool> = is_topk(&stake_for_owners, 1 as usize);
        for (uid, &is_largest_holder) in new_owners.iter().enumerate() {
            if is_largest_holder {
                SubnetOwner::<T>::insert( netuid, Self::get_owning_coldkey_for_hotkey( &Self::get_hotkey_for_net_and_uid( netuid, uid as u16 ).unwrap() ) );
                break
            }
        }
>>>>>>> a70c57bd
        
        // Initialize a vector to hold the global stake values in 64-bit fixed-point format, setting initial values to 0.0.
        let mut global_stake_64: Vec<I64F64> = vec![I64F64::from_num(0.0); n as usize];
        // Iterate over each hotkey to calculate and assign the global stake values.
        for (uid_i, hotkey) in hotkeys.iter() {
<<<<<<< HEAD
            global_stake_64[ *uid_i as usize ] = I64F64::from_num( Self::get_total_stake_for_hotkey( hotkey ) );
=======
            global_stake_64[ *uid_i as usize ] = I64F64::from_num( Self::get_total_stake_for_hotkey_and_subnet( hotkey, 0 ) );
>>>>>>> a70c57bd
        }
        // Normalize the global stake values in-place.
        inplace_normalize_64(&mut global_stake_64);

        // Calculate the average of local and global stakes after normalization.
        let averaged_stake_64: Vec<I64F64> = local_stake_64.iter().zip(
            global_stake_64.iter()
        ).map(
            |(local, global)| (I64F64::from_num(1.0) - global_stake_weight)*(*local) + global_stake_weight * (*global)
        ).collect();

        // Convert the averaged stake values from 64-bit fixed-point to 32-bit fixed-point representation.
        let stake: Vec<I32F32> = vec_fixed64_to_fixed32(averaged_stake_64);
        log::trace!("S:\n{:?}\n", &stake);

        // =======================
        // == Validator permits ==
        // =======================

        // Get validator permits.
        let validator_permits: Vec<bool> = Self::get_validator_permit(netuid);
        log::trace!("validator_permits: {:?}", validator_permits);

        // Logical negation of validator_permits.
        let validator_forbids: Vec<bool> = validator_permits.iter().map(|&b| !b).collect();

        // Get max allowed validators.
        let max_allowed_validators: u16 = Self::get_max_allowed_validators(netuid);
        log::trace!("max_allowed_validators: {:?}", max_allowed_validators);

        // Get new validator permits.
        let new_validator_permits: Vec<bool> = is_topk(&stake, max_allowed_validators as usize);
        log::trace!("new_validator_permits: {:?}", new_validator_permits);
        // ==================
        // == Active Stake ==
        // ==================

        let mut active_stake: Vec<I32F32> = stake.clone();

        // Remove inactive stake.
        inplace_mask_vector(&inactive, &mut active_stake);

        // Remove non-validator stake.
        inplace_mask_vector(&validator_forbids, &mut active_stake);

        // Normalize active stake.
        inplace_normalize(&mut active_stake);
        log::trace!("S:\n{:?}\n", &active_stake);

        // =============
        // == Weights ==
        // =============

        // Access network weights row unnormalized.
        let mut weights: Vec<Vec<I32F32>> = Self::get_weights(netuid);
        log::trace!("W:\n{:?}\n", &weights);

        // Mask weights that are not from permitted validators.
        inplace_mask_rows(&validator_forbids, &mut weights);
        // log::trace!( "W (permit): {:?}", &weights );

        // Remove self-weight by masking diagonal.
        inplace_mask_diag(&mut weights);
        // log::trace!( "W (permit+diag):\n{:?}\n", &weights );

        // Mask outdated weights: remove weights referring to deregistered neurons.
        inplace_mask_matrix(&outdated, &mut weights);
        // log::trace!( "W (permit+diag+outdate):\n{:?}\n", &weights );

        // Normalize remaining weights.
        inplace_row_normalize(&mut weights);
        // log::trace!( "W (mask+norm):\n{:?}\n", &weights );

        // ================================
        // == Consensus, Validator Trust ==
        // ================================

        // Compute preranks: r_j = SUM(i) w_ij * s_i
        let preranks: Vec<I32F32> = matmul(&weights, &active_stake);

        // Clip weights at majority consensus
        let kappa: I32F32 = Self::get_float_kappa(netuid); // consensus majority ratio, e.g. 51%.
        let consensus: Vec<I32F32> = weighted_median_col(&active_stake, &weights, kappa);
        inplace_col_clip(&mut weights, &consensus);
        let validator_trust: Vec<I32F32> = row_sum(&weights);

        // ====================================
        // == Ranks, Server Trust, Incentive ==
        // ====================================

        // Compute ranks: r_j = SUM(i) w_ij * s_i
        let mut ranks: Vec<I32F32> = matmul(&weights, &active_stake);

        // Compute server trust: ratio of rank after vs. rank before.
        let trust: Vec<I32F32> = vecdiv(&ranks, &preranks);

        inplace_normalize(&mut ranks);
        let incentive: Vec<I32F32> = ranks.clone();
        log::trace!("I:\n{:?}\n", &incentive);

        // =========================
        // == Bonds and Dividends ==
        // =========================

        // Access network bonds.
        let mut bonds: Vec<Vec<I32F32>> = Self::get_bonds(netuid);
        inplace_mask_matrix(&outdated, &mut bonds); // mask outdated bonds
        inplace_col_normalize(&mut bonds); // sum_i b_ij = 1
                                           // log::trace!( "B:\n{:?}\n", &bonds );

        // Compute bonds delta column normalized.
        let mut bonds_delta: Vec<Vec<I32F32>> = row_hadamard(&weights, &active_stake); // ΔB = W◦S
        inplace_col_normalize(&mut bonds_delta); // sum_i b_ij = 1
                                                 // log::trace!( "ΔB:\n{:?}\n", &bonds_delta );

        // Compute bonds moving average.
        let bonds_moving_average: I64F64 =
            I64F64::from_num(Self::get_bonds_moving_average(netuid)) / I64F64::from_num(1_000_000);
        let alpha: I32F32 = I32F32::from_num(1) - I32F32::from_num(bonds_moving_average);
        let mut ema_bonds: Vec<Vec<I32F32>> = mat_ema(&bonds_delta, &bonds, alpha);
        inplace_col_normalize(&mut ema_bonds); // sum_i b_ij = 1
                                               // log::trace!( "emaB:\n{:?}\n", &ema_bonds );

        // Compute dividends: d_i = SUM(j) b_ij * inc_j
        let mut dividends: Vec<I32F32> = matmul_transpose(&ema_bonds, &incentive);
        inplace_normalize(&mut dividends);
        log::trace!("D:\n{:?}\n", &dividends);

        // =================================
        // == Emission and Pruning scores ==
        // =================================

        // Compute emission scores.

        // Compute normalized emission scores. range: I32F32(0, 1)
        // Compute normalized emission scores. range: I32F32(0, 1)
        let combined_emission: Vec<I32F32> = incentive
            .iter()
            .zip(dividends.clone())
            .map(|(ii, di)| ii + di)
            .collect();
        let emission_sum: I32F32 = combined_emission.iter().sum();

        let mut normalized_server_emission: Vec<I32F32> = incentive.clone(); // Servers get incentive.
        let mut normalized_validator_emission: Vec<I32F32> = dividends.clone(); // Validators get dividends.
        let mut normalized_combined_emission: Vec<I32F32> = combined_emission.clone();
        // Normalize on the sum of incentive + dividends.
        inplace_normalize_using_sum(&mut normalized_server_emission, emission_sum);
        inplace_normalize_using_sum(&mut normalized_validator_emission, emission_sum);
        inplace_normalize(&mut normalized_combined_emission);

        // If emission is zero, replace emission with normalized stake.
        if emission_sum == I32F32::from(0) {
            // no weights set | outdated weights | self_weights
            if is_zero(&active_stake) {
                // no active stake
                normalized_validator_emission = stake.clone(); // do not mask inactive, assumes stake is normalized
                normalized_combined_emission = stake.clone();
            } else {
                normalized_validator_emission = active_stake.clone(); // emission proportional to inactive-masked normalized stake
                normalized_combined_emission = active_stake.clone();
            }
        }

        // Compute rao based emission scores. range: I96F32(0, rao_emission)
        let float_rao_emission: I96F32 = I96F32::from_num(rao_emission);

        let server_emission: Vec<I96F32> = normalized_server_emission
            .iter()
            .map(|se: &I32F32| I96F32::from_num(*se) * float_rao_emission)
            .collect();
        let server_emission: Vec<u64> = server_emission
            .iter()
            .map(|e: &I96F32| e.to_num::<u64>())
            .collect();

        let validator_emission: Vec<I96F32> = normalized_validator_emission
            .iter()
            .map(|ve: &I32F32| I96F32::from_num(*ve) * float_rao_emission)
            .collect();
        let validator_emission: Vec<u64> = validator_emission
            .iter()
            .map(|e: &I96F32| e.to_num::<u64>())
            .collect();

        // Used only to track combined emission in the storage.
        let combined_emission: Vec<I96F32> = normalized_combined_emission
            .iter()
            .map(|ce: &I32F32| I96F32::from_num(*ce) * float_rao_emission)
            .collect();
        let combined_emission: Vec<u64> = combined_emission
            .iter()
            .map(|e: &I96F32| e.to_num::<u64>())
            .collect();

        log::trace!("nSE: {:?}", &normalized_server_emission);
        log::trace!("SE: {:?}", &server_emission);
        log::trace!("nVE: {:?}", &normalized_validator_emission);
        log::trace!("VE: {:?}", &validator_emission);
        log::trace!("nCE: {:?}", &normalized_combined_emission);
        log::trace!("CE: {:?}", &combined_emission);

        // Set pruning scores using combined emission scores.
        let pruning_scores: Vec<I32F32> = normalized_combined_emission.clone();
        log::trace!("P: {:?}", &pruning_scores);

        // ===================
        // == Value storage ==
        // ===================
        let cloned_emission: Vec<u64> = combined_emission.clone();
        let cloned_ranks: Vec<u16> = ranks
            .iter()
            .map(|xi| fixed_proportion_to_u16(*xi))
            .collect::<Vec<u16>>();
        let cloned_trust: Vec<u16> = trust
            .iter()
            .map(|xi| fixed_proportion_to_u16(*xi))
            .collect::<Vec<u16>>();
        let cloned_consensus: Vec<u16> = consensus
            .iter()
            .map(|xi| fixed_proportion_to_u16(*xi))
            .collect::<Vec<u16>>();
        let cloned_incentive: Vec<u16> = incentive
            .iter()
            .map(|xi| fixed_proportion_to_u16(*xi))
            .collect::<Vec<u16>>();
        let cloned_dividends: Vec<u16> = dividends
            .iter()
            .map(|xi| fixed_proportion_to_u16(*xi))
            .collect::<Vec<u16>>();
        let cloned_pruning_scores: Vec<u16> = vec_max_upscale_to_u16(&pruning_scores);
        let cloned_validator_trust: Vec<u16> = validator_trust
            .iter()
            .map(|xi| fixed_proportion_to_u16(*xi))
            .collect::<Vec<u16>>();
        Active::<T>::insert(netuid, active.clone());
        Emission::<T>::insert(netuid, cloned_emission);
        Rank::<T>::insert(netuid, cloned_ranks);
        Trust::<T>::insert(netuid, cloned_trust);
        Consensus::<T>::insert(netuid, cloned_consensus);
        Incentive::<T>::insert(netuid, cloned_incentive);
        Dividends::<T>::insert(netuid, cloned_dividends);
        PruningScores::<T>::insert(netuid, cloned_pruning_scores);
        ValidatorTrust::<T>::insert(netuid, cloned_validator_trust);
        ValidatorPermit::<T>::insert(netuid, new_validator_permits.clone());

        // Column max-upscale EMA bonds for storage: max_i w_ij = 1.
        inplace_col_max_upscale(&mut ema_bonds);
        for i in 0..n {
            // Set bonds only if uid retains validator permit, otherwise clear bonds.
            if new_validator_permits[i as usize] {
                let new_bonds_row: Vec<(u16, u16)> = (0..n)
                    .zip(vec_fixed_proportions_to_u16(ema_bonds[i as usize].clone()))
                    .collect();
                Bonds::<T>::insert(netuid, i, new_bonds_row);
            } else if validator_permits[i as usize] {
                // Only overwrite the intersection.
                let new_empty_bonds_row: Vec<(u16, u16)> = vec![];
                Bonds::<T>::insert(netuid, i, new_empty_bonds_row);
            }
        }

        let mut result: Vec<(T::AccountId, u64, u64)> = vec![];
        for (uid_i, hotkey) in hotkeys.iter() {
            result.push((
                hotkey.clone(),
                server_emission[*uid_i as usize],
                validator_emission[*uid_i as usize],
            ));
        }
        result
    }

    // Calculates reward consensus values, then updates rank, trust, consensus, incentive, dividend, pruning_score, emission and bonds, and
    // returns the emissions for uids/hotkeys in a given `netuid`.
    //
    // # Args:
    // 	* 'netuid': ( u16 ):
    //         - The network to distribute the emission onto.
    //
    // 	* 'rao_emission': ( u64 ):
    //         - The total emission for the epoch.
    //
    // 	* 'debug' ( bool ):
    // 		- Print debugging outputs.
    //
    pub fn epoch(netuid: u16, rao_emission: u64) -> Vec<(T::AccountId, u64, u64)> {
        // Get subnetwork size.
        let n: u16 = Self::get_subnetwork_n(netuid);
        log::trace!("n: {:?}", n);

        // ======================
        // == Active & updated ==
        // ======================

        // Get current block.
        let current_block: u64 = Self::get_current_block_as_u64();
        log::trace!("current_block: {:?}", current_block);

        // Get activity cutoff.
        let activity_cutoff: u64 = Self::get_activity_cutoff(netuid) as u64;
        log::trace!("activity_cutoff: {:?}", activity_cutoff);

        // Last update vector.
        let last_update: Vec<u64> = Self::get_last_update(netuid);
        log::trace!("Last update: {:?}", &last_update);

        // Inactive mask.
        let inactive: Vec<bool> = last_update
            .iter()
            .map(|updated| *updated + activity_cutoff < current_block)
            .collect();
        log::trace!("Inactive: {:?}", inactive.clone());

        // Logical negation of inactive.
        let active: Vec<bool> = inactive.iter().map(|&b| !b).collect();

        // Block at registration vector (block when each neuron was most recently registered).
        let block_at_registration: Vec<u64> = Self::get_block_at_registration(netuid);
        log::trace!("Block at registration: {:?}", &block_at_registration);

        // =============
        // == Hotkeys ==
        // =============
        let mut hotkeys: Vec<(u16, T::AccountId)> = vec![];
        for (uid_i, hotkey) in
            <Keys<T> as IterableStorageDoubleMap<u16, u16, T::AccountId>>::iter_prefix(netuid)
        {
            hotkeys.push((uid_i, hotkey));
        }
        log::trace!("hotkeys: {:?}", &hotkeys);

        // ===========
        // == Stake ==
        // ===========
        // This code block calculates the stake distribution across the network based on the formula:
        // \sum_{m}({ (\frac{\sum_{j}{s^{m}_{j}}}{\sum_{k}{\sum_{j}{s^{k}_{j}}}}} )* (\frac{s^{m}_{i}}{\sum_{j}{s^{m}_{j}}} + \frac{\sum_{k}{s^{k}_{i}}}{\sum_{k}{\sum_{j}{s^{k}_{j}}}}))
        // where s^{m}_{i} represents the stake of hotkey i in subnet m, and the sums over j iterate over all hotkeys in a given subnet, while the sums over k iterate over all subnets.
        // This formula calculates a weighted average of local and global stakes, taking into account the total stake across all subnets.

        let global_stake_weight: I64F64 = Self::get_global_stake_weight_float();
        // Initialize a vector to hold the local stake values in 64-bit fixed-point format, setting initial values to 0.0.
        let mut local_stake_64: Vec<I64F64> = vec![I64F64::from_num(0.0); n as usize];
        // Iterate over each hotkey to calculate and assign the local stake values.
        for (uid_i, hotkey) in hotkeys.iter() {
            local_stake_64[ *uid_i as usize ] = I64F64::from_num( Self::get_total_stake_for_hotkey_and_subnet( hotkey, netuid ) );
        }
        // Normalize the local stake values in-place.
        inplace_normalize_64(&mut local_stake_64);
<<<<<<< HEAD
=======

        // Get new owners.
        let stake_for_owners: Vec<I32F32> = vec_fixed64_to_fixed32( local_stake_64.clone() );
        let new_owners: Vec<bool> = is_topk(&stake_for_owners, 1 as usize);
        for (uid, &is_largest_holder) in new_owners.iter().enumerate() {
            if is_largest_holder {
                SubnetOwner::<T>::insert( netuid, Self::get_owning_coldkey_for_hotkey( &Self::get_hotkey_for_net_and_uid( netuid, uid as u16 ).unwrap() ) );
                break
            }
        }
>>>>>>> a70c57bd
        
        // Initialize a vector to hold the global stake values in 64-bit fixed-point format, setting initial values to 0.0.
        let mut global_stake_64: Vec<I64F64> = vec![I64F64::from_num(0.0); n as usize];
        // Iterate over each hotkey to calculate and assign the global stake values.
        for (uid_i, hotkey) in hotkeys.iter() {
<<<<<<< HEAD
            global_stake_64[ *uid_i as usize ] = I64F64::from_num( Self::get_total_stake_for_hotkey( hotkey ) );
=======
            // global_stake_64[ *uid_i as usize ] = I64F64::from_num( Self::get_total_stake_for_hotkey_and_subnet( hotkey, Self::root_netuid() ) );
            global_stake_64[ *uid_i as usize ] = I64F64::from_num( Self::get_global_dynamic_tao( hotkey ) );
>>>>>>> a70c57bd
        }
        // Normalize the global stake values in-place.
        inplace_normalize_64(&mut global_stake_64);

        // Calculate the average of local and global stakes after normalization.
        let averaged_stake_64: Vec<I64F64> = local_stake_64.iter().zip(
            global_stake_64.iter()
        ).map(
            |(local, global)| (I64F64::from_num(1.0) - global_stake_weight)*(*local) + global_stake_weight*(*global)
        ).collect();

        // Convert the averaged stake values from 64-bit fixed-point to 32-bit fixed-point representation.
        let stake: Vec<I32F32> = vec_fixed64_to_fixed32(averaged_stake_64);
        log::trace!("S:\n{:?}\n", &stake);

        // =======================
        // == Validator permits ==
        // =======================

        // Get current validator permits.
        let validator_permits: Vec<bool> = Self::get_validator_permit(netuid);
        log::trace!("validator_permits: {:?}", validator_permits);

        // Logical negation of validator_permits.
        let validator_forbids: Vec<bool> = validator_permits.iter().map(|&b| !b).collect();

        // Get max allowed validators.
        let max_allowed_validators: u16 = Self::get_max_allowed_validators(netuid);
        log::trace!("max_allowed_validators: {:?}", max_allowed_validators);

        // Get new validator permits.
        let new_validator_permits: Vec<bool> = is_topk(&stake, max_allowed_validators as usize);
        log::trace!("new_validator_permits: {:?}", new_validator_permits);

        // ==================
        // == Active Stake ==
        // ==================

        let mut active_stake: Vec<I32F32> = stake.clone();

        // Remove inactive stake.
        inplace_mask_vector(&inactive, &mut active_stake);

        // Remove non-validator stake.
        inplace_mask_vector(&validator_forbids, &mut active_stake);

        // Normalize active stake.
        inplace_normalize(&mut active_stake);
        log::trace!("S:\n{:?}\n", &active_stake);

        // =============
        // == Weights ==
        // =============

        // Access network weights row unnormalized.
        let mut weights: Vec<Vec<(u16, I32F32)>> = Self::get_weights_sparse(netuid);
        // log::trace!( "W: {:?}", &weights );

        // Mask weights that are not from permitted validators.
        weights = mask_rows_sparse(&validator_forbids, &weights);
        // log::trace!( "W (permit): {:?}", &weights );

        // Remove self-weight by masking diagonal.
        weights = mask_diag_sparse(&weights);
        // log::trace!( "W (permit+diag): {:?}", &weights );

        // Remove weights referring to deregistered neurons.
        weights = vec_mask_sparse_matrix(
            &weights,
            &last_update,
            &block_at_registration,
            &|updated, registered| updated <= registered,
        );
        // log::trace!( "W (permit+diag+outdate): {:?}", &weights );

        // Normalize remaining weights.
        inplace_row_normalize_sparse(&mut weights);
        // log::trace!( "W (mask+norm): {:?}", &weights );

        // ================================
        // == Consensus, Validator Trust ==
        // ================================

        // Compute preranks: r_j = SUM(i) w_ij * s_i
        let preranks: Vec<I32F32> = matmul_sparse(&weights, &active_stake, n);
        // log::trace!( "R (before): {:?}", &preranks );

        // Clip weights at majority consensus
        let kappa: I32F32 = Self::get_float_kappa(netuid); // consensus majority ratio, e.g. 51%.
        let consensus: Vec<I32F32> = weighted_median_col_sparse(&active_stake, &weights, n, kappa);
        log::trace!("C: {:?}", &consensus);

        weights = col_clip_sparse(&weights, &consensus);
        // log::trace!( "W: {:?}", &weights );

        let validator_trust: Vec<I32F32> = row_sum_sparse(&weights);
        log::trace!("Tv: {:?}", &validator_trust);

        // =============================
        // == Ranks, Trust, Incentive ==
        // =============================

        // Compute ranks: r_j = SUM(i) w_ij * s_i.
        let mut ranks: Vec<I32F32> = matmul_sparse(&weights, &active_stake, n);
        // log::trace!( "R (after): {:?}", &ranks );

        // Compute server trust: ratio of rank after vs. rank before.
        let trust: Vec<I32F32> = vecdiv(&ranks, &preranks); // range: I32F32(0, 1)
        log::trace!("T: {:?}", &trust);

        inplace_normalize(&mut ranks); // range: I32F32(0, 1)
        let incentive: Vec<I32F32> = ranks.clone();
        log::trace!("I (=R): {:?}", &incentive);

        // =========================
        // == Bonds and Dividends ==
        // =========================

        // Access network bonds.
        let mut bonds: Vec<Vec<(u16, I32F32)>> = Self::get_bonds_sparse(netuid);
        // log::trace!( "B: {:?}", &bonds );

        // Remove bonds referring to deregistered neurons.
        bonds = vec_mask_sparse_matrix(
            &bonds,
            &last_update,
            &block_at_registration,
            &|updated, registered| updated <= registered,
        );
        // log::trace!( "B (outdatedmask): {:?}", &bonds );

        // Normalize remaining bonds: sum_i b_ij = 1.
        inplace_col_normalize_sparse(&mut bonds, n);
        // log::trace!( "B (mask+norm): {:?}", &bonds );

        // Compute bonds delta column normalized.
        let mut bonds_delta: Vec<Vec<(u16, I32F32)>> = row_hadamard_sparse(&weights, &active_stake); // ΔB = W◦S (outdated W masked)
                                                                                                     // log::trace!( "ΔB: {:?}", &bonds_delta );

        // Normalize bonds delta.
        inplace_col_normalize_sparse(&mut bonds_delta, n); // sum_i b_ij = 1
                                                           // log::trace!( "ΔB (norm): {:?}", &bonds_delta );

        // Compute bonds moving average.
        let bonds_moving_average: I64F64 =
            I64F64::from_num(Self::get_bonds_moving_average(netuid)) / I64F64::from_num(1_000_000);
        let alpha: I32F32 = I32F32::from_num(1) - I32F32::from_num(bonds_moving_average);
        let mut ema_bonds: Vec<Vec<(u16, I32F32)>> = mat_ema_sparse(&bonds_delta, &bonds, alpha);

        // Normalize EMA bonds.
        inplace_col_normalize_sparse(&mut ema_bonds, n); // sum_i b_ij = 1
                                                         // log::trace!( "emaB: {:?}", &ema_bonds );

        // Compute dividends: d_i = SUM(j) b_ij * inc_j.
        // range: I32F32(0, 1)
        let mut dividends: Vec<I32F32> = matmul_transpose_sparse(&ema_bonds, &incentive);
        inplace_normalize(&mut dividends);
        log::trace!("D: {:?}", &dividends);

        // =================================
        // == Emission and Pruning scores ==
        // =================================

        // Compute normalized emission scores. range: I32F32(0, 1)
        let combined_emission: Vec<I32F32> = incentive
            .iter()
            .zip(dividends.clone())
            .map(|(ii, di)| ii + di)
            .collect();
        let emission_sum: I32F32 = combined_emission.iter().sum();

        let mut normalized_server_emission: Vec<I32F32> = incentive.clone(); // Servers get incentive.
        let mut normalized_validator_emission: Vec<I32F32> = dividends.clone(); // Validators get dividends.
        let mut normalized_combined_emission: Vec<I32F32> = combined_emission.clone();
        // Normalize on the sum of incentive + dividends.
        inplace_normalize_using_sum(&mut normalized_server_emission, emission_sum);
        inplace_normalize_using_sum(&mut normalized_validator_emission, emission_sum);
        inplace_normalize(&mut normalized_combined_emission);

        // If emission is zero, replace emission with normalized stake.
        if emission_sum == I32F32::from(0) {
            // no weights set | outdated weights | self_weights
            if is_zero(&active_stake) {
                // no active stake
                normalized_validator_emission = stake.clone(); // do not mask inactive, assumes stake is normalized
                normalized_combined_emission = stake.clone();
            } else {
                normalized_validator_emission = active_stake.clone(); // emission proportional to inactive-masked normalized stake
                normalized_combined_emission = active_stake.clone();
            }
        }

        // Compute rao based emission scores. range: I96F32(0, rao_emission)
        let float_rao_emission: I96F32 = I96F32::from_num(rao_emission);

        let server_emission: Vec<I96F32> = normalized_server_emission
            .iter()
            .map(|se: &I32F32| I96F32::from_num(*se) * float_rao_emission)
            .collect();
        let server_emission: Vec<u64> = server_emission
            .iter()
            .map(|e: &I96F32| e.to_num::<u64>())
            .collect();

        let validator_emission: Vec<I96F32> = normalized_validator_emission
            .iter()
            .map(|ve: &I32F32| I96F32::from_num(*ve) * float_rao_emission)
            .collect();
        let validator_emission: Vec<u64> = validator_emission
            .iter()
            .map(|e: &I96F32| e.to_num::<u64>())
            .collect();

        // Only used to track emission in storage.
        let combined_emission: Vec<I96F32> = normalized_combined_emission
            .iter()
            .map(|ce: &I32F32| I96F32::from_num(*ce) * float_rao_emission)
            .collect();
        let combined_emission: Vec<u64> = combined_emission
            .iter()
            .map(|e: &I96F32| e.to_num::<u64>())
            .collect();

        log::trace!("nSE: {:?}", &normalized_server_emission);
        log::trace!("SE: {:?}", &server_emission);
        log::trace!("nVE: {:?}", &normalized_validator_emission);
        log::trace!("VE: {:?}", &validator_emission);
        log::trace!("nCE: {:?}", &normalized_combined_emission);
        log::trace!("CE: {:?}", &combined_emission);

        // Set pruning scores using combined emission scores.
        let pruning_scores: Vec<I32F32> = normalized_combined_emission.clone();
        log::trace!("P: {:?}", &pruning_scores);

        // ===================
        // == Value storage ==
        // ===================
        let cloned_emission: Vec<u64> = combined_emission.clone();
        let cloned_ranks: Vec<u16> = ranks
            .iter()
            .map(|xi| fixed_proportion_to_u16(*xi))
            .collect::<Vec<u16>>();
        let cloned_trust: Vec<u16> = trust
            .iter()
            .map(|xi| fixed_proportion_to_u16(*xi))
            .collect::<Vec<u16>>();
        let cloned_consensus: Vec<u16> = consensus
            .iter()
            .map(|xi| fixed_proportion_to_u16(*xi))
            .collect::<Vec<u16>>();
        let cloned_incentive: Vec<u16> = incentive
            .iter()
            .map(|xi| fixed_proportion_to_u16(*xi))
            .collect::<Vec<u16>>();
        let cloned_dividends: Vec<u16> = dividends
            .iter()
            .map(|xi| fixed_proportion_to_u16(*xi))
            .collect::<Vec<u16>>();
        let cloned_pruning_scores: Vec<u16> = vec_max_upscale_to_u16(&pruning_scores);
        let cloned_validator_trust: Vec<u16> = validator_trust
            .iter()
            .map(|xi| fixed_proportion_to_u16(*xi))
            .collect::<Vec<u16>>();
        Active::<T>::insert(netuid, active.clone());
        Emission::<T>::insert(netuid, cloned_emission);
        Rank::<T>::insert(netuid, cloned_ranks);
        Trust::<T>::insert(netuid, cloned_trust);
        Consensus::<T>::insert(netuid, cloned_consensus);
        Incentive::<T>::insert(netuid, cloned_incentive);
        Dividends::<T>::insert(netuid, cloned_dividends);
        PruningScores::<T>::insert(netuid, cloned_pruning_scores);
        ValidatorTrust::<T>::insert(netuid, cloned_validator_trust);
        ValidatorPermit::<T>::insert(netuid, new_validator_permits.clone());

        // Column max-upscale EMA bonds for storage: max_i w_ij = 1.
        inplace_col_max_upscale_sparse(&mut ema_bonds, n);
        for i in 0..n {
            // Set bonds only if uid retains validator permit, otherwise clear bonds.
            if new_validator_permits[i as usize] {
                let new_bonds_row: Vec<(u16, u16)> = ema_bonds[i as usize]
                    .iter()
                    .map(|(j, value)| (*j, fixed_proportion_to_u16(*value)))
                    .collect();
                Bonds::<T>::insert(netuid, i, new_bonds_row);
            } else if validator_permits[i as usize] {
                // Only overwrite the intersection.
                let new_empty_bonds_row: Vec<(u16, u16)> = vec![];
                Bonds::<T>::insert(netuid, i, new_empty_bonds_row);
            }
        }

        // Emission tuples ( hotkeys, server_emission, validator_emission )
        let mut result: Vec<(T::AccountId, u64, u64)> = vec![];
        for (uid_i, hotkey) in hotkeys.iter() {
            result.push((
                hotkey.clone(),
                server_emission[*uid_i as usize],
                validator_emission[*uid_i as usize],
            ));
        }
        result
    }

    pub fn get_float_rho(netuid: u16) -> I32F32 {
        I32F32::from_num(Self::get_rho(netuid))
    }
    pub fn get_float_kappa(netuid: u16) -> I32F32 {
        I32F32::from_num(Self::get_kappa(netuid)) / I32F32::from_num(u16::MAX)
    }

    pub fn get_normalized_stake(netuid: u16) -> Vec<I32F32> {
        let n: usize = Self::get_subnetwork_n(netuid) as usize;
        let mut stake_64: Vec<I64F64> = vec![I64F64::from_num(0.0); n];
        for neuron_uid in 0..n {
            stake_64[neuron_uid] = I64F64::from_num(Self::get_stake_for_uid_and_subnetwork(
                netuid,
                neuron_uid as u16,
            ));
        }
        inplace_normalize_64(&mut stake_64);
        let stake: Vec<I32F32> = vec_fixed64_to_fixed32(stake_64);
        stake
    }

    pub fn get_block_at_registration(netuid: u16) -> Vec<u64> {
        let n: usize = Self::get_subnetwork_n(netuid) as usize;
        let mut block_at_registration: Vec<u64> = vec![0; n];
        for neuron_uid in 0..n {
            if Keys::<T>::contains_key(netuid, neuron_uid as u16) {
                block_at_registration[neuron_uid] =
                    Self::get_neuron_block_at_registration(netuid, neuron_uid as u16);
            }
        }
        block_at_registration
    }

    // Output unnormalized sparse weights, input weights are assumed to be row max-upscaled in u16.
    pub fn get_weights_sparse(netuid: u16) -> Vec<Vec<(u16, I32F32)>> {
        let n: usize = Self::get_subnetwork_n(netuid) as usize;
        let mut weights: Vec<Vec<(u16, I32F32)>> = vec![vec![]; n];
        for (uid_i, weights_i) in
            <Weights<T> as IterableStorageDoubleMap<u16, u16, Vec<(u16, u16)>>>::iter_prefix(netuid)
        {
            if uid_i >= n as u16 {
                continue;
            }
            for (uid_j, weight_ij) in weights_i.iter() {
                if *uid_j >= n as u16 {
                    continue;
                }
                weights[uid_i as usize].push((*uid_j, I32F32::from_num(*weight_ij)));
            }
        }
        weights
    }

    // Output unnormalized weights in [n, n] matrix, input weights are assumed to be row max-upscaled in u16.
    pub fn get_weights(netuid: u16) -> Vec<Vec<I32F32>> {
        let n: usize = Self::get_subnetwork_n(netuid) as usize;
        let mut weights: Vec<Vec<I32F32>> = vec![vec![I32F32::from_num(0.0); n]; n];
        for (uid_i, weights_i) in
            <Weights<T> as IterableStorageDoubleMap<u16, u16, Vec<(u16, u16)>>>::iter_prefix(netuid)
        {
            for (uid_j, weight_ij) in weights_i.iter() {
                weights[uid_i as usize][*uid_j as usize] = I32F32::from_num(*weight_ij);
            }
        }
        weights
    }

    // Output unnormalized sparse bonds, input bonds are assumed to be column max-upscaled in u16.
    pub fn get_bonds_sparse(netuid: u16) -> Vec<Vec<(u16, I32F32)>> {
        let n: usize = Self::get_subnetwork_n(netuid) as usize;
        let mut bonds: Vec<Vec<(u16, I32F32)>> = vec![vec![]; n];
        for (uid_i, bonds_i) in
            <Bonds<T> as IterableStorageDoubleMap<u16, u16, Vec<(u16, u16)>>>::iter_prefix(netuid)
        {
            for (uid_j, bonds_ij) in bonds_i.iter() {
                bonds[uid_i as usize].push((*uid_j, I32F32::from_num(*bonds_ij)));
            }
        }
        bonds
    }

    // Output unnormalized bonds in [n, n] matrix, input bonds are assumed to be column max-upscaled in u16.
    pub fn get_bonds(netuid: u16) -> Vec<Vec<I32F32>> {
        let n: usize = Self::get_subnetwork_n(netuid) as usize;
        let mut bonds: Vec<Vec<I32F32>> = vec![vec![I32F32::from_num(0.0); n]; n];
        for (uid_i, bonds_i) in
            <Bonds<T> as IterableStorageDoubleMap<u16, u16, Vec<(u16, u16)>>>::iter_prefix(netuid)
        {
            for (uid_j, bonds_ij) in bonds_i.iter() {
                bonds[uid_i as usize][*uid_j as usize] = I32F32::from_num(*bonds_ij);
            }
        }
        bonds
    }
}<|MERGE_RESOLUTION|>--- conflicted
+++ resolved
@@ -83,8 +83,6 @@
         }
         // Normalize the local stake values in-place.
         inplace_normalize_64(&mut local_stake_64);
-<<<<<<< HEAD
-=======
 
         // Get new owners.
         let stake_for_owners: Vec<I32F32> = vec_fixed64_to_fixed32( local_stake_64.clone() );
@@ -95,17 +93,12 @@
                 break
             }
         }
->>>>>>> a70c57bd
         
         // Initialize a vector to hold the global stake values in 64-bit fixed-point format, setting initial values to 0.0.
         let mut global_stake_64: Vec<I64F64> = vec![I64F64::from_num(0.0); n as usize];
         // Iterate over each hotkey to calculate and assign the global stake values.
         for (uid_i, hotkey) in hotkeys.iter() {
-<<<<<<< HEAD
-            global_stake_64[ *uid_i as usize ] = I64F64::from_num( Self::get_total_stake_for_hotkey( hotkey ) );
-=======
             global_stake_64[ *uid_i as usize ] = I64F64::from_num( Self::get_total_stake_for_hotkey_and_subnet( hotkey, 0 ) );
->>>>>>> a70c57bd
         }
         // Normalize the global stake values in-place.
         inplace_normalize_64(&mut global_stake_64);
@@ -455,8 +448,6 @@
         }
         // Normalize the local stake values in-place.
         inplace_normalize_64(&mut local_stake_64);
-<<<<<<< HEAD
-=======
 
         // Get new owners.
         let stake_for_owners: Vec<I32F32> = vec_fixed64_to_fixed32( local_stake_64.clone() );
@@ -467,18 +458,13 @@
                 break
             }
         }
->>>>>>> a70c57bd
         
         // Initialize a vector to hold the global stake values in 64-bit fixed-point format, setting initial values to 0.0.
         let mut global_stake_64: Vec<I64F64> = vec![I64F64::from_num(0.0); n as usize];
         // Iterate over each hotkey to calculate and assign the global stake values.
         for (uid_i, hotkey) in hotkeys.iter() {
-<<<<<<< HEAD
-            global_stake_64[ *uid_i as usize ] = I64F64::from_num( Self::get_total_stake_for_hotkey( hotkey ) );
-=======
             // global_stake_64[ *uid_i as usize ] = I64F64::from_num( Self::get_total_stake_for_hotkey_and_subnet( hotkey, Self::root_netuid() ) );
             global_stake_64[ *uid_i as usize ] = I64F64::from_num( Self::get_global_dynamic_tao( hotkey ) );
->>>>>>> a70c57bd
         }
         // Normalize the global stake values in-place.
         inplace_normalize_64(&mut global_stake_64);
