--- conflicted
+++ resolved
@@ -128,13 +128,9 @@
         // --- 1. Check if the hotkey is a delegate. If not, we simply pass the stake through to the 
         // coldkey - hotkey account as normal.
         if !Self::hotkey_is_delegate( hotkey ) { 
-<<<<<<< HEAD
             // If this fails, the amount goes to the free balance. This will be fixed on the next (un)stake.
             //     due to fix_reserved_balance_on_coldkey_account.
-            Self::issue_stake_to_hotkey_owner_account( &hotkey, emission );
-=======
-            Self::increase_stake_on_hotkey_account( &hotkey, server_emission + validator_emission ); 
->>>>>>> 82519fd2
+            Self::issue_stake_to_hotkey_owner_account( &hotkey, server_emission + validator_emission ); 
             return; 
         }
         // Then this is a delegate, we distribute validator_emission, then server_emission.
@@ -150,33 +146,20 @@
         for ( owning_coldkey_i, stake_i ) in < Stake<T> as IterableStorageDoubleMap<T::AccountId, T::AccountId, u64 >>::iter_prefix( hotkey ) {
             
             // --- 4. The emission proportion is remaining_emission * ( stake / total_stake ).
-<<<<<<< HEAD
-            let stake_proportion: u64 = Self::calculate_stake_proportional_emission( stake_i, total_hotkey_stake, remaining_emission );
-            // Issue to the coldkey - hotkey account. Increasing the reserved balance.
+            let stake_proportion: u64 = Self::calculate_stake_proportional_emission( stake_i, total_hotkey_stake, validator_emission_minus_take );
             Self::issue_stake_to_coldkey_hotkey_account( &owning_coldkey_i, &hotkey, stake_proportion );
-
-            log::debug!("owning_coldkey_i: {:?} hotkey: {:?} emission: +{:?} ", owning_coldkey_i, hotkey, stake_proportion );
-=======
-            let stake_proportion: u64 = Self::calculate_stake_proportional_emission( stake_i, total_hotkey_stake, validator_emission_minus_take );
-            Self::increase_stake_on_coldkey_hotkey_account( &owning_coldkey_i, &hotkey, stake_proportion );
             log::debug!("owning_coldkey_i: {:?} hotkey: {:?} emission: +{:?} ", owning_coldkey_i, hotkey, stake_proportion );
             remaining_validator_emission -= stake_proportion;
->>>>>>> 82519fd2
         }
 
         // --- 5. Last increase final account balance of delegate after 4, since 5 will change the stake proportion of 
         // the delegate and effect calculation in 4.
-<<<<<<< HEAD
-        Self::issue_stake_to_hotkey_owner_account( &hotkey, delegate_take );
-        log::debug!("delkey: {:?} delegate_take: +{:?} ", hotkey,delegate_take );
-=======
-        Self::increase_stake_on_hotkey_account( &hotkey, delegate_take + remaining_validator_emission );
+        Self::issue_stake_to_hotkey_owner_account( &hotkey, delegate_take + remaining_validator_emission );
         log::debug!("delkey: {:?} delegate_take: +{:?} ", hotkey, delegate_take );
         // Also emit the server_emission to the hotkey
         // The server emission is distributed in-full to the delegate owner.
         // We do this after 4. for the same reason as above.
-        Self::increase_stake_on_hotkey_account( &hotkey, server_emission );
->>>>>>> 82519fd2
+        Self::issue_stake_to_hotkey_owner_account( &hotkey, server_emission );
     }
 
     // Increases the stake on the cold - hot pairing by increment while also incrementing other counters.
