--- conflicted
+++ resolved
@@ -401,27 +401,14 @@
             hotkey,
             TotalHotkeyStake::<T>::get(hotkey).saturating_sub(decrement),
         );
-<<<<<<< HEAD
-
-        Stake::<T>::insert(
-            hotkey,
-            coldkey,
-            Stake::<T>::get(hotkey, coldkey).saturating_sub(decrement),
-        );
-
-        TotalStake::<T>::put(
-            TotalStake::<T>::get().saturating_sub(decrement)
-        );
-
-        TotalIssuance::<T>::put(
-            TotalIssuance::<T>::get().saturating_sub(decrement)
-        );
-=======
+
         let stake = Stake::<T>::get(hotkey, coldkey).saturating_sub(decrement);
-        if (stake == 0) {
+        if (stake == 0) 
+        {
             Stake::<T>::remove(hotkey, coldkey);
         }
-        else {
+        else 
+        {
             Stake::<T>::insert(
                 hotkey,
                 coldkey,
@@ -430,7 +417,6 @@
         }
         TotalStake::<T>::put(TotalStake::<T>::get().saturating_sub(decrement));
         TotalIssuance::<T>::put(TotalIssuance::<T>::get().saturating_sub(decrement));
->>>>>>> 00b600c3
     }
 
     // Returns emission awarded to a hotkey as a function of its proportion of the total stake.
