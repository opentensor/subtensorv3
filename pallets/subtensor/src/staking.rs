use super::*;
use frame_support::storage::IterableStorageDoubleMap;

impl<T: Config> Pallet<T> {
    // ---- The implementation for the extrinsic become_delegate: signals that this hotkey allows delegated stake.
    //
    // # Args:
    // 	* 'origin': (<T as frame_system::Config>RuntimeOrigin):
    // 		- The signature of the caller's coldkey.
    //
    // 	* 'hotkey' (T::AccountId):
    // 		- The hotkey we are delegating (must be owned by the coldkey.)
    //
    // 	* 'take' (u16):
    // 		- The stake proportion that this hotkey takes from delegations.
    //
    // # Event:
    // 	* DelegateAdded;
    // 		- On successfully setting a hotkey as a delegate.
    //
    // # Raises:
    // 	* 'NotRegistered':
    // 		- The hotkey we are delegating is not registered on the network.
    //
    // 	* 'NonAssociatedColdKey':
    // 		- The hotkey we are delegating is not owned by the calling coldket.
    //
    // 	* 'TxRateLimitExceeded':
    // 		- Thrown if key has hit transaction rate limit
    //
    pub fn do_become_delegate(
        origin: T::RuntimeOrigin,
        hotkey: T::AccountId,
        take: u16,
    ) -> dispatch::DispatchResult {
        // --- 1. We check the coldkey signuture.
        let coldkey = ensure_signed(origin)?;
        log::info!(
            "do_become_delegate( origin:{:?} hotkey:{:?}, take:{:?} )",
            coldkey,
            hotkey,
            take
        );

        // --- 2. Ensure we are delegating an known key.
        // --- 3. Ensure that the coldkey is the owner.
        Self::do_take_checks(&coldkey, &hotkey)?;

        // --- 4. Ensure we are not already a delegate (dont allow changing delegate take.)
        ensure!(
            !Self::hotkey_is_delegate(&hotkey),
            Error::<T>::AlreadyDelegate
        );

        // --- 5. Ensure we don't exceed tx rate limit
        let block: u64 = Self::get_current_block_as_u64();
        ensure!(
            !Self::exceeds_tx_rate_limit(Self::get_last_tx_block(&coldkey), block),
            Error::<T>::TxRateLimitExceeded
        );

        // --- 5.1 Ensure take is within the min ..= InitialDefaultTake (18%) range
        let min_take = MinTake::<T>::get();
        let max_take = MaxTake::<T>::get();
        ensure!(take >= min_take, Error::<T>::InvalidTake);
        ensure!(take <= max_take, Error::<T>::InvalidTake);

        // --- 6. Delegate the key.
        Self::delegate_hotkey(&hotkey, take);

        // Set last block for rate limiting
        Self::set_last_tx_block(&coldkey, block);
        Self::set_last_tx_block_delegate_take(&coldkey, block);

        // --- 7. Emit the staking event.
        log::info!(
            "DelegateAdded( coldkey:{:?}, hotkey:{:?}, take:{:?} )",
            coldkey,
            hotkey,
            take
        );
        Self::deposit_event(Event::DelegateAdded(coldkey, hotkey, take));

        // --- 8. Ok and return.
        Ok(())
    }

    // ---- The implementation for the extrinsic decrease_take
    //
    // # Args:
    // 	* 'origin': (<T as frame_system::Config>::RuntimeOrigin):
    // 		- The signature of the caller's coldkey.
    //
    // 	* 'hotkey' (T::AccountId):
    // 		- The hotkey we are delegating (must be owned by the coldkey.)
    //
    // 	* 'take' (u16):
    // 		- The stake proportion that this hotkey takes from delegations for subnet ID.
    //
    // # Event:
    // 	* TakeDecreased;
    // 		- On successfully setting a decreased take for this hotkey.
    //
    // # Raises:
    // 	* 'NotRegistered':
    // 		- The hotkey we are delegating is not registered on the network.
    //
    // 	* 'NonAssociatedColdKey':
    // 		- The hotkey we are delegating is not owned by the calling coldket.
    //
    pub fn do_decrease_take(
        origin: T::RuntimeOrigin,
        hotkey: T::AccountId,
        take: u16,
    ) -> dispatch::DispatchResult {
        // --- 1. We check the coldkey signature.
        let coldkey = ensure_signed(origin)?;
        log::info!(
            "do_decrease_take( origin:{:?} hotkey:{:?}, take:{:?} )",
            coldkey,
            hotkey,
            take
        );

        // --- 2. Ensure we are delegating a known key.
        //        Ensure that the coldkey is the owner.
        Self::do_take_checks(&coldkey, &hotkey)?;

        // --- 3. Ensure we are always strictly decreasing, never increasing take
        if let Ok(current_take) = Delegates::<T>::try_get(&hotkey) {
            ensure!(take < current_take, Error::<T>::InvalidTake);
        }

        // --- 3.1 Ensure take is within the min ..= InitialDefaultTake (18%) range
        let min_take = MinTake::<T>::get();
        ensure!(take >= min_take, Error::<T>::InvalidTake);

        // --- 4. Set the new take value.
        Delegates::<T>::insert(hotkey.clone(), take);

        // --- 5. Emit the take value.
        log::info!(
            "TakeDecreased( coldkey:{:?}, hotkey:{:?}, take:{:?} )",
            coldkey,
            hotkey,
            take
        );
        Self::deposit_event(Event::TakeDecreased(coldkey, hotkey, take));

        // --- 6. Ok and return.
        Ok(())
    }

    // ---- The implementation for the extrinsic increase_take
    //
    // # Args:
    // 	* 'origin': (<T as frame_system::Config>::RuntimeOrigin):
    // 		- The signature of the caller's coldkey.
    //
    // 	* 'hotkey' (T::AccountId):
    // 		- The hotkey we are delegating (must be owned by the coldkey.)
    //
    // 	* 'take' (u16):
    // 		- The stake proportion that this hotkey takes from delegations for subnet ID.
    //
    // # Event:
    // 	* TakeDecreased;
    // 		- On successfully setting a decreased take for this hotkey.
    //
    // # Raises:
    // 	* 'NotRegistered':
    // 		- The hotkey we are delegating is not registered on the network.
    //
    // 	* 'NonAssociatedColdKey':
    // 		- The hotkey we are delegating is not owned by the calling coldket.
    //
    // 	* 'TxRateLimitExceeded':
    // 		- Thrown if key has hit transaction rate limit
    //
    pub fn do_increase_take(
        origin: T::RuntimeOrigin,
        hotkey: T::AccountId,
        take: u16,
    ) -> dispatch::DispatchResult {
        // --- 1. We check the coldkey signature.
        let coldkey = ensure_signed(origin)?;
        log::info!(
            "do_increase_take( origin:{:?} hotkey:{:?}, take:{:?} )",
            coldkey,
            hotkey,
            take
        );

        // --- 2. Ensure we are delegating a known key.
        //        Ensure that the coldkey is the owner.
        Self::do_take_checks(&coldkey, &hotkey)?;

        // --- 3. Ensure we are strinctly increasing take
        if let Ok(current_take) = Delegates::<T>::try_get(&hotkey) {
            ensure!(take > current_take, Error::<T>::InvalidTake);
        }

        // --- 4. Ensure take is within the min ..= InitialDefaultTake (18%) range
        let max_take = MaxTake::<T>::get();
        ensure!(take <= max_take, Error::<T>::InvalidTake);

        // --- 5. Enforce the rate limit (independently on do_add_stake rate limits)
        let block: u64 = Self::get_current_block_as_u64();
        ensure!(
            !Self::exceeds_tx_delegate_take_rate_limit(
                Self::get_last_tx_block_delegate_take(&coldkey),
                block
            ),
            Error::<T>::TxRateLimitExceeded
        );

        // Set last block for rate limiting
        Self::set_last_tx_block_delegate_take(&coldkey, block);

        // --- 6. Set the new take value.
        Delegates::<T>::insert(hotkey.clone(), take);

        // --- 7. Emit the take value.
        log::info!(
            "TakeIncreased( coldkey:{:?}, hotkey:{:?}, take:{:?} )",
            coldkey,
            hotkey,
            take
        );
        Self::deposit_event(Event::TakeIncreased(coldkey, hotkey, take));

        // --- 8. Ok and return.
        Ok(())
    }

    // ---- The implementation for the extrinsic add_stake: Adds stake to a hotkey account.
    //
    // # Args:
    // 	* 'origin': (<T as frame_system::Config>RuntimeOrigin):
    // 		- The signature of the caller's coldkey.
    //
    // 	* 'hotkey' (T::AccountId):
    // 		- The associated hotkey account.
    //
    // 	* 'stake_to_be_added' (u64):
    // 		- The amount of stake to be added to the hotkey staking account.
    //
    // # Event:
    // 	* StakeAdded;
    // 		- On the successfully adding stake to a global account.
    //
    // # Raises:
    // 	* 'CouldNotConvertToBalance':
    // 		- Unable to convert the passed stake value to a balance.
    //
    // 	* 'NotEnoughBalanceToStake':
    // 		- Not enough balance on the coldkey to add onto the global account.
    //
    // 	* 'NonAssociatedColdKey':
    // 		- The calling coldkey is not associated with this hotkey.
    //
    // 	* 'BalanceWithdrawalError':
    // 		- Errors stemming from transaction pallet.
    //
    // 	* 'TxRateLimitExceeded':
    // 		- Thrown if key has hit transaction rate limit
    //
    pub fn do_add_stake(
        origin: T::RuntimeOrigin,
        hotkey: T::AccountId,
        stake_to_be_added: u64,
    ) -> dispatch::DispatchResult {
        // --- 1. We check that the transaction is signed by the caller and retrieve the T::AccountId coldkey information.
        let coldkey = ensure_signed(origin)?;
        log::info!(
            "do_add_stake( origin:{:?} hotkey:{:?}, stake_to_be_added:{:?} )",
            coldkey,
            hotkey,
            stake_to_be_added
        );

        // --- 2. We convert the stake u64 into a balancer.
        let stake_as_balance = Self::u64_to_balance(stake_to_be_added);
        ensure!(
            stake_as_balance.is_some(),
            Error::<T>::CouldNotConvertToBalance
        );

        // --- 3. Ensure the callers coldkey has enough stake to perform the transaction.
        ensure!(
            Self::can_remove_balance_from_coldkey_account(&coldkey, stake_as_balance.unwrap()),
            Error::<T>::NotEnoughBalanceToStake
        );

        // --- 4. Ensure that the hotkey account exists this is only possible through registration.
        ensure!(
            Self::hotkey_account_exists(&hotkey),
            Error::<T>::NotRegistered
        );

        // --- 5. Ensure that the hotkey allows delegation or that the hotkey is owned by the calling coldkey.
        ensure!(
            Self::hotkey_is_delegate(&hotkey) || Self::coldkey_owns_hotkey(&coldkey, &hotkey),
            Error::<T>::NonAssociatedColdKey
        );

        // --- 6. Ensure we don't exceed stake rate limit
        let stakes_this_interval =
            Self::get_stakes_this_interval_for_coldkey_hotkey(&coldkey, &hotkey);
        ensure!(
            stakes_this_interval < Self::get_target_stakes_per_interval(),
            Error::<T>::StakeRateLimitExceeded
        );

        // --- 7. If this is a nomination stake, check if total stake after adding will be above
        // the minimum required stake.

        // If coldkey is not owner of the hotkey, it's a nomination stake.
        if !Self::coldkey_owns_hotkey(&coldkey, &hotkey) {
            let total_stake_after_add =
                Stake::<T>::get(&hotkey, &coldkey).saturating_add(stake_to_be_added);

            ensure!(
                total_stake_after_add >= NominatorMinRequiredStake::<T>::get(),
                Error::<T>::NomStakeBelowMinimumThreshold
            );
        }

        // --- 8. Ensure the remove operation from the coldkey is a success.
        ensure!(
            Self::remove_balance_from_coldkey_account(&coldkey, stake_as_balance.unwrap()) == true,
            Error::<T>::BalanceWithdrawalError
        );

        // --- 9. If we reach here, add the balance to the hotkey.
        Self::increase_stake_on_coldkey_hotkey_account(&coldkey, &hotkey, stake_to_be_added);

        // Set last block for rate limiting
        let block: u64 = Self::get_current_block_as_u64();
        Self::set_last_tx_block(&coldkey, block);

        // --- 9. Emit the staking event.
        Self::set_stakes_this_interval_for_coldkey_hotkey(
            &coldkey,
            &hotkey,
            stakes_this_interval + 1,
            block,
        );
        log::info!(
            "StakeAdded( hotkey:{:?}, stake_to_be_added:{:?} )",
            hotkey,
            stake_to_be_added
        );
        Self::deposit_event(Event::StakeAdded(hotkey, stake_to_be_added));

        // --- 10. Ok and return.
        Ok(())
    }

    // ---- The implementation for the extrinsic remove_stake: Removes stake from a hotkey account and adds it onto a coldkey.
    //
    // # Args:
    // 	* 'origin': (<T as frame_system::Config>RuntimeOrigin):
    // 		- The signature of the caller's coldkey.
    //
    // 	* 'hotkey' (T::AccountId):
    // 		- The associated hotkey account.
    //
    // 	* 'stake_to_be_added' (u64):
    // 		- The amount of stake to be added to the hotkey staking account.
    //
    // # Event:
    // 	* StakeRemoved;
    // 		- On the successfully removing stake from the hotkey account.
    //
    // # Raises:
    // 	* 'NotRegistered':
    // 		- Thrown if the account we are attempting to unstake from is non existent.
    //
    // 	* 'NonAssociatedColdKey':
    // 		- Thrown if the coldkey does not own the hotkey we are unstaking from.
    //
    // 	* 'NotEnoughStaketoWithdraw':
    // 		- Thrown if there is not enough stake on the hotkey to withdwraw this amount.
    //
    // 	* 'CouldNotConvertToBalance':
    // 		- Thrown if we could not convert this amount to a balance.
    //
    // 	* 'TxRateLimitExceeded':
    // 		- Thrown if key has hit transaction rate limit
    //
    //
    pub fn do_remove_stake(
        origin: T::RuntimeOrigin,
        hotkey: T::AccountId,
        stake_to_be_removed: u64,
    ) -> dispatch::DispatchResult {
        // --- 1. We check the transaction is signed by the caller and retrieve the T::AccountId coldkey information.
        let coldkey = ensure_signed(origin)?;

        // If this action would reduce a nomination stake below the minimum stake, then unstake all
        // funds for the account.
        let stake_to_be_removed = {
            let attempted_stake_after_remove =
                Stake::<T>::get(&hotkey, &coldkey).saturating_sub(stake_to_be_removed);

            if !Self::coldkey_owns_hotkey(&coldkey, &hotkey) // check if nomination stake
                && attempted_stake_after_remove > 0
                && attempted_stake_after_remove < NominatorMinRequiredStake::<T>::get()
            {
                log::info!(
                    "User provided 'stake_to_be_removed' ({}) would reduce stake below minimum threshold, unstaking entire user stake instead.",
                    stake_to_be_removed
                );
                Stake::<T>::get(&hotkey, &coldkey)
            } else {
                stake_to_be_removed
            }
        };

        log::info!(
            "do_remove_stake( origin:{:?} hotkey:{:?}, stake_to_be_removed:{:?} )",
            coldkey,
            hotkey,
            stake_to_be_removed
        );

        // --- 2. Ensure that the hotkey account exists this is only possible through registration.
        ensure!(
            Self::hotkey_account_exists(&hotkey),
            Error::<T>::NotRegistered
        );

        // --- 3. Ensure that the hotkey allows delegation or that the hotkey is owned by the calling coldkey.
        ensure!(
            Self::hotkey_is_delegate(&hotkey) || Self::coldkey_owns_hotkey(&coldkey, &hotkey),
            Error::<T>::NonAssociatedColdKey
        );

        // --- Ensure that the stake amount to be removed is above zero.
        ensure!(
            stake_to_be_removed > 0,
            Error::<T>::NotEnoughStaketoWithdraw
        );

        // --- 4. Ensure that the hotkey has enough stake to withdraw.
        ensure!(
            Self::has_enough_stake(&coldkey, &hotkey, stake_to_be_removed),
            Error::<T>::NotEnoughStaketoWithdraw
        );

        // --- 5. Ensure that we can conver this u64 to a balance.
        let stake_to_be_added_as_currency = Self::u64_to_balance(stake_to_be_removed);
        ensure!(
            stake_to_be_added_as_currency.is_some(),
            Error::<T>::CouldNotConvertToBalance
        );

        // --- 6. Ensure we don't exceed stake rate limit
        let unstakes_this_interval =
            Self::get_stakes_this_interval_for_coldkey_hotkey(&coldkey, &hotkey);
        ensure!(
            unstakes_this_interval < Self::get_target_stakes_per_interval(),
            Error::<T>::UnstakeRateLimitExceeded
        );

        // --- 7. We remove the balance from the hotkey.
        Self::decrease_stake_on_coldkey_hotkey_account(&coldkey, &hotkey, stake_to_be_removed);

        // --- 8. We add the balancer to the coldkey.  If the above fails we will not credit this coldkey.
        Self::add_balance_to_coldkey_account(&coldkey, stake_to_be_added_as_currency.unwrap());

        // Set last block for rate limiting
        let block: u64 = Self::get_current_block_as_u64();
        Self::set_last_tx_block(&coldkey, block);

        // --- 9. Emit the unstaking event.
        Self::set_stakes_this_interval_for_coldkey_hotkey(
            &coldkey,
            &hotkey,
            unstakes_this_interval + 1,
            block,
        );
        log::info!(
            "StakeRemoved( hotkey:{:?}, stake_to_be_removed:{:?} )",
            hotkey,
            stake_to_be_removed
        );
        Self::deposit_event(Event::StakeRemoved(hotkey, stake_to_be_removed));

        // --- 10. Done and ok.
        Ok(())
    }

    // Returns true if the passed hotkey allow delegative staking.
    //
    pub fn hotkey_is_delegate(hotkey: &T::AccountId) -> bool {
        return Delegates::<T>::contains_key(hotkey);
    }

    // Sets the hotkey as a delegate with take.
    //
    pub fn delegate_hotkey(hotkey: &T::AccountId, take: u16) {
        Delegates::<T>::insert(hotkey, take);
    }

    // Returns the total amount of stake in the staking table.
    //
    pub fn get_total_stake() -> u64 {
        return TotalStake::<T>::get();
    }

    // Increases the total amount of stake by the passed amount.
    //
    pub fn increase_total_stake(increment: u64) {
        TotalStake::<T>::put(Self::get_total_stake().saturating_add(increment));
    }

    // Decreases the total amount of stake by the passed amount.
    //
    pub fn decrease_total_stake(decrement: u64) {
        TotalStake::<T>::put(Self::get_total_stake().saturating_sub(decrement));
    }

    // Returns the total amount of stake under a hotkey (delegative or otherwise)
    //
    pub fn get_total_stake_for_hotkey(hotkey: &T::AccountId) -> u64 {
        return TotalHotkeyStake::<T>::get(hotkey);
    }

    // Returns the total amount of stake held by the coldkey (delegative or otherwise)
    //
    pub fn get_total_stake_for_coldkey(coldkey: &T::AccountId) -> u64 {
        return TotalColdkeyStake::<T>::get(coldkey);
    }

    // Returns the stake under the cold - hot pairing in the staking table.
    //
    pub fn get_stake_for_coldkey_and_hotkey(coldkey: &T::AccountId, hotkey: &T::AccountId) -> u64 {
        return Stake::<T>::get(hotkey, coldkey);
    }

    // Retrieves the total stakes for a given hotkey (account ID) for the current staking interval.
    pub fn get_stakes_this_interval_for_coldkey_hotkey(
        coldkey: &T::AccountId,
        hotkey: &T::AccountId,
    ) -> u64 {
        // Retrieve the configured stake interval duration from storage.
        let stake_interval = StakeInterval::<T>::get();

        // Obtain the current block number as an unsigned 64-bit integer.
        let current_block = Self::get_current_block_as_u64();

        // Fetch the total stakes and the last block number when stakes were made for the hotkey.
        let (stakes, block_last_staked_at) =
            TotalHotkeyColdkeyStakesThisInterval::<T>::get(coldkey, hotkey);

        // Calculate the block number after which the stakes for the hotkey should be reset.
        let block_to_reset_after = block_last_staked_at + stake_interval;

        // If the current block number is beyond the reset point,
        // it indicates the end of the staking interval for the hotkey.
        if block_to_reset_after <= current_block {
            // Reset the stakes for this hotkey for the current interval.
            Self::set_stakes_this_interval_for_coldkey_hotkey(
                coldkey,
                hotkey,
                0,
                block_last_staked_at,
            );
            // Return 0 as the stake amount since we've just reset the stakes.
            return 0;
        }

        // If the staking interval has not yet ended, return the current stake amount.
        stakes
    }

    pub fn get_target_stakes_per_interval() -> u64 {
        return TargetStakesPerInterval::<T>::get();
    }

    // Creates a cold - hot pairing account if the hotkey is not already an active account.
    //
    pub fn create_account_if_non_existent(coldkey: &T::AccountId, hotkey: &T::AccountId) {
        if !Self::hotkey_account_exists(hotkey) {
            Stake::<T>::insert(hotkey, coldkey, 0);
            Owner::<T>::insert(hotkey, coldkey);
        }
    }

    // Returns the coldkey owning this hotkey. This function should only be called for active accounts.
    //
    pub fn get_owning_coldkey_for_hotkey(hotkey: &T::AccountId) -> T::AccountId {
        return Owner::<T>::get(hotkey);
    }

    // Returns the hotkey take
    //
    pub fn get_hotkey_take(hotkey: &T::AccountId) -> u16 {
        Delegates::<T>::get(hotkey)
    }

    // Returns true if the hotkey account has been created.
    //
    pub fn hotkey_account_exists(hotkey: &T::AccountId) -> bool {
        return Owner::<T>::contains_key(hotkey);
    }

    // Return true if the passed coldkey owns the hotkey.
    //
    pub fn coldkey_owns_hotkey(coldkey: &T::AccountId, hotkey: &T::AccountId) -> bool {
        if Self::hotkey_account_exists(hotkey) {
            return Owner::<T>::get(hotkey) == *coldkey;
        } else {
            return false;
        }
    }

    // Returns true if the cold-hot staking account has enough balance to fufil the decrement.
    //
    pub fn has_enough_stake(coldkey: &T::AccountId, hotkey: &T::AccountId, decrement: u64) -> bool {
        return Self::get_stake_for_coldkey_and_hotkey(coldkey, hotkey) >= decrement;
    }

    // Increases the stake on the hotkey account under its owning coldkey.
    //
    pub fn increase_stake_on_hotkey_account(hotkey: &T::AccountId, increment: u64) {
        Self::increase_stake_on_coldkey_hotkey_account(
            &Self::get_owning_coldkey_for_hotkey(hotkey),
            hotkey,
            increment,
        );
    }

    // Decreases the stake on the hotkey account under its owning coldkey.
    //
    pub fn decrease_stake_on_hotkey_account(hotkey: &T::AccountId, decrement: u64) {
        Self::decrease_stake_on_coldkey_hotkey_account(
            &Self::get_owning_coldkey_for_hotkey(hotkey),
            hotkey,
            decrement,
        );
    }

    // Increases the stake on the cold - hot pairing by increment while also incrementing other counters.
    // This function should be called rather than set_stake under account.
    //
    pub fn increase_stake_on_coldkey_hotkey_account(
        coldkey: &T::AccountId,
        hotkey: &T::AccountId,
        increment: u64,
    ) {
        TotalColdkeyStake::<T>::insert(
            coldkey,
            TotalColdkeyStake::<T>::get(coldkey).saturating_add(increment),
        );
        TotalHotkeyStake::<T>::insert(
            hotkey,
            TotalHotkeyStake::<T>::get(hotkey).saturating_add(increment),
        );
        Stake::<T>::insert(
            hotkey,
            coldkey,
            Stake::<T>::get(hotkey, coldkey).saturating_add(increment),
        );
        TotalStake::<T>::put(TotalStake::<T>::get().saturating_add(increment));
    }

    // Decreases the stake on the cold - hot pairing by the decrement while decreasing other counters.
    //
    pub fn decrease_stake_on_coldkey_hotkey_account(
        coldkey: &T::AccountId,
        hotkey: &T::AccountId,
        decrement: u64,
    ) {
        TotalColdkeyStake::<T>::mutate(coldkey, |old| *old = old.saturating_sub(decrement));
        TotalHotkeyStake::<T>::insert(
            hotkey,
            TotalHotkeyStake::<T>::get(hotkey).saturating_sub(decrement),
        );
        Stake::<T>::insert(
            hotkey,
            coldkey,
            Stake::<T>::get(hotkey, coldkey).saturating_sub(decrement),
        );
        TotalStake::<T>::put(TotalStake::<T>::get().saturating_sub(decrement));
    }

    /// Empties the stake associated with a given coldkey-hotkey account pairing.
    /// This function retrieves the current stake for the specified coldkey-hotkey pairing,
    /// then subtracts this stake amount from both the TotalColdkeyStake and TotalHotkeyStake.
    /// It also removes the stake entry for the hotkey-coldkey pairing and adjusts the TotalStake
    /// and TotalIssuance by subtracting the removed stake amount.
    ///
    /// # Arguments
    ///
    /// * `coldkey` - A reference to the AccountId of the coldkey involved in the staking.
    /// * `hotkey` - A reference to the AccountId of the hotkey associated with the coldkey.
    pub fn empty_stake_on_coldkey_hotkey_account(coldkey: &T::AccountId, hotkey: &T::AccountId) {
        let current_stake: u64 = Stake::<T>::get(hotkey, coldkey);
        TotalColdkeyStake::<T>::mutate(coldkey, |old| *old = old.saturating_sub(current_stake));
        TotalHotkeyStake::<T>::mutate(hotkey, |stake| *stake = stake.saturating_sub(current_stake));
        Stake::<T>::remove(hotkey, coldkey);
        TotalStake::<T>::mutate(|stake| *stake = stake.saturating_sub(current_stake));
        TotalIssuance::<T>::mutate(|issuance| *issuance = issuance.saturating_sub(current_stake));
    }

    /// Clears the nomination for an account, if it is a nominator account and the stake is below the minimum required threshold.
    pub fn clear_small_nomination_if_required(
        hotkey: &T::AccountId,
        coldkey: &T::AccountId,
        stake: u64,
    ) {
        // Verify if the account is a nominator account by checking ownership of the hotkey by the coldkey.
        if !Self::coldkey_owns_hotkey(&coldkey, &hotkey) {
            // If the stake is below the minimum required, it's considered a small nomination and needs to be cleared.
            if stake < Self::get_nominator_min_required_stake() {
                // Remove the stake from the nominator account. (this is a more forceful unstake operation which )
                // Actually deletes the staking account.
<<<<<<< HEAD
                Self::empty_stake_on_coldkey_hotkey_account(&coldkey, &hotkey);
                // Convert the removed stake back to balance and add it to the coldkey account.
                let stake_as_balance = Self::u64_to_balance(stake);
                Self::add_balance_to_coldkey_account(&coldkey, stake_as_balance.unwrap());
=======
                Self::empty_stake_on_coldkey_hotkey_account(coldkey, hotkey);
                // Add the stake to the coldkey account.
                Self::add_balance_to_coldkey_account(coldkey, stake);
>>>>>>> f6169aa2
            }
        }
    }

    /// Clears small nominations for all accounts.
    ///
    /// WARN: This is an O(N) operation, where N is the number of staking accounts. It should be
    /// used with caution.
    pub fn clear_small_nominations() {
        // Loop through all staking accounts to identify and clear nominations below the minimum stake.
        for (hotkey, coldkey, stake) in Stake::<T>::iter() {
            Self::clear_small_nomination_if_required(&hotkey, &coldkey, stake);
        }
    }

    pub fn u64_to_balance(
        input: u64,
    ) -> Option<
        <<T as Config>::Currency as Currency<<T as frame_system::Config>::AccountId>>::Balance,
    > {
        input.try_into().ok()
    }

    pub fn add_balance_to_coldkey_account(
        coldkey: &T::AccountId,
        amount: <<T as Config>::Currency as Currency<<T as system::Config>::AccountId>>::Balance,
    ) {
        T::Currency::deposit_creating(&coldkey, amount); // Infallibe
    }

    pub fn set_balance_on_coldkey_account(
        coldkey: &T::AccountId,
        amount: <<T as Config>::Currency as Currency<<T as system::Config>::AccountId>>::Balance,
    ) {
        T::Currency::make_free_balance_be(&coldkey, amount);
    }

    pub fn can_remove_balance_from_coldkey_account(
        coldkey: &T::AccountId,
        amount: <<T as Config>::Currency as Currency<<T as system::Config>::AccountId>>::Balance,
    ) -> bool {
        let current_balance = Self::get_coldkey_balance(coldkey);
        if amount > current_balance {
            return false;
        }

        // This bit is currently untested. @todo
        let new_potential_balance = current_balance - amount;
        let can_withdraw = T::Currency::ensure_can_withdraw(
            &coldkey,
            amount,
            WithdrawReasons::except(WithdrawReasons::TIP),
            new_potential_balance,
        )
        .is_ok();
        can_withdraw
    }

    pub fn get_coldkey_balance(
        coldkey: &T::AccountId,
    ) -> <<T as Config>::Currency as Currency<<T as system::Config>::AccountId>>::Balance {
        return T::Currency::free_balance(&coldkey);
    }

    pub fn remove_balance_from_coldkey_account(
        coldkey: &T::AccountId,
        amount: <<T as Config>::Currency as Currency<<T as system::Config>::AccountId>>::Balance,
    ) -> bool {
        return match T::Currency::withdraw(
            &coldkey,
            amount,
            WithdrawReasons::except(WithdrawReasons::TIP),
            ExistenceRequirement::KeepAlive,
        ) {
            Ok(_result) => true,
            Err(_error) => false,
        };
    }

    pub fn unstake_all_coldkeys_from_hotkey_account(hotkey: &T::AccountId) {
        // Iterate through all coldkeys that have a stake on this hotkey account.
        for (delegate_coldkey_i, stake_i) in
            <Stake<T> as IterableStorageDoubleMap<T::AccountId, T::AccountId, u64>>::iter_prefix(
                hotkey,
            )
        {
<<<<<<< HEAD
            // Convert to balance and add to the coldkey account.
            let stake_i_as_balance = Self::u64_to_balance(stake_i);
            if stake_i_as_balance.is_none() {
                continue; // Don't unstake if we can't convert to balance.
            } else {
                // Stake is successfully converted to balance.

                // Remove the stake from the coldkey - hotkey pairing.
                Self::decrease_stake_on_coldkey_hotkey_account(
                    &delegate_coldkey_i,
                    hotkey,
                    stake_i,
                );

                // Add the balance to the coldkey account.
                Self::add_balance_to_coldkey_account(
                    &delegate_coldkey_i,
                    stake_i_as_balance.unwrap(),
                );
            }
=======
            // Remove the stake from the coldkey - hotkey pairing.
            Self::decrease_stake_on_coldkey_hotkey_account(&delegate_coldkey_i, hotkey, stake_i);

            // Add the balance to the coldkey account.
            Self::add_balance_to_coldkey_account(&delegate_coldkey_i, stake_i);
>>>>>>> f6169aa2
        }
    }
}<|MERGE_RESOLUTION|>--- conflicted
+++ resolved
@@ -1,5 +1,14 @@
 use super::*;
-use frame_support::storage::IterableStorageDoubleMap;
+use frame_support::{
+    storage::IterableStorageDoubleMap,
+    traits::{
+        tokens::{
+            fungible::{Balanced as _, Inspect as _, Mutate as _},
+            Fortitude, Precision, Preservation,
+        },
+        Imbalance,
+    },
+};
 
 impl<T: Config> Pallet<T> {
     // ---- The implementation for the extrinsic become_delegate: signals that this hotkey allows delegated stake.
@@ -270,7 +279,7 @@
         hotkey: T::AccountId,
         stake_to_be_added: u64,
     ) -> dispatch::DispatchResult {
-        // --- 1. We check that the transaction is signed by the caller and retrieve the T::AccountId coldkey information.
+        // We check that the transaction is signed by the caller and retrieve the T::AccountId coldkey information.
         let coldkey = ensure_signed(origin)?;
         log::info!(
             "do_add_stake( origin:{:?} hotkey:{:?}, stake_to_be_added:{:?} )",
@@ -279,32 +288,25 @@
             stake_to_be_added
         );
 
-        // --- 2. We convert the stake u64 into a balancer.
-        let stake_as_balance = Self::u64_to_balance(stake_to_be_added);
-        ensure!(
-            stake_as_balance.is_some(),
-            Error::<T>::CouldNotConvertToBalance
-        );
-
-        // --- 3. Ensure the callers coldkey has enough stake to perform the transaction.
-        ensure!(
-            Self::can_remove_balance_from_coldkey_account(&coldkey, stake_as_balance.unwrap()),
+        // Ensure the callers coldkey has enough stake to perform the transaction.
+        ensure!(
+            Self::can_remove_balance_from_coldkey_account(&coldkey, stake_to_be_added),
             Error::<T>::NotEnoughBalanceToStake
         );
 
-        // --- 4. Ensure that the hotkey account exists this is only possible through registration.
+        // Ensure that the hotkey account exists this is only possible through registration.
         ensure!(
             Self::hotkey_account_exists(&hotkey),
             Error::<T>::NotRegistered
         );
 
-        // --- 5. Ensure that the hotkey allows delegation or that the hotkey is owned by the calling coldkey.
+        // Ensure that the hotkey allows delegation or that the hotkey is owned by the calling coldkey.
         ensure!(
             Self::hotkey_is_delegate(&hotkey) || Self::coldkey_owns_hotkey(&coldkey, &hotkey),
             Error::<T>::NonAssociatedColdKey
         );
 
-        // --- 6. Ensure we don't exceed stake rate limit
+        // Ensure we don't exceed stake rate limit
         let stakes_this_interval =
             Self::get_stakes_this_interval_for_coldkey_hotkey(&coldkey, &hotkey);
         ensure!(
@@ -312,7 +314,7 @@
             Error::<T>::StakeRateLimitExceeded
         );
 
-        // --- 7. If this is a nomination stake, check if total stake after adding will be above
+        // If this is a nomination stake, check if total stake after adding will be above
         // the minimum required stake.
 
         // If coldkey is not owner of the hotkey, it's a nomination stake.
@@ -326,20 +328,18 @@
             );
         }
 
-        // --- 8. Ensure the remove operation from the coldkey is a success.
-        ensure!(
-            Self::remove_balance_from_coldkey_account(&coldkey, stake_as_balance.unwrap()) == true,
-            Error::<T>::BalanceWithdrawalError
-        );
-
-        // --- 9. If we reach here, add the balance to the hotkey.
-        Self::increase_stake_on_coldkey_hotkey_account(&coldkey, &hotkey, stake_to_be_added);
+        // Ensure the remove operation from the coldkey is a success.
+        let actual_amount_to_stake =
+            Self::remove_balance_from_coldkey_account(&coldkey, stake_to_be_added)?;
+
+        // If we reach here, add the balance to the hotkey.
+        Self::increase_stake_on_coldkey_hotkey_account(&coldkey, &hotkey, actual_amount_to_stake);
 
         // Set last block for rate limiting
         let block: u64 = Self::get_current_block_as_u64();
         Self::set_last_tx_block(&coldkey, block);
 
-        // --- 9. Emit the staking event.
+        // Emit the staking event.
         Self::set_stakes_this_interval_for_coldkey_hotkey(
             &coldkey,
             &hotkey,
@@ -349,11 +349,11 @@
         log::info!(
             "StakeAdded( hotkey:{:?}, stake_to_be_added:{:?} )",
             hotkey,
-            stake_to_be_added
-        );
-        Self::deposit_event(Event::StakeAdded(hotkey, stake_to_be_added));
-
-        // --- 10. Ok and return.
+            actual_amount_to_stake
+        );
+        Self::deposit_event(Event::StakeAdded(hotkey, actual_amount_to_stake));
+
+        // Ok and return.
         Ok(())
     }
 
@@ -395,29 +395,8 @@
         hotkey: T::AccountId,
         stake_to_be_removed: u64,
     ) -> dispatch::DispatchResult {
-        // --- 1. We check the transaction is signed by the caller and retrieve the T::AccountId coldkey information.
+        // We check the transaction is signed by the caller and retrieve the T::AccountId coldkey information.
         let coldkey = ensure_signed(origin)?;
-
-        // If this action would reduce a nomination stake below the minimum stake, then unstake all
-        // funds for the account.
-        let stake_to_be_removed = {
-            let attempted_stake_after_remove =
-                Stake::<T>::get(&hotkey, &coldkey).saturating_sub(stake_to_be_removed);
-
-            if !Self::coldkey_owns_hotkey(&coldkey, &hotkey) // check if nomination stake
-                && attempted_stake_after_remove > 0
-                && attempted_stake_after_remove < NominatorMinRequiredStake::<T>::get()
-            {
-                log::info!(
-                    "User provided 'stake_to_be_removed' ({}) would reduce stake below minimum threshold, unstaking entire user stake instead.",
-                    stake_to_be_removed
-                );
-                Stake::<T>::get(&hotkey, &coldkey)
-            } else {
-                stake_to_be_removed
-            }
-        };
-
         log::info!(
             "do_remove_stake( origin:{:?} hotkey:{:?}, stake_to_be_removed:{:?} )",
             coldkey,
@@ -425,38 +404,31 @@
             stake_to_be_removed
         );
 
-        // --- 2. Ensure that the hotkey account exists this is only possible through registration.
+        // Ensure that the hotkey account exists this is only possible through registration.
         ensure!(
             Self::hotkey_account_exists(&hotkey),
             Error::<T>::NotRegistered
         );
 
-        // --- 3. Ensure that the hotkey allows delegation or that the hotkey is owned by the calling coldkey.
+        // Ensure that the hotkey allows delegation or that the hotkey is owned by the calling coldkey.
         ensure!(
             Self::hotkey_is_delegate(&hotkey) || Self::coldkey_owns_hotkey(&coldkey, &hotkey),
             Error::<T>::NonAssociatedColdKey
         );
 
-        // --- Ensure that the stake amount to be removed is above zero.
+        // Ensure that the stake amount to be removed is above zero.
         ensure!(
             stake_to_be_removed > 0,
             Error::<T>::NotEnoughStaketoWithdraw
         );
 
-        // --- 4. Ensure that the hotkey has enough stake to withdraw.
+        // Ensure that the hotkey has enough stake to withdraw.
         ensure!(
             Self::has_enough_stake(&coldkey, &hotkey, stake_to_be_removed),
             Error::<T>::NotEnoughStaketoWithdraw
         );
 
-        // --- 5. Ensure that we can conver this u64 to a balance.
-        let stake_to_be_added_as_currency = Self::u64_to_balance(stake_to_be_removed);
-        ensure!(
-            stake_to_be_added_as_currency.is_some(),
-            Error::<T>::CouldNotConvertToBalance
-        );
-
-        // --- 6. Ensure we don't exceed stake rate limit
+        // Ensure we don't exceed stake rate limit
         let unstakes_this_interval =
             Self::get_stakes_this_interval_for_coldkey_hotkey(&coldkey, &hotkey);
         ensure!(
@@ -464,17 +436,31 @@
             Error::<T>::UnstakeRateLimitExceeded
         );
 
-        // --- 7. We remove the balance from the hotkey.
+        // If this is a nomination stake, check if total stake after removing will be above
+        // the minimum required stake.
+
+        // If coldkey is not owner of the hotkey, it's a nomination stake.
+        if !Self::coldkey_owns_hotkey(&coldkey, &hotkey) {
+            let total_stake_after_remove =
+                Stake::<T>::get(&hotkey, &coldkey).saturating_sub(stake_to_be_removed);
+
+            ensure!(
+                total_stake_after_remove >= NominatorMinRequiredStake::<T>::get(),
+                Error::<T>::NomStakeBelowMinimumThreshold
+            );
+        }
+
+        // We remove the balance from the hotkey.
         Self::decrease_stake_on_coldkey_hotkey_account(&coldkey, &hotkey, stake_to_be_removed);
 
-        // --- 8. We add the balancer to the coldkey.  If the above fails we will not credit this coldkey.
-        Self::add_balance_to_coldkey_account(&coldkey, stake_to_be_added_as_currency.unwrap());
+        // We add the balancer to the coldkey.  If the above fails we will not credit this coldkey.
+        Self::add_balance_to_coldkey_account(&coldkey, stake_to_be_removed);
 
         // Set last block for rate limiting
         let block: u64 = Self::get_current_block_as_u64();
         Self::set_last_tx_block(&coldkey, block);
 
-        // --- 9. Emit the unstaking event.
+        // Emit the unstaking event.
         Self::set_stakes_this_interval_for_coldkey_hotkey(
             &coldkey,
             &hotkey,
@@ -488,14 +474,14 @@
         );
         Self::deposit_event(Event::StakeRemoved(hotkey, stake_to_be_removed));
 
-        // --- 10. Done and ok.
+        // Done and ok.
         Ok(())
     }
 
     // Returns true if the passed hotkey allow delegative staking.
     //
     pub fn hotkey_is_delegate(hotkey: &T::AccountId) -> bool {
-        return Delegates::<T>::contains_key(hotkey);
+        Delegates::<T>::contains_key(hotkey)
     }
 
     // Sets the hotkey as a delegate with take.
@@ -507,7 +493,7 @@
     // Returns the total amount of stake in the staking table.
     //
     pub fn get_total_stake() -> u64 {
-        return TotalStake::<T>::get();
+        TotalStake::<T>::get()
     }
 
     // Increases the total amount of stake by the passed amount.
@@ -525,19 +511,19 @@
     // Returns the total amount of stake under a hotkey (delegative or otherwise)
     //
     pub fn get_total_stake_for_hotkey(hotkey: &T::AccountId) -> u64 {
-        return TotalHotkeyStake::<T>::get(hotkey);
+        TotalHotkeyStake::<T>::get(hotkey)
     }
 
     // Returns the total amount of stake held by the coldkey (delegative or otherwise)
     //
     pub fn get_total_stake_for_coldkey(coldkey: &T::AccountId) -> u64 {
-        return TotalColdkeyStake::<T>::get(coldkey);
+        TotalColdkeyStake::<T>::get(coldkey)
     }
 
     // Returns the stake under the cold - hot pairing in the staking table.
     //
     pub fn get_stake_for_coldkey_and_hotkey(coldkey: &T::AccountId, hotkey: &T::AccountId) -> u64 {
-        return Stake::<T>::get(hotkey, coldkey);
+        Stake::<T>::get(hotkey, coldkey)
     }
 
     // Retrieves the total stakes for a given hotkey (account ID) for the current staking interval.
@@ -577,7 +563,7 @@
     }
 
     pub fn get_target_stakes_per_interval() -> u64 {
-        return TargetStakesPerInterval::<T>::get();
+        TargetStakesPerInterval::<T>::get()
     }
 
     // Creates a cold - hot pairing account if the hotkey is not already an active account.
@@ -592,7 +578,7 @@
     // Returns the coldkey owning this hotkey. This function should only be called for active accounts.
     //
     pub fn get_owning_coldkey_for_hotkey(hotkey: &T::AccountId) -> T::AccountId {
-        return Owner::<T>::get(hotkey);
+        Owner::<T>::get(hotkey)
     }
 
     // Returns the hotkey take
@@ -604,23 +590,23 @@
     // Returns true if the hotkey account has been created.
     //
     pub fn hotkey_account_exists(hotkey: &T::AccountId) -> bool {
-        return Owner::<T>::contains_key(hotkey);
+        Owner::<T>::contains_key(hotkey)
     }
 
     // Return true if the passed coldkey owns the hotkey.
     //
     pub fn coldkey_owns_hotkey(coldkey: &T::AccountId, hotkey: &T::AccountId) -> bool {
         if Self::hotkey_account_exists(hotkey) {
-            return Owner::<T>::get(hotkey) == *coldkey;
+            Owner::<T>::get(hotkey) == *coldkey
         } else {
-            return false;
+            false
         }
     }
 
     // Returns true if the cold-hot staking account has enough balance to fufil the decrement.
     //
     pub fn has_enough_stake(coldkey: &T::AccountId, hotkey: &T::AccountId, decrement: u64) -> bool {
-        return Self::get_stake_for_coldkey_and_hotkey(coldkey, hotkey) >= decrement;
+        Self::get_stake_for_coldkey_and_hotkey(coldkey, hotkey) >= decrement
     }
 
     // Increases the stake on the hotkey account under its owning coldkey.
@@ -713,21 +699,14 @@
         stake: u64,
     ) {
         // Verify if the account is a nominator account by checking ownership of the hotkey by the coldkey.
-        if !Self::coldkey_owns_hotkey(&coldkey, &hotkey) {
+        if !Self::coldkey_owns_hotkey(coldkey, hotkey) {
             // If the stake is below the minimum required, it's considered a small nomination and needs to be cleared.
             if stake < Self::get_nominator_min_required_stake() {
                 // Remove the stake from the nominator account. (this is a more forceful unstake operation which )
                 // Actually deletes the staking account.
-<<<<<<< HEAD
-                Self::empty_stake_on_coldkey_hotkey_account(&coldkey, &hotkey);
-                // Convert the removed stake back to balance and add it to the coldkey account.
-                let stake_as_balance = Self::u64_to_balance(stake);
-                Self::add_balance_to_coldkey_account(&coldkey, stake_as_balance.unwrap());
-=======
                 Self::empty_stake_on_coldkey_hotkey_account(coldkey, hotkey);
                 // Add the stake to the coldkey account.
                 Self::add_balance_to_coldkey_account(coldkey, stake);
->>>>>>> f6169aa2
             }
         }
     }
@@ -743,31 +722,24 @@
         }
     }
 
-    pub fn u64_to_balance(
-        input: u64,
-    ) -> Option<
-        <<T as Config>::Currency as Currency<<T as frame_system::Config>::AccountId>>::Balance,
-    > {
-        input.try_into().ok()
-    }
-
     pub fn add_balance_to_coldkey_account(
         coldkey: &T::AccountId,
-        amount: <<T as Config>::Currency as Currency<<T as system::Config>::AccountId>>::Balance,
+        amount: <<T as Config>::Currency as fungible::Inspect<<T as system::Config>::AccountId>>::Balance,
     ) {
-        T::Currency::deposit_creating(&coldkey, amount); // Infallibe
+        // infallible
+        let _ = T::Currency::deposit(coldkey, amount, Precision::BestEffort);
     }
 
     pub fn set_balance_on_coldkey_account(
         coldkey: &T::AccountId,
-        amount: <<T as Config>::Currency as Currency<<T as system::Config>::AccountId>>::Balance,
+        amount: <<T as Config>::Currency as fungible::Inspect<<T as system::Config>::AccountId>>::Balance,
     ) {
-        T::Currency::make_free_balance_be(&coldkey, amount);
+        T::Currency::set_balance(coldkey, amount);
     }
 
     pub fn can_remove_balance_from_coldkey_account(
         coldkey: &T::AccountId,
-        amount: <<T as Config>::Currency as Currency<<T as system::Config>::AccountId>>::Balance,
+        amount: <<T as Config>::Currency as fungible::Inspect<<T as system::Config>::AccountId>>::Balance,
     ) -> bool {
         let current_balance = Self::get_coldkey_balance(coldkey);
         if amount > current_balance {
@@ -775,36 +747,43 @@
         }
 
         // This bit is currently untested. @todo
-        let new_potential_balance = current_balance - amount;
-        let can_withdraw = T::Currency::ensure_can_withdraw(
-            &coldkey,
-            amount,
-            WithdrawReasons::except(WithdrawReasons::TIP),
-            new_potential_balance,
-        )
-        .is_ok();
-        can_withdraw
+
+        T::Currency::can_withdraw(coldkey, amount)
+            .into_result(false)
+            .is_ok()
     }
 
     pub fn get_coldkey_balance(
         coldkey: &T::AccountId,
-    ) -> <<T as Config>::Currency as Currency<<T as system::Config>::AccountId>>::Balance {
-        return T::Currency::free_balance(&coldkey);
-    }
-
+    ) -> <<T as Config>::Currency as fungible::Inspect<<T as system::Config>::AccountId>>::Balance
+    {
+        T::Currency::reducible_balance(coldkey, Preservation::Expendable, Fortitude::Polite)
+    }
+
+    #[must_use = "Balance must be used to preserve total issuance of token"]
     pub fn remove_balance_from_coldkey_account(
         coldkey: &T::AccountId,
-        amount: <<T as Config>::Currency as Currency<<T as system::Config>::AccountId>>::Balance,
-    ) -> bool {
-        return match T::Currency::withdraw(
-            &coldkey,
+        amount: <<T as Config>::Currency as fungible::Inspect<<T as system::Config>::AccountId>>::Balance,
+    ) -> Result<u64, DispatchError> {
+        if amount == 0 {
+            return Ok(0);
+        }
+
+        let credit = T::Currency::withdraw(
+            coldkey,
             amount,
-            WithdrawReasons::except(WithdrawReasons::TIP),
-            ExistenceRequirement::KeepAlive,
-        ) {
-            Ok(_result) => true,
-            Err(_error) => false,
-        };
+            Precision::BestEffort,
+            Preservation::Preserve,
+            Fortitude::Polite,
+        )
+        .map_err(|_| Error::<T>::BalanceWithdrawalError)?
+        .peek();
+
+        if credit == 0 {
+            return Err(Error::<T>::BalanceWithdrawalError.into());
+        }
+
+        Ok(credit)
     }
 
     pub fn unstake_all_coldkeys_from_hotkey_account(hotkey: &T::AccountId) {
@@ -814,34 +793,11 @@
                 hotkey,
             )
         {
-<<<<<<< HEAD
-            // Convert to balance and add to the coldkey account.
-            let stake_i_as_balance = Self::u64_to_balance(stake_i);
-            if stake_i_as_balance.is_none() {
-                continue; // Don't unstake if we can't convert to balance.
-            } else {
-                // Stake is successfully converted to balance.
-
-                // Remove the stake from the coldkey - hotkey pairing.
-                Self::decrease_stake_on_coldkey_hotkey_account(
-                    &delegate_coldkey_i,
-                    hotkey,
-                    stake_i,
-                );
-
-                // Add the balance to the coldkey account.
-                Self::add_balance_to_coldkey_account(
-                    &delegate_coldkey_i,
-                    stake_i_as_balance.unwrap(),
-                );
-            }
-=======
             // Remove the stake from the coldkey - hotkey pairing.
             Self::decrease_stake_on_coldkey_hotkey_account(&delegate_coldkey_i, hotkey, stake_i);
 
             // Add the balance to the coldkey account.
             Self::add_balance_to_coldkey_account(&delegate_coldkey_i, stake_i);
->>>>>>> f6169aa2
         }
     }
 }