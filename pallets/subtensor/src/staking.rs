--- conflicted
+++ resolved
@@ -184,41 +184,32 @@
         let coldkey = ensure_signed( origin )?;
         log::info!("do_remove_stake( origin:{:?} hotkey:{:?}, stake_to_be_removed:{:?} )", coldkey, hotkey, stake_to_be_removed );
 
-        // --- 2. Ensure we don't exceed tx rate limit
+        // --- 2. Ensure that the hotkey account exists this is only possible through registration.
+        ensure!( Self::hotkey_account_exists( &hotkey ), Error::<T>::NotRegistered );    
+
+        // --- 3. Ensure that the hotkey allows delegation or that the hotkey is owned by the calling coldkey.
+        ensure!( Self::hotkey_is_delegate( &hotkey ) || Self::coldkey_owns_hotkey( &coldkey, &hotkey ), Error::<T>::NonAssociatedColdKey );
+
+        // --- Ensure that the stake amount to be removed is above zero.
+        ensure!( stake_to_be_removed > 0, Error::<T>::NotEnoughStaketoWithdraw );
+
+        // --- 4. Ensure that the hotkey has enough stake to withdraw.
+        ensure!( Self::has_enough_stake( &coldkey, &hotkey, stake_to_be_removed ), Error::<T>::NotEnoughStaketoWithdraw );
+
+        // --- 5. Ensure that we can conver this u64 to a balance.
+        let stake_to_be_added_as_currency = Self::u64_to_balance( stake_to_be_removed );
+        ensure!( stake_to_be_added_as_currency.is_some(), Error::<T>::CouldNotConvertToBalance );
+
+		// --- 6. Ensure we don't exceed tx rate limit
 		let block: u64 = Self::get_current_block_as_u64();
 		ensure!( !Self::exceeds_tx_rate_limit( Self::get_last_tx_block(&coldkey), block ), Error::<T>::TxRateLimitExceeded );
 
-        // --- 3. Ensure that the hotkey account exists this is only possible through registration.
-        ensure!( Self::hotkey_account_exists( &hotkey ), Error::<T>::NotRegistered );
-
-        // --- 4. Ensure that the hotkey allows delegation or that the hotkey is owned by the calling coldkey.
-        ensure!( Self::hotkey_is_delegate( &hotkey ) || Self::coldkey_owns_hotkey( &coldkey, &hotkey ), Error::<T>::NonAssociatedColdKey );
-
-<<<<<<< HEAD
-        // --- 5. Ensure that the hotkey has enough stake to withdraw.
-=======
-        // --- Ensure that the stake amount to be removed is above zero.
-        ensure!( stake_to_be_removed > 0, Error::<T>::NotEnoughStaketoWithdraw );
-
-        // --- 4. Ensure that the hotkey has enough stake to withdraw.
->>>>>>> 82519fd2
-        ensure!( Self::has_enough_stake( &coldkey, &hotkey, stake_to_be_removed ), Error::<T>::NotEnoughStaketoWithdraw );
-        
-        // --- 6. Ensure that we can convert this u64 to a balance.
-        let stake_to_be_added_as_currency = Self::u64_to_balance( stake_to_be_removed );
-        ensure!( stake_to_be_added_as_currency.is_some(), Error::<T>::CouldNotConvertToBalance );
-
-        // Ensure we can unreserve the stake on the coldkey account.
+        // --- 7. Ensure we can unreserve the stake on the coldkey account.
         ensure!( T::Currency::reserved_balance( &coldkey ) >= stake_to_be_added_as_currency.unwrap(), Error::<T>::BalanceWithdrawalError );
        
         // --- 8. We remove the balance reserved on the coldkey, moving it to the coldkey's free balance.
         Self::unreserve_stake_from_coldkey_hotkey_account( &coldkey, &hotkey, stake_to_be_removed );
 
-<<<<<<< HEAD
-        // Set last block for rate limiting
-        Self::set_last_tx_block(&coldkey, block);
-        
-=======
 		// If this hotkey is a senator, check to see if they fall below stake threshold in this withdraw
 		if T::SenateMembers::is_member(&hotkey) &&
 			Self::get_total_stake_for_hotkey(&hotkey) * 100 / {
@@ -230,7 +221,6 @@
 			T::SenateMembers::remove_member(&hotkey)?;
 		}
 
->>>>>>> 82519fd2
         // --- 9. Emit the unstaking event.
         log::info!("StakeRemoved( hotkey:{:?}, stake_to_be_removed:{:?} )", hotkey, stake_to_be_removed );
         Self::deposit_event( Event::StakeRemoved( hotkey, stake_to_be_removed ) );
