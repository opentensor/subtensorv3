#![allow(unused, clippy::indexing_slicing, clippy::panic, clippy::unwrap_used)]
use codec::Encode;
use frame_support::weights::Weight;
use frame_support::{assert_err, assert_noop, assert_ok};
use frame_system::{Config, RawOrigin};

use super::mock::*;
use crate::*;
use crate::{Call, ColdkeySwapScheduleDuration, Error};
use frame_support::error::BadOrigin;
use frame_support::traits::schedule::v3::Named as ScheduleNamed;
use frame_support::traits::schedule::DispatchTime;
use frame_support::traits::OnInitialize;
use sp_core::H256;
use sp_core::U256;
use sp_runtime::DispatchError;

// // SKIP_WASM_BUILD=1 RUST_LOG=debug cargo test --test swap_coldkey -- test_swap_total_hotkey_coldkey_stakes_this_interval --exact --nocapture
// #[test]
// fn test_swap_total_hotkey_coldkey_stakes_this_interval() {
//     new_test_ext(1).execute_with(|| {
//         let old_coldkey = U256::from(1);
//         let new_coldkey = U256::from(2);
//         let hotkey = U256::from(3);
//         let stake = 100;
//         let block = 42;

//         OwnedHotkeys::<Test>::insert(old_coldkey, vec![hotkey]);
//         TotalHotkeyColdkeyStakesThisInterval::<Test>::insert(hotkey, old_coldkey, (stake, block));

//         let mut weight = Weight::zero();
//         assert_ok!(SubtensorModule::perform_swap_coldkey(
//             &old_coldkey,
//             &new_coldkey,
//             &mut weight
//         ));

//         assert!(!TotalHotkeyColdkeyStakesThisInterval::<Test>::contains_key(
//             hotkey,
//             old_coldkey
//         ));
//         assert_eq!(
//             TotalHotkeyColdkeyStakesThisInterval::<Test>::get(hotkey, new_coldkey),
//             (stake, block)
//         );
//     });
// }

// SKIP_WASM_BUILD=1 RUST_LOG=debug cargo test --test swap_coldkey -- test_swap_subnet_owner --exact --nocapture
#[test]
fn test_swap_subnet_owner() {
    new_test_ext(1).execute_with(|| {
        let old_coldkey = U256::from(1);
        let new_coldkey = U256::from(2);
        let netuid = 1u16;

        add_network(netuid, 1, 0);
        SubnetOwner::<Test>::insert(netuid, old_coldkey);

        let mut weight = Weight::zero();
        assert_ok!(SubtensorModule::perform_swap_coldkey(
            &old_coldkey,
            &new_coldkey,
            &mut weight
        ));

        assert_eq!(SubnetOwner::<Test>::get(netuid), new_coldkey);
    });
}

// SKIP_WASM_BUILD=1 RUST_LOG=debug cargo test --test swap_coldkey -- test_swap_stake --exact --nocapture
#[test]
fn test_swap_stake() {
    new_test_ext(1).execute_with(|| {
        let old_coldkey = U256::from(1);
        let new_coldkey = U256::from(2);
        let hotkey = U256::from(3);
        let stake = 100;

        StakingHotkeys::<Test>::insert(old_coldkey, vec![hotkey]);
        Stake::<Test>::insert(hotkey, old_coldkey, stake);
        let mut weight = Weight::zero();
        assert_ok!(SubtensorModule::perform_swap_coldkey(
            &old_coldkey,
            &new_coldkey,
            &mut weight
        ));

        assert!(!Stake::<Test>::contains_key(hotkey, old_coldkey));
        assert_eq!(Stake::<Test>::get(hotkey, new_coldkey), stake);
    });
}

// SKIP_WASM_BUILD=1 RUST_LOG=debug cargo test --package pallet-subtensor --lib -- tests::swap_coldkey::test_swap_total_coldkey_stake --exact --show-output
#[test]
fn test_swap_total_coldkey_stake() {
    new_test_ext(1).execute_with(|| {
        let old_coldkey = U256::from(1);
        let new_coldkey = U256::from(2);
        let other_coldkey = U256::from(3);
        let hotkey = U256::from(4);
        let other_hotkey = U256::from(5);
        let stake = 100;

        let netuid = 1u16;
        add_network(netuid, 1, 0);
        SubtensorModule::add_balance_to_coldkey_account(&old_coldkey, stake * 2 + 1_000);
        register_ok_neuron(netuid, hotkey, old_coldkey, 1001000);
        register_ok_neuron(netuid, other_hotkey, other_coldkey, 1001000);

        assert_ok!(SubtensorModule::add_stake(
            <<Test as Config>::RuntimeOrigin>::signed(old_coldkey),
            hotkey,
            netuid,
            stake
        ));
        assert_ok!(SubtensorModule::add_stake(
            <<Test as Config>::RuntimeOrigin>::signed(old_coldkey),
            other_hotkey,
            netuid,
            stake
        ));
        let total_stake_before_swap = SubtensorModule::get_total_stake_for_coldkey(&old_coldkey);

        let mut weight = Weight::zero();
        assert_ok!(SubtensorModule::perform_swap_coldkey(
            &old_coldkey,
            &new_coldkey,
            &mut weight
        ));

        assert_eq!(
            SubtensorModule::get_total_stake_for_coldkey(&old_coldkey),
            0
        );
        assert_eq!(
            SubtensorModule::get_total_stake_for_coldkey(&new_coldkey),
            total_stake_before_swap
        );
    });
}

// SKIP_WASM_BUILD=1 RUST_LOG=debug cargo test --test swap_coldkey -- test_swap_staking_hotkeys --exact --nocapture
#[test]
fn test_swap_staking_hotkeys() {
    new_test_ext(1).execute_with(|| {
        let old_coldkey = U256::from(1);
        let new_coldkey = U256::from(2);
        let hotkey = U256::from(3);

        StakingHotkeys::<Test>::insert(old_coldkey, vec![hotkey]);

        let mut weight = Weight::zero();
        assert_ok!(SubtensorModule::perform_swap_coldkey(
            &old_coldkey,
            &new_coldkey,
            &mut weight
        ));

        assert!(StakingHotkeys::<Test>::get(old_coldkey).is_empty());
        assert_eq!(StakingHotkeys::<Test>::get(new_coldkey), vec![hotkey]);
    });
}

// SKIP_WASM_BUILD=1 RUST_LOG=debug cargo test --test swap_coldkey -- test_swap_hotkey_owners --exact --nocapture
#[test]
fn test_swap_hotkey_owners() {
    new_test_ext(1).execute_with(|| {
        let old_coldkey = U256::from(1);
        let new_coldkey = U256::from(2);
        let hotkey = U256::from(3);

        Owner::<Test>::insert(hotkey, old_coldkey);
        OwnedHotkeys::<Test>::insert(old_coldkey, vec![hotkey]);

        let mut weight = Weight::zero();
        assert_ok!(SubtensorModule::perform_swap_coldkey(
            &old_coldkey,
            &new_coldkey,
            &mut weight
        ));

        assert_eq!(Owner::<Test>::get(hotkey), new_coldkey);
        assert!(OwnedHotkeys::<Test>::get(old_coldkey).is_empty());
        assert_eq!(OwnedHotkeys::<Test>::get(new_coldkey), vec![hotkey]);
    });
}
// SKIP_WASM_BUILD=1 RUST_LOG=debug cargo test --test swap_coldkey -- test_transfer_remaining_balance --exact --nocapture
#[test]
fn test_transfer_remaining_balance() {
    new_test_ext(1).execute_with(|| {
        let old_coldkey = U256::from(1);
        let new_coldkey = U256::from(2);
        let balance = 100;

        SubtensorModule::add_balance_to_coldkey_account(&old_coldkey, balance);

        let mut weight = Weight::zero();
        assert_ok!(SubtensorModule::perform_swap_coldkey(
            &old_coldkey,
            &new_coldkey,
            &mut weight
        ));

        assert_eq!(SubtensorModule::get_coldkey_balance(&old_coldkey), 0);
        assert_eq!(SubtensorModule::get_coldkey_balance(&new_coldkey), balance);
    });
}

// SKIP_WASM_BUILD=1 RUST_LOG=debug cargo test --package pallet-subtensor --lib -- tests::swap_coldkey::test_swap_with_no_stake --exact --show-output
#[test]
fn test_swap_with_no_stake() {
    new_test_ext(1).execute_with(|| {
        let old_coldkey = U256::from(1);
        let new_coldkey = U256::from(2);

        let mut weight = Weight::zero();
        assert_ok!(SubtensorModule::perform_swap_coldkey(
            &old_coldkey,
            &new_coldkey,
            &mut weight
        ));

        assert_eq!(
            SubtensorModule::get_total_stake_for_coldkey(&old_coldkey),
            0
        );
        assert_eq!(
            SubtensorModule::get_total_stake_for_coldkey(&new_coldkey),
            0
        );
    });
}

// SKIP_WASM_BUILD=1 RUST_LOG=debug cargo test --test swap_coldkey -- test_swap_with_multiple_hotkeys --exact --nocapture
#[test]
fn test_swap_with_multiple_hotkeys() {
    new_test_ext(1).execute_with(|| {
        let old_coldkey = U256::from(1);
        let new_coldkey = U256::from(2);
        let hotkey1 = U256::from(3);
        let hotkey2 = U256::from(4);

        OwnedHotkeys::<Test>::insert(old_coldkey, vec![hotkey1, hotkey2]);

        let mut weight = Weight::zero();
        assert_ok!(SubtensorModule::perform_swap_coldkey(
            &old_coldkey,
            &new_coldkey,
            &mut weight
        ));

        assert!(OwnedHotkeys::<Test>::get(old_coldkey).is_empty());
        assert_eq!(
            OwnedHotkeys::<Test>::get(new_coldkey),
            vec![hotkey1, hotkey2]
        );
    });
}

// SKIP_WASM_BUILD=1 RUST_LOG=debug cargo test --test swap_coldkey -- test_swap_with_multiple_subnets --exact --nocapture
#[test]
fn test_swap_with_multiple_subnets() {
    new_test_ext(1).execute_with(|| {
        let old_coldkey = U256::from(1);
        let new_coldkey = U256::from(2);
        let netuid1 = 1u16;
        let netuid2 = 2u16;

        add_network(netuid1, 1, 0);
        add_network(netuid2, 1, 0);
        SubnetOwner::<Test>::insert(netuid1, old_coldkey);
        SubnetOwner::<Test>::insert(netuid2, old_coldkey);

        let mut weight = Weight::zero();
        assert_ok!(SubtensorModule::perform_swap_coldkey(
            &old_coldkey,
            &new_coldkey,
            &mut weight
        ));

        assert_eq!(SubnetOwner::<Test>::get(netuid1), new_coldkey);
        assert_eq!(SubnetOwner::<Test>::get(netuid2), new_coldkey);
    });
}

// SKIP_WASM_BUILD=1 RUST_LOG=debug cargo test --test swap_coldkey -- test_swap_with_zero_balance --exact --nocapture
#[test]
fn test_swap_with_zero_balance() {
    new_test_ext(1).execute_with(|| {
        let old_coldkey = U256::from(1);
        let new_coldkey = U256::from(2);

        let mut weight = Weight::zero();
        assert_ok!(SubtensorModule::perform_swap_coldkey(
            &old_coldkey,
            &new_coldkey,
            &mut weight
        ));

        assert_eq!(Balances::free_balance(old_coldkey), 0);
        assert_eq!(Balances::free_balance(new_coldkey), 0);
    });
}

// SKIP_WASM_BUILD=1 RUST_LOG=debug cargo test --package pallet-subtensor --lib -- tests::swap_coldkey::test_swap_idempotency --exact --show-output
#[test]
fn test_swap_idempotency() {
    new_test_ext(1).execute_with(|| {
        let old_coldkey = U256::from(1);
        let new_coldkey = U256::from(2);
        let hotkey = U256::from(3);
        let netuid = 1u16;
        let stake = 100;

        // Add a network
        add_network(netuid, 1, 0);
        SubtensorModule::add_balance_to_coldkey_account(&old_coldkey, stake); // Give old coldkey some balance
                                                                              // Stake to a hotkey
        register_ok_neuron(netuid, hotkey, old_coldkey, 1001000);
        assert_ok!(SubtensorModule::add_stake(
            <<Test as Config>::RuntimeOrigin>::signed(old_coldkey),
            hotkey,
            netuid,
            stake
        ));

        // Get stake before swap
        let stake_before_swap = SubtensorModule::get_total_stake_for_coldkey(&old_coldkey);

        let mut weight = Weight::zero();
        assert_ok!(SubtensorModule::perform_swap_coldkey(
            &old_coldkey,
            &new_coldkey,
            &mut weight
        ));
        assert_ok!(SubtensorModule::perform_swap_coldkey(
            &old_coldkey,
            &new_coldkey,
            &mut weight
        ));

        assert_eq!(
            SubtensorModule::get_total_stake_for_coldkey(&old_coldkey),
            0
        );
        assert_eq!(
            SubtensorModule::get_total_stake_for_coldkey(&new_coldkey),
            stake_before_swap
        );
    });
}

// SKIP_WASM_BUILD=1 RUST_LOG=debug cargo test --package pallet-subtensor --lib -- tests::swap_coldkey::test_swap_with_max_values --exact --show-output
#[test]
fn test_swap_with_max_values() {
    new_test_ext(1).execute_with(|| {
        let old_coldkey = U256::from(1);
        let new_coldkey = U256::from(2);
        let old_coldkey2 = U256::from(3);
        let new_coldkey2 = U256::from(4);
        let hotkey = U256::from(5);
        let hotkey2 = U256::from(6);
        let other_coldkey = U256::from(7);
        let netuid = 1u16;
        let netuid2 = 2u16;
        let stake = 100;
        let max_stake = 21_000_000_000_000_000; // 21 Million TAO; max possible balance.

        // Add a network
        add_network(netuid, 1, 0);
        add_network(netuid2, 1, 0);

        // Register hotkey on each subnet.
        // hotkey2 is owned by other_coldkey.
        register_ok_neuron(netuid, hotkey, old_coldkey, 1001000);
        register_ok_neuron(netuid2, hotkey2, other_coldkey, 1001000);

        // Give balance to old_coldkey and old_coldkey2.
        SubtensorModule::add_balance_to_coldkey_account(&old_coldkey, max_stake + 1_000);
        SubtensorModule::add_balance_to_coldkey_account(&old_coldkey2, max_stake + 1_000);

        // Stake to hotkey on each subnet.
        assert_ok!(SubtensorModule::add_stake(
            <<Test as Config>::RuntimeOrigin>::signed(old_coldkey),
            hotkey,
            netuid,
            max_stake
        ));
        assert_ok!(SubtensorModule::add_stake(
            <<Test as Config>::RuntimeOrigin>::signed(old_coldkey2),
            hotkey2,
            netuid2,
            max_stake
        ));

        let mut weight = Weight::zero();
        assert_ok!(SubtensorModule::perform_swap_coldkey(
            &old_coldkey,
            &new_coldkey,
            &mut weight
        ));
        assert_ok!(SubtensorModule::perform_swap_coldkey(
            &old_coldkey2,
            &new_coldkey2,
            &mut weight
        ));

        assert_eq!(
            SubtensorModule::get_total_stake_for_coldkey(&old_coldkey),
            0
        );
        assert_eq!(
            SubtensorModule::get_total_stake_for_coldkey(&new_coldkey),
            max_stake
        );
        assert_eq!(
            SubtensorModule::get_total_stake_for_coldkey(&old_coldkey2),
            0
        );
        assert_eq!(
            SubtensorModule::get_total_stake_for_coldkey(&new_coldkey2),
            max_stake
        );
    });
}

// SKIP_WASM_BUILD=1 RUST_LOG=debug cargo test --package pallet-subtensor --lib -- tests::swap_coldkey::test_swap_with_non_existent_new_coldkey --exact --show-output
#[test]
fn test_swap_with_non_existent_new_coldkey() {
    new_test_ext(1).execute_with(|| {
        let old_coldkey = U256::from(1);
        let new_coldkey = U256::from(2);
        let hotkey = U256::from(3);
        let stake = 100;
        let netuid = 1u16;
        add_network(netuid, 1, 0);
        register_ok_neuron(netuid, hotkey, old_coldkey, 1001000);
        // Give old coldkey some balance.
        SubtensorModule::add_balance_to_coldkey_account(&old_coldkey, stake + 1_000);
        // Stake to hotkey.
        assert_ok!(SubtensorModule::add_stake(
            <<Test as Config>::RuntimeOrigin>::signed(old_coldkey),
            hotkey,
            netuid,
            stake
        ));

        let mut weight = Weight::zero();
        assert_ok!(SubtensorModule::perform_swap_coldkey(
            &old_coldkey,
            &new_coldkey,
            &mut weight
        ));

        assert_eq!(
            SubtensorModule::get_total_stake_for_coldkey(&old_coldkey),
            0
        );
        assert_eq!(
            SubtensorModule::get_total_stake_for_coldkey(&new_coldkey),
            stake
        );
    });
}

// SKIP_WASM_BUILD=1 RUST_LOG=debug cargo test --test swap_coldkey -- test_swap_with_max_hotkeys --exact --nocapture
#[test]
fn test_swap_with_max_hotkeys() {
    new_test_ext(1).execute_with(|| {
        let old_coldkey = U256::from(1);
        let new_coldkey = U256::from(2);
        let max_hotkeys = 1000;
        let hotkeys: Vec<U256> = (0..max_hotkeys).map(U256::from).collect();

        OwnedHotkeys::<Test>::insert(old_coldkey, hotkeys.clone());

        let mut weight = Weight::zero();
        assert_ok!(SubtensorModule::perform_swap_coldkey(
            &old_coldkey,
            &new_coldkey,
            &mut weight
        ));

        assert!(OwnedHotkeys::<Test>::get(old_coldkey).is_empty());
        assert_eq!(OwnedHotkeys::<Test>::get(new_coldkey), hotkeys);
    });
}

// SKIP_WASM_BUILD=1 RUST_LOG=debug cargo test --test swap_coldkey -- test_swap_effect_on_delegated_stake --exact --nocapture
#[test]
fn test_swap_effect_on_delegated_stake() {
    new_test_ext(1).execute_with(|| {
        let old_coldkey = U256::from(1);
        let new_coldkey = U256::from(2);
        let delegator = U256::from(3);
        let hotkey = U256::from(4);
        let stake = 100;

        StakingHotkeys::<Test>::insert(old_coldkey, vec![hotkey]);
        StakingHotkeys::<Test>::insert(delegator, vec![hotkey]);
        Stake::<Test>::insert(hotkey, old_coldkey, stake);
        Stake::<Test>::insert(hotkey, delegator, stake);

        let mut weight = Weight::zero();
        assert_ok!(SubtensorModule::perform_swap_coldkey(
            &old_coldkey,
            &new_coldkey,
            &mut weight
        ));

        assert_eq!(Stake::<Test>::get(hotkey, new_coldkey), stake);
        assert_eq!(Stake::<Test>::get(hotkey, delegator), stake);
        assert_eq!(Stake::<Test>::get(hotkey, old_coldkey), 0);
    });
}

// SKIP_WASM_BUILD=1 RUST_LOG=debug cargo test --package pallet-subtensor --lib -- tests::swap_coldkey::test_swap_concurrent_modifications --exact --show-output
#[test]
fn test_swap_concurrent_modifications() {
    new_test_ext(1).execute_with(|| {
        let old_coldkey = U256::from(1);
        let new_coldkey = U256::from(2);
        let hotkey = U256::from(3);
        let netuid: u16 = 1;
        let initial_stake = 1_000_000_000_000;
        let additional_stake = 500_000_000_000;

        // Setup initial state
        add_network(netuid, 1, 1);
        SubtensorModule::add_balance_to_coldkey_account(
            &new_coldkey,
            initial_stake + additional_stake + 1_000_000,
        );
        register_ok_neuron(netuid, hotkey, new_coldkey, 1001000);
        assert_ok!(SubtensorModule::add_stake(
            <<Test as Config>::RuntimeOrigin>::signed(new_coldkey),
            hotkey,
            netuid,
            initial_stake
        ));

        // Verify initial stake
        assert_eq!(
            SubtensorModule::get_stake_for_hotkey_and_coldkey_on_subnet(
                &hotkey,
                &new_coldkey,
                netuid
            ),
            initial_stake
        );

        // Wait some blocks
        step_block(10);

        // Get stake before swap
        let stake_before_swap = SubtensorModule::get_stake_for_hotkey_and_coldkey_on_subnet(
            &hotkey,
            &new_coldkey,
            netuid,
        );

        // Simulate concurrent stake addition
        assert_ok!(SubtensorModule::add_stake(
            <<Test as Config>::RuntimeOrigin>::signed(new_coldkey),
            hotkey,
            netuid,
            additional_stake
        ));

        let mut weight = Weight::zero();
        assert_ok!(SubtensorModule::perform_swap_coldkey(
            &old_coldkey,
            &new_coldkey,
            &mut weight
        ));

        let eps = 500; // RAO
        assert!(
            (SubtensorModule::get_stake_for_hotkey_and_coldkey_on_subnet(
                &hotkey,
                &new_coldkey,
                netuid
            ) as i64
                - (stake_before_swap + additional_stake) as i64)
                .abs()
                <= eps
        );
        assert!(!Alpha::<Test>::contains_key((hotkey, old_coldkey, netuid)));
    });
}

// SKIP_WASM_BUILD=1 RUST_LOG=debug cargo test --test swap_coldkey -- test_swap_with_invalid_subnet_ownership --exact --nocapture
#[test]
fn test_swap_with_invalid_subnet_ownership() {
    new_test_ext(1).execute_with(|| {
        let old_coldkey = U256::from(1);
        let new_coldkey = U256::from(2);
        let netuid = 1u16;

        SubnetOwner::<Test>::insert(netuid, old_coldkey);

        // Simulate an invalid state where the subnet owner doesn't match the old_coldkey
        SubnetOwner::<Test>::insert(netuid, U256::from(3));

        let mut weight = Weight::zero();
        assert_ok!(SubtensorModule::perform_swap_coldkey(
            &old_coldkey,
            &new_coldkey,
            &mut weight
        ));

        // The swap should not affect the mismatched subnet ownership
        assert_eq!(SubnetOwner::<Test>::get(netuid), U256::from(3));
    });
}

// SKIP_WASM_BUILD=1 RUST_LOG=info cargo test --package pallet-subtensor --lib -- tests::swap_coldkey::test_do_swap_coldkey_success --exact --show-output
#[test]
fn test_do_swap_coldkey_success() {
    new_test_ext(1).execute_with(|| {
        let old_coldkey = U256::from(1);
        let new_coldkey = U256::from(2);
        let hotkey1 = U256::from(3);
        let hotkey2 = U256::from(4);
        let netuid = 1u16;
        let stake_amount1 = 1000u64;
        let stake_amount2 = 2000u64;
        let swap_cost = SubtensorModule::get_key_swap_cost();
        let free_balance_old = 12345u64 + swap_cost;

        // Setup initial state
        add_network(netuid, 13, 0);
        register_ok_neuron(netuid, hotkey1, old_coldkey, 0);
        register_ok_neuron(netuid, hotkey2, old_coldkey, 0);

        // Add balance to old coldkey
        SubtensorModule::add_balance_to_coldkey_account(
            &old_coldkey,
            stake_amount1 + stake_amount2 + free_balance_old,
        );

        // Log initial state
        log::info!(
            "Initial total stake: {}",
            SubtensorModule::get_total_stake()
        );
        log::info!(
            "Initial old coldkey stake: {}",
            SubtensorModule::get_total_stake_for_coldkey(&old_coldkey)
        );
        log::info!(
            "Initial new coldkey stake: {}",
            SubtensorModule::get_total_stake_for_coldkey(&new_coldkey)
        );

        // Add stake to the neurons
        assert_ok!(SubtensorModule::add_stake(
            <<Test as Config>::RuntimeOrigin>::signed(old_coldkey),
            hotkey1,
            netuid,
            stake_amount1
        ));
        assert_ok!(SubtensorModule::add_stake(
            <<Test as Config>::RuntimeOrigin>::signed(old_coldkey),
            hotkey2,
            netuid,
            stake_amount2
        ));

        // Insert an Identity
        let name: Vec<u8> = b"The fourth Coolest Identity".to_vec();
        let identity: ChainIdentity = ChainIdentity {
            name: name.clone(),
            url: vec![],
            image: vec![],
            discord: vec![],
            description: vec![],
            additional: vec![],
        };

        Identities::<Test>::insert(old_coldkey, identity.clone());

        assert!(Identities::<Test>::get(old_coldkey).is_some());
        assert!(Identities::<Test>::get(new_coldkey).is_none());

        // Log state after adding stake
        log::info!(
            "Total stake after adding: {}",
            SubtensorModule::get_total_stake()
        );
        log::info!(
            "Old coldkey stake after adding: {}",
            SubtensorModule::get_total_stake_for_coldkey(&old_coldkey)
        );
        log::info!(
            "New coldkey stake after adding: {}",
            SubtensorModule::get_total_stake_for_coldkey(&new_coldkey)
        );

        // Record total stake before swap
        let total_stake_before_swap = SubtensorModule::get_total_stake();

        let hk1_alpha = Alpha::<Test>::get((hotkey1, old_coldkey, netuid));
        let hk2_alpha = Alpha::<Test>::get((hotkey2, old_coldkey, netuid));
        let total_ck_stake = SubtensorModule::get_total_stake_for_coldkey(&old_coldkey);

        // Perform the swap
        assert_ok!(SubtensorModule::do_swap_coldkey(
            // <<Test as Config>::RuntimeOrigin>::signed(old_coldkey),
            &old_coldkey,
            &new_coldkey,
            swap_cost
        ));

        // Log state after swap
        log::info!(
            "Total stake after swap: {}",
            SubtensorModule::get_total_stake()
        );
        log::info!(
            "Old coldkey stake after swap: {}",
            SubtensorModule::get_total_stake_for_coldkey(&old_coldkey)
        );
        log::info!(
            "New coldkey stake after swap: {}",
            SubtensorModule::get_total_stake_for_coldkey(&new_coldkey)
        );

        // Verify the swap
        assert_eq!(Owner::<Test>::get(hotkey1), new_coldkey);
        assert_eq!(Owner::<Test>::get(hotkey2), new_coldkey);
        assert_eq!(
            SubtensorModule::get_total_stake_for_coldkey(&new_coldkey),
            total_ck_stake
        );
        assert_eq!(
            SubtensorModule::get_total_stake_for_coldkey(&old_coldkey),
            0
        );
        assert_eq!(
            Alpha::<Test>::get((hotkey1, new_coldkey, netuid)),
            hk1_alpha
        );
        assert_eq!(
            Alpha::<Test>::get((hotkey2, new_coldkey, netuid)),
            hk2_alpha
        );
        assert!(!Alpha::<Test>::contains_key((hotkey1, old_coldkey, netuid)));
        assert!(!Alpha::<Test>::contains_key((hotkey2, old_coldkey, netuid)));

        // Verify OwnedHotkeys
        let new_owned_hotkeys = OwnedHotkeys::<Test>::get(new_coldkey);
        assert!(new_owned_hotkeys.contains(&hotkey1));
        assert!(new_owned_hotkeys.contains(&hotkey2));
        assert_eq!(new_owned_hotkeys.len(), 2);
        assert!(!OwnedHotkeys::<Test>::contains_key(old_coldkey));

        // Verify balance transfer
        assert_eq!(
            SubtensorModule::get_coldkey_balance(&new_coldkey),
            free_balance_old - swap_cost
        );
        assert_eq!(SubtensorModule::get_coldkey_balance(&old_coldkey), 0);

        // Verify total stake remains unchanged
        assert_eq!(
            SubtensorModule::get_total_stake(),
            total_stake_before_swap,
            "Total stake changed unexpectedly"
        );

        // Verify identities were swapped
        assert!(Identities::<Test>::get(old_coldkey).is_none());
        assert!(Identities::<Test>::get(new_coldkey).is_some());
        assert_eq!(
            Identities::<Test>::get(new_coldkey).expect("Expected an Identity"),
            identity
        );

        // Verify event emission
        System::assert_last_event(
            Event::ColdkeySwapped {
                old_coldkey,
                new_coldkey,
                swap_cost,
            }
            .into(),
        );
    });
}

// SKIP_WASM_BUILD=1 RUST_LOG=info cargo test --package pallet-subtensor --lib -- tests::swap_coldkey::test_swap_stake_for_coldkey --exact --show-output
#[test]
fn test_swap_stake_for_coldkey() {
    new_test_ext(1).execute_with(|| {
        let old_coldkey = U256::from(1);
        let new_coldkey = U256::from(2);
        let hotkey1 = U256::from(3);
        let hotkey2 = U256::from(4);
        let stake_amount1 = 1000u64;
        let stake_amount2 = 2000u64;
        let stake_amount3 = 3000u64;
        let total_stake = stake_amount1 + stake_amount2;
        let mut weight = Weight::zero();

        // Setup initial state
        // Add a network
        let netuid = 1u16;
        add_network(netuid, 1, 0);

        // Register hotkeys
        register_ok_neuron(netuid, hotkey1, old_coldkey, 0);
        register_ok_neuron(netuid, hotkey2, old_coldkey, 0);
        // Give some balance to old coldkey
        SubtensorModule::add_balance_to_coldkey_account(
            &old_coldkey,
            stake_amount1 + stake_amount2 + 1_000_000,
        );

        // Stake to hotkeys
        assert_ok!(SubtensorModule::add_stake(
            <<Test as Config>::RuntimeOrigin>::signed(old_coldkey),
            hotkey1,
            netuid,
            stake_amount1
        ));
        assert_ok!(SubtensorModule::add_stake(
            <<Test as Config>::RuntimeOrigin>::signed(old_coldkey),
            hotkey2,
            netuid,
            stake_amount2
        ));

        // Verify stakes
        assert_eq!(
            SubtensorModule::get_stake_for_hotkey_and_coldkey_on_subnet(
                &hotkey1,
                &old_coldkey,
                netuid
            ),
            stake_amount1
        );
        assert_eq!(
            SubtensorModule::get_stake_for_hotkey_and_coldkey_on_subnet(
                &hotkey2,
                &old_coldkey,
                netuid
            ),
            stake_amount2
        );

        // Insert existing for same hotkey1
        // give new coldkey some balance
        SubtensorModule::add_balance_to_coldkey_account(&new_coldkey, stake_amount3 + 1_000_000);
        // Stake to hotkey1
        assert_ok!(SubtensorModule::add_stake(
            <<Test as Config>::RuntimeOrigin>::signed(new_coldkey),
            hotkey1,
            netuid,
            stake_amount3
        ));

        // Record initial values
        let initial_total_issuance = SubtensorModule::get_total_issuance();
        let initial_total_stake = SubtensorModule::get_total_stake();
        let initial_total_stake_for_old_coldkey =
            SubtensorModule::get_total_stake_for_coldkey(&old_coldkey);
        let initial_total_stake_for_new_coldkey =
            SubtensorModule::get_total_stake_for_coldkey(&new_coldkey);
        let initial_total_hotkey1_stake = SubtensorModule::get_total_stake_for_hotkey(&hotkey1);
        let initial_total_hotkey2_stake = SubtensorModule::get_total_stake_for_hotkey(&hotkey2);

        // Perform the swap
        SubtensorModule::perform_swap_coldkey(&old_coldkey, &new_coldkey, &mut weight);

        // Verify stake is additive, not replaced
        assert_eq!(
            SubtensorModule::get_total_stake_for_coldkey(&new_coldkey),
            initial_total_stake_for_old_coldkey + initial_total_stake_for_new_coldkey
        );

        // Verify ownership transfer
        assert_eq!(
            SubtensorModule::get_owned_hotkeys(&new_coldkey),
            vec![hotkey1, hotkey2]
        );
        assert_eq!(SubtensorModule::get_owned_hotkeys(&old_coldkey), vec![]);

        // Verify stake transfer
        assert_eq!(
            SubtensorModule::get_stake_for_hotkey_and_coldkey_on_subnet(
                &hotkey1,
                &new_coldkey,
                netuid
            ),
            stake_amount1 + stake_amount3
        );
        assert_eq!(
            SubtensorModule::get_stake_for_hotkey_and_coldkey_on_subnet(
                &hotkey2,
                &new_coldkey,
                netuid
            ),
            stake_amount2
        );
        assert_eq!(
            SubtensorModule::get_stake_for_hotkey_and_coldkey_on_subnet(
                &hotkey1,
                &old_coldkey,
                netuid
            ),
            0
        );
        assert_eq!(
            SubtensorModule::get_stake_for_hotkey_and_coldkey_on_subnet(
                &hotkey2,
                &old_coldkey,
                netuid
            ),
            0
        );

        // Verify TotalHotkeyStake remains unchanged
        assert_eq!(
            SubtensorModule::get_total_stake_for_hotkey(&hotkey1),
            initial_total_hotkey1_stake
        );
        assert_eq!(
            SubtensorModule::get_total_stake_for_hotkey(&hotkey2),
            initial_total_hotkey2_stake
        );

        // Verify total stake and issuance remain unchanged
        assert_eq!(
            SubtensorModule::get_total_stake(),
            initial_total_stake,
            "Total stake changed unexpectedly"
        );
        assert_eq!(
            SubtensorModule::get_total_issuance(),
            initial_total_issuance,
            "Total issuance changed unexpectedly"
        );
    });
}

// SKIP_WASM_BUILD=1 RUST_LOG=info cargo test --package pallet-subtensor --lib -- tests::swap_coldkey::test_swap_staking_hotkeys_for_coldkey --exact --show-output
#[test]
fn test_swap_staking_hotkeys_for_coldkey() {
    new_test_ext(1).execute_with(|| {
        let old_coldkey = U256::from(1);
        let new_coldkey = U256::from(2);
        let other_coldkey = U256::from(3);
        let hotkey1 = U256::from(4);
        let hotkey2 = U256::from(5);
        let stake_amount1 = 1000u64;
        let stake_amount2 = 2000u64;
        let total_stake = stake_amount1 + stake_amount2;
        let mut weight = Weight::zero();

        // Setup initial state
        // Add a network
        let netuid = 1u16;
        add_network(netuid, 1, 0);
        // Give some balance to old coldkey
        SubtensorModule::add_balance_to_coldkey_account(
            &old_coldkey,
            stake_amount1 + stake_amount2 + 1_000_000,
        );
        // Register hotkeys
        register_ok_neuron(netuid, hotkey1, old_coldkey, 0);
        register_ok_neuron(netuid, hotkey2, other_coldkey, 0);

        // Stake to hotkeys
        assert_ok!(SubtensorModule::add_stake(
            <<Test as Config>::RuntimeOrigin>::signed(old_coldkey),
            hotkey1,
            netuid,
            stake_amount1
        ));
        assert_ok!(SubtensorModule::add_stake(
            <<Test as Config>::RuntimeOrigin>::signed(old_coldkey),
            hotkey2,
            netuid,
            stake_amount2
        ));

        // Verify stakes
        assert_eq!(
            SubtensorModule::get_stake_for_hotkey_and_coldkey_on_subnet(
                &hotkey1,
                &old_coldkey,
                netuid
            ),
            stake_amount1
        );
        assert_eq!(
            SubtensorModule::get_stake_for_hotkey_and_coldkey_on_subnet(
                &hotkey2,
                &old_coldkey,
                netuid
            ),
            stake_amount2
        );

        // Perform the swap
        SubtensorModule::perform_swap_coldkey(&old_coldkey, &new_coldkey, &mut weight);

        // Verify StakingHotkeys transfer
        assert_eq!(
            StakingHotkeys::<Test>::get(new_coldkey),
            vec![hotkey1, hotkey2]
        );
        assert_eq!(StakingHotkeys::<Test>::get(old_coldkey), vec![]);
    });
}

// SKIP_WASM_BUILD=1 RUST_LOG=info cargo test --package pallet-subtensor --lib -- tests::swap_coldkey::test_swap_delegated_stake_for_coldkey --exact --show-output
#[test]
fn test_swap_delegated_stake_for_coldkey() {
    new_test_ext(1).execute_with(|| {
        let old_coldkey = U256::from(1);
        let new_coldkey = U256::from(2);
        let other_coldkey = U256::from(3);
        let hotkey1 = U256::from(4);
        let hotkey2 = U256::from(5);
        let stake_amount1 = 1000u64;
        let stake_amount2 = 2000u64;
        let mut weight = Weight::zero();
        let netuid = 1u16;

        // Setup initial state
        add_network(netuid, 1, 0);
        register_ok_neuron(netuid, hotkey1, other_coldkey, 0);
        register_ok_neuron(netuid, hotkey2, other_coldkey, 0);

        // Notice hotkey1 and hotkey2 are Owned by other_coldkey
        // old_coldkey and new_coldkey therefore delegates stake to them
        // === Give old_coldkey some balance ===
        SubtensorModule::add_balance_to_coldkey_account(
            &old_coldkey,
            stake_amount1 + stake_amount2 + 1_000_000,
        );
        // === Stake to hotkeys ===
        assert_ok!(SubtensorModule::add_stake(
            <<Test as Config>::RuntimeOrigin>::signed(old_coldkey),
            hotkey1,
            netuid,
            stake_amount1
        ));
        assert_ok!(SubtensorModule::add_stake(
            <<Test as Config>::RuntimeOrigin>::signed(old_coldkey),
            hotkey2,
            netuid,
            stake_amount2
        ));

        // Record initial values
        let initial_total_issuance = SubtensorModule::get_total_issuance();
        let initial_total_stake = SubtensorModule::get_total_stake();
        let coldkey_stake = SubtensorModule::get_total_stake_for_coldkey(&old_coldkey);
        let stake_coldkey_hotkey1 = SubtensorModule::get_stake_for_hotkey_and_coldkey_on_subnet(
            &hotkey1,
            &old_coldkey,
            netuid,
        );
        let stake_coldkey_hotkey2 = SubtensorModule::get_stake_for_hotkey_and_coldkey_on_subnet(
            &hotkey2,
            &old_coldkey,
            netuid,
        );
        let total_hotkey1_stake = SubtensorModule::get_total_stake_for_hotkey(&hotkey1);
        let total_hotkey2_stake = SubtensorModule::get_total_stake_for_hotkey(&hotkey2);

        // Perform the swap
        SubtensorModule::perform_swap_coldkey(&old_coldkey, &new_coldkey, &mut weight);

        // Verify stake transfer
        assert_eq!(
            SubtensorModule::get_stake_for_hotkey_and_coldkey_on_subnet(
                &hotkey1,
                &new_coldkey,
                netuid
            ),
            stake_amount1
        );
        assert_eq!(
            SubtensorModule::get_stake_for_hotkey_and_coldkey_on_subnet(
                &hotkey2,
                &new_coldkey,
                netuid
            ),
            stake_amount2
        );
        assert_eq!(
            SubtensorModule::get_stake_for_hotkey_and_coldkey_on_subnet(
                &hotkey1,
                &old_coldkey,
                netuid
            ),
            0
        );
        assert_eq!(
            SubtensorModule::get_stake_for_hotkey_and_coldkey_on_subnet(
                &hotkey2,
                &old_coldkey,
                netuid
            ),
            0
        );

        // Verify TotalColdkeyStake
        assert_eq!(
            SubtensorModule::get_total_stake_for_coldkey(&new_coldkey),
            coldkey_stake
        );
        assert_eq!(
            SubtensorModule::get_total_stake_for_coldkey(&old_coldkey),
            0
        );

        // Verify TotalHotkeyStake remains unchanged
        assert_eq!(
            SubtensorModule::get_total_stake_for_hotkey(&hotkey1),
            total_hotkey1_stake
        );
        assert_eq!(
            SubtensorModule::get_total_stake_for_hotkey(&hotkey2),
            total_hotkey2_stake
        );

        // Verify total stake and issuance remain unchanged
        assert_eq!(
            SubtensorModule::get_total_stake(),
            initial_total_stake,
            "Total stake changed unexpectedly"
        );
        assert_eq!(
            SubtensorModule::get_total_issuance(),
            initial_total_issuance,
            "Total issuance changed unexpectedly"
        );
    });
}

// SKIP_WASM_BUILD=1 RUST_LOG=info cargo test --test swap_coldkey -- test_swap_subnet_owner_for_coldkey --exact --nocapture
#[test]
fn test_swap_subnet_owner_for_coldkey() {
    new_test_ext(1).execute_with(|| {
        let old_coldkey = U256::from(1);
        let new_coldkey = U256::from(2);
        let netuid1 = 1u16;
        let netuid2 = 2u16;
        let mut weight = Weight::zero();

        // Initialize SubnetOwner for old_coldkey
        add_network(netuid1, 13, 0);
        add_network(netuid2, 14, 0);
        SubnetOwner::<Test>::insert(netuid1, old_coldkey);
        SubnetOwner::<Test>::insert(netuid2, old_coldkey);

        // Set up TotalNetworks
        TotalNetworks::<Test>::put(3);

        // Perform the swap
        SubtensorModule::perform_swap_coldkey(&old_coldkey, &new_coldkey, &mut weight);

        // Verify the swap
        assert_eq!(SubnetOwner::<Test>::get(netuid1), new_coldkey);
        assert_eq!(SubnetOwner::<Test>::get(netuid2), new_coldkey);
    });
}

// SKIP_WASM_BUILD=1 RUST_LOG=info cargo test --test swap_coldkey -- test_do_swap_coldkey_with_subnet_ownership --exact --nocapture
#[test]
fn test_do_swap_coldkey_with_subnet_ownership() {
    new_test_ext(1).execute_with(|| {
        let old_coldkey = U256::from(1);
        let new_coldkey = U256::from(2);
        let hotkey = U256::from(3);
        let netuid = 1u16;
        let stake_amount: u64 = 1000u64;
        let swap_cost = SubtensorModule::get_key_swap_cost();

        // Setup initial state
        add_network(netuid, 13, 0);
        register_ok_neuron(netuid, hotkey, old_coldkey, 0);

        // Set TotalNetworks because swap relies on it
        crate::TotalNetworks::<Test>::set(1);

        SubtensorModule::add_balance_to_coldkey_account(&old_coldkey, stake_amount + swap_cost);
        SubnetOwner::<Test>::insert(netuid, old_coldkey);

        // Populate OwnedHotkeys map
        OwnedHotkeys::<Test>::insert(old_coldkey, vec![hotkey]);

        // Perform the swap
        assert_ok!(SubtensorModule::do_swap_coldkey(
            &old_coldkey,
            &new_coldkey,
            swap_cost
        ));

        // Verify subnet ownership transfer
        assert_eq!(SubnetOwner::<Test>::get(netuid), new_coldkey);
    });
}
// SKIP_WASM_BUILD=1 RUST_LOG=info cargo test --test swap_coldkey -- test_coldkey_has_associated_hotkeys --exact --nocapture
#[test]
fn test_coldkey_has_associated_hotkeys() {
    new_test_ext(1).execute_with(|| {
        let coldkey = U256::from(1);
        let hotkey = U256::from(2);
        let netuid = 1u16;

        // Setup initial state
        add_network(netuid, 13, 0);
        register_ok_neuron(netuid, hotkey, coldkey, 0);
        SubtensorModule::add_balance_to_coldkey_account(&coldkey, 1000);
    });
}

// SKIP_WASM_BUILD=1 RUST_LOG=info cargo test --package pallet-subtensor --lib -- tests::swap_coldkey::test_coldkey_swap_total --exact --show-output
#[test]
fn test_coldkey_swap_total() {
    new_test_ext(1).execute_with(|| {
        let coldkey = U256::from(1);
        let nominator1 = U256::from(2);
        let nominator2 = U256::from(3);
        let nominator3 = U256::from(4);
        let delegate1 = U256::from(5);
        let delegate2 = U256::from(6);
        let delegate3 = U256::from(7);
        let hotkey1 = U256::from(2);
        let hotkey2 = U256::from(3);
        let hotkey3 = U256::from(4);
        let netuid1 = 1u16;
        let netuid2 = 2u16;
        let netuid3 = 3u16;
        SubtensorModule::add_balance_to_coldkey_account(&coldkey, 1000);
        SubtensorModule::add_balance_to_coldkey_account(&delegate1, 1000);
        SubtensorModule::add_balance_to_coldkey_account(&delegate2, 1000);
        SubtensorModule::add_balance_to_coldkey_account(&delegate3, 1000);
        SubtensorModule::add_balance_to_coldkey_account(&nominator1, 1000);
        SubtensorModule::add_balance_to_coldkey_account(&nominator2, 1000);
        SubtensorModule::add_balance_to_coldkey_account(&nominator3, 1000);

        // Setup initial state
        add_network(netuid1, 13, 0);
        add_network(netuid2, 14, 0);
        add_network(netuid3, 15, 0);
        register_ok_neuron(netuid1, hotkey1, coldkey, 0);
        register_ok_neuron(netuid2, hotkey2, coldkey, 0);
        register_ok_neuron(netuid3, hotkey3, coldkey, 0);
        register_ok_neuron(netuid1, delegate1, delegate1, 0);
        register_ok_neuron(netuid2, delegate2, delegate2, 0);
        register_ok_neuron(netuid3, delegate3, delegate3, 0);
        Delegates::<Test>::insert(hotkey1, u16::MAX / 10);
        Delegates::<Test>::insert(hotkey2, u16::MAX / 10);
        Delegates::<Test>::insert(hotkey3, u16::MAX / 10);
        Delegates::<Test>::insert(delegate1, u16::MAX / 10);
        Delegates::<Test>::insert(delegate2, u16::MAX / 10);
        Delegates::<Test>::insert(delegate3, u16::MAX / 10);

        assert_ok!(SubtensorModule::add_stake(
            <<Test as Config>::RuntimeOrigin>::signed(coldkey),
            hotkey1,
            netuid1,
            100
        ));
        assert_ok!(SubtensorModule::add_stake(
            <<Test as Config>::RuntimeOrigin>::signed(coldkey),
            hotkey2,
            netuid1,
            100
        ));
        assert_ok!(SubtensorModule::add_stake(
            <<Test as Config>::RuntimeOrigin>::signed(coldkey),
            hotkey3,
            netuid1,
            100
        ));
        assert_ok!(SubtensorModule::add_stake(
            <<Test as Config>::RuntimeOrigin>::signed(coldkey),
            delegate1,
            netuid1,
            100
        ));
        assert_ok!(SubtensorModule::add_stake(
            <<Test as Config>::RuntimeOrigin>::signed(coldkey),
            delegate2,
            netuid1,
            100
        ));
        assert_ok!(SubtensorModule::add_stake(
            <<Test as Config>::RuntimeOrigin>::signed(coldkey),
            delegate3,
            netuid1,
            100
        ));

        assert_ok!(SubtensorModule::add_stake(
            <<Test as Config>::RuntimeOrigin>::signed(delegate1),
            hotkey1,
            netuid1,
            100
        ));
        assert_ok!(SubtensorModule::add_stake(
            <<Test as Config>::RuntimeOrigin>::signed(delegate2),
            hotkey2,
            netuid1,
            100
        ));
        assert_ok!(SubtensorModule::add_stake(
            <<Test as Config>::RuntimeOrigin>::signed(delegate3),
            hotkey3,
            netuid1,
            100
        ));

        assert_ok!(SubtensorModule::add_stake(
            <<Test as Config>::RuntimeOrigin>::signed(delegate1),
            delegate1,
            netuid1,
            100
        ));
        assert_ok!(SubtensorModule::add_stake(
            <<Test as Config>::RuntimeOrigin>::signed(delegate2),
            delegate2,
            netuid1,
            100
        ));
        assert_ok!(SubtensorModule::add_stake(
            <<Test as Config>::RuntimeOrigin>::signed(delegate3),
            delegate3,
            netuid1,
            100
        ));

        assert_ok!(SubtensorModule::add_stake(
            <<Test as Config>::RuntimeOrigin>::signed(nominator1),
            hotkey1,
            netuid1,
            100
        ));
        assert_ok!(SubtensorModule::add_stake(
            <<Test as Config>::RuntimeOrigin>::signed(nominator2),
            hotkey2,
            netuid1,
            100
        ));
        assert_ok!(SubtensorModule::add_stake(
            <<Test as Config>::RuntimeOrigin>::signed(nominator3),
            hotkey3,
            netuid1,
            100
        ));

        assert_ok!(SubtensorModule::add_stake(
            <<Test as Config>::RuntimeOrigin>::signed(nominator1),
            delegate1,
            netuid1,
            100
        ));
        assert_ok!(SubtensorModule::add_stake(
            <<Test as Config>::RuntimeOrigin>::signed(nominator2),
            delegate2,
            netuid1,
            100
        ));
        assert_ok!(SubtensorModule::add_stake(
            <<Test as Config>::RuntimeOrigin>::signed(nominator3),
            delegate3,
            netuid1,
            100
        ));

        assert_eq!(
            SubtensorModule::get_owned_hotkeys(&coldkey),
            vec![hotkey1, hotkey2, hotkey3]
        );
        assert_eq!(
            SubtensorModule::get_all_staked_hotkeys(&coldkey),
            vec![hotkey1, hotkey2, hotkey3, delegate1, delegate2, delegate3]
        );
        let ck_stake = SubtensorModule::get_total_stake_for_coldkey(&coldkey);
        let hk1_stake = SubtensorModule::get_total_stake_for_hotkey(&hotkey1);
        let hk2_stake = SubtensorModule::get_total_stake_for_hotkey(&hotkey2);
        let hk3_stake = SubtensorModule::get_total_stake_for_hotkey(&hotkey3);
        let d1_stake = SubtensorModule::get_total_stake_for_hotkey(&delegate1);
        let d2_stake = SubtensorModule::get_total_stake_for_hotkey(&delegate2);
        let d3_stake = SubtensorModule::get_total_stake_for_hotkey(&delegate3);

        assert_eq!(
            SubtensorModule::get_owned_hotkeys(&delegate1),
            vec![delegate1]
        );
        assert_eq!(
            SubtensorModule::get_owned_hotkeys(&delegate2),
            vec![delegate2]
        );
        assert_eq!(
            SubtensorModule::get_owned_hotkeys(&delegate3),
            vec![delegate3]
        );
        assert_eq!(
            SubtensorModule::get_all_staked_hotkeys(&delegate1),
            vec![delegate1, hotkey1]
        );
        assert_eq!(
            SubtensorModule::get_all_staked_hotkeys(&delegate2),
            vec![delegate2, hotkey2]
        );
        assert_eq!(
            SubtensorModule::get_all_staked_hotkeys(&delegate3),
            vec![delegate3, hotkey3]
        );

        assert_eq!(SubtensorModule::get_owned_hotkeys(&nominator1), vec![]);
        assert_eq!(SubtensorModule::get_owned_hotkeys(&nominator2), vec![]);
        assert_eq!(SubtensorModule::get_owned_hotkeys(&nominator3), vec![]);

        assert_eq!(
            SubtensorModule::get_all_staked_hotkeys(&nominator1),
            vec![hotkey1, delegate1]
        );
        assert_eq!(
            SubtensorModule::get_all_staked_hotkeys(&nominator2),
            vec![hotkey2, delegate2]
        );
        assert_eq!(
            SubtensorModule::get_all_staked_hotkeys(&nominator3),
            vec![hotkey3, delegate3]
        );

        // Perform the swap
        let new_coldkey = U256::from(1100);
        assert_eq!(
            SubtensorModule::get_total_stake_for_coldkey(&coldkey),
            ck_stake
        );
        let mut weight = Weight::zero();
        assert_ok!(SubtensorModule::perform_swap_coldkey(
            &coldkey,
            &new_coldkey,
            &mut weight
        ));
        assert_eq!(
            SubtensorModule::get_total_stake_for_coldkey(&new_coldkey),
            ck_stake
        );
        assert_eq!(SubtensorModule::get_total_stake_for_coldkey(&coldkey), 0);

        // Check everything is swapped.
        assert_eq!(
            SubtensorModule::get_owned_hotkeys(&new_coldkey),
            vec![hotkey1, hotkey2, hotkey3]
        );
        assert_eq!(
            SubtensorModule::get_all_staked_hotkeys(&new_coldkey),
            vec![hotkey1, hotkey2, hotkey3, delegate1, delegate2, delegate3]
        );
        // Shouldn't change.
        assert_eq!(
            SubtensorModule::get_total_stake_for_hotkey(&hotkey1),
            hk1_stake
        );
        assert_eq!(
            SubtensorModule::get_total_stake_for_hotkey(&hotkey2),
            hk2_stake
        );
        assert_eq!(
            SubtensorModule::get_total_stake_for_hotkey(&hotkey3),
            hk3_stake
        );
        assert_eq!(
            SubtensorModule::get_total_stake_for_hotkey(&delegate1),
            d1_stake
        );
        assert_eq!(
            SubtensorModule::get_total_stake_for_hotkey(&delegate2),
            d2_stake
        );
        assert_eq!(
            SubtensorModule::get_total_stake_for_hotkey(&delegate3),
            d3_stake
        );

        assert_eq!(
            SubtensorModule::get_owned_hotkeys(&delegate1),
            vec![delegate1]
        );
        assert_eq!(
            SubtensorModule::get_owned_hotkeys(&delegate2),
            vec![delegate2]
        );
        assert_eq!(
            SubtensorModule::get_owned_hotkeys(&delegate3),
            vec![delegate3]
        );
        assert_eq!(
            SubtensorModule::get_all_staked_hotkeys(&delegate1),
            vec![delegate1, hotkey1]
        );
        assert_eq!(
            SubtensorModule::get_all_staked_hotkeys(&delegate2),
            vec![delegate2, hotkey2]
        );
        assert_eq!(
            SubtensorModule::get_all_staked_hotkeys(&delegate3),
            vec![delegate3, hotkey3]
        );

        assert_eq!(SubtensorModule::get_owned_hotkeys(&nominator1), vec![]);
        assert_eq!(SubtensorModule::get_owned_hotkeys(&nominator2), vec![]);
        assert_eq!(SubtensorModule::get_owned_hotkeys(&nominator3), vec![]);

        assert_eq!(
            SubtensorModule::get_all_staked_hotkeys(&nominator1),
            vec![hotkey1, delegate1]
        );
        assert_eq!(
            SubtensorModule::get_all_staked_hotkeys(&nominator2),
            vec![hotkey2, delegate2]
        );
        assert_eq!(
            SubtensorModule::get_all_staked_hotkeys(&nominator3),
            vec![hotkey3, delegate3]
        );
    });
}
// SKIP_WASM_BUILD=1 RUST_LOG=info cargo test --test swap_coldkey -- test_swap_senate_member --exact --nocapture
#[test]
fn test_swap_senate_member() {
    new_test_ext(1).execute_with(|| {
        let old_hotkey = U256::from(1);
        let new_hotkey = U256::from(2);
        let non_member_hotkey = U256::from(3);
        let mut weight = Weight::zero();

        // Setup: Add old_hotkey as a Senate member
        assert_ok!(SenateMembers::add_member(
            RawOrigin::Root.into(),
            old_hotkey
        ));

        // Test 1: Successful swap
        assert_ok!(SubtensorModule::swap_senate_member(
            &old_hotkey,
            &new_hotkey,
            &mut weight
        ));
        assert!(Senate::is_member(&new_hotkey));
        assert!(!Senate::is_member(&old_hotkey));

        // Verify weight update
        let expected_weight = <Test as frame_system::Config>::DbWeight::get().reads_writes(2, 2);
        assert_eq!(weight, expected_weight);

        // Reset weight for next test
        weight = Weight::zero();

        // Test 2: Swap with non-member (should not change anything)
        assert_ok!(SubtensorModule::swap_senate_member(
            &non_member_hotkey,
            &new_hotkey,
            &mut weight
        ));
        assert!(Senate::is_member(&new_hotkey));
        assert!(!Senate::is_member(&non_member_hotkey));

        // Verify weight update (should only have read operations)
        let expected_weight = <Test as frame_system::Config>::DbWeight::get().reads(1);
        assert_eq!(weight, expected_weight);
    });
}

// SKIP_WASM_BUILD=1 RUST_LOG=info cargo test --package pallet-subtensor --lib -- tests::swap_coldkey::test_coldkey_delegations --exact --show-output
#[test]
fn test_coldkey_delegations() {
    new_test_ext(1).execute_with(|| {
        let new_coldkey = U256::from(0);
        let owner = U256::from(1);
        let coldkey = U256::from(4);
        let delegate = U256::from(2);
        let netuid = 0u16; // Stake to 0
        let netuid2 = 1u16; // Stake to 1

        add_network(netuid, 13, 0); // root
        add_network(netuid2, 13, 0);

        assert_ok!(SubtensorModule::root_register(
            <<Test as Config>::RuntimeOrigin>::signed(owner),
            delegate
        )); // register on root
        register_ok_neuron(netuid2, delegate, owner, 0);
        SubtensorModule::add_balance_to_coldkey_account(&coldkey, 1000);

        assert_ok!(SubtensorModule::add_stake(
            <<Test as Config>::RuntimeOrigin>::signed(coldkey),
            delegate,
            netuid,
            100_u64
        ));

        // Add stake to netuid2
        assert_ok!(SubtensorModule::add_stake(
            <<Test as Config>::RuntimeOrigin>::signed(coldkey),
            delegate,
            netuid2,
            100_u64
        ));

        // Perform the swap
        let mut weight = Weight::zero();
        assert_ok!(SubtensorModule::perform_swap_coldkey(
            &coldkey,
            &new_coldkey,
            &mut weight
        ));

        // Verify stake was moved for the delegate
        assert_eq!(
            SubtensorModule::get_total_stake_for_hotkey(&delegate),
            100 * 2
        );
        assert_eq!(SubtensorModule::get_total_stake_for_coldkey(&coldkey), 0);
        assert_eq!(
            SubtensorModule::get_total_stake_for_coldkey(&new_coldkey),
            100 * 2
        );
        assert_eq!(Alpha::<Test>::get((delegate, new_coldkey, netuid)), 100);
        assert_eq!(Alpha::<Test>::get((delegate, coldkey, netuid)), 0);

        assert_eq!(Alpha::<Test>::get((delegate, new_coldkey, netuid2)), 100);
        assert_eq!(Alpha::<Test>::get((delegate, coldkey, netuid2)), 0);
    });
}

#[test]
fn test_schedule_swap_coldkey_success() {
    new_test_ext(1).execute_with(|| {
        // Initialize test accounts
        let old_coldkey: U256 = U256::from(1);
        let new_coldkey: U256 = U256::from(2);

        // Add balance to the old coldkey account
        SubtensorModule::add_balance_to_coldkey_account(&old_coldkey, 1000);

        let swap_cost = SubtensorModule::get_key_swap_cost();

        // Schedule the coldkey swap
        assert_ok!(SubtensorModule::schedule_swap_coldkey(
            <<Test as Config>::RuntimeOrigin>::signed(old_coldkey),
            new_coldkey
        ));

        // Get the current block number
        let current_block: u64 = System::block_number();

        // Calculate the expected execution block (5 days from now)
        let expected_execution_block: u64 = current_block + 5 * 24 * 60 * 60 / 12;

        // Check for the SwapScheduled event
        System::assert_last_event(
            Event::ColdkeySwapScheduled {
                old_coldkey,
                new_coldkey,
                execution_block: expected_execution_block,
                swap_cost,
            }
            .into(),
        );

        // TODO: Add additional checks to ensure the swap is correctly scheduled in the system
        // For example, verify that the swap is present in the appropriate storage or scheduler
    });
}

// SKIP_WASM_BUILD=1 RUST_LOG=info cargo test --test swap_coldkey -- test_schedule_swap_coldkey_duplicate --exact --nocapture
#[test]
fn test_schedule_swap_coldkey_duplicate() {
    new_test_ext(1).execute_with(|| {
        let old_coldkey = U256::from(1);
        let new_coldkey = U256::from(2);

        SubtensorModule::add_balance_to_coldkey_account(&old_coldkey, 2000);

        assert_ok!(SubtensorModule::schedule_swap_coldkey(
            <<Test as Config>::RuntimeOrigin>::signed(old_coldkey),
            new_coldkey
        ));

        // Attempt to schedule again
        assert_noop!(
            SubtensorModule::schedule_swap_coldkey(
                <<Test as Config>::RuntimeOrigin>::signed(old_coldkey),
                new_coldkey
            ),
            Error::<Test>::SwapAlreadyScheduled
        );
    });
}

// SKIP_WASM_BUILD=1 RUST_LOG=info cargo test --test swap_coldkey -- test_schedule_swap_coldkey_execution --exact --nocapture
#[test]
fn test_schedule_swap_coldkey_execution() {
    new_test_ext(1).execute_with(|| {
        let old_coldkey = U256::from(1);
        let new_coldkey = U256::from(2);
        let hotkey = U256::from(3);
        let netuid = 1u16;
        let stake_amount = 100;

        add_network(netuid, 13, 0);
        register_ok_neuron(netuid, hotkey, old_coldkey, 0);
        SubtensorModule::add_balance_to_coldkey_account(&old_coldkey, 1000000000000000);
        assert_ok!(SubtensorModule::add_stake(
            <<Test as Config>::RuntimeOrigin>::signed(old_coldkey),
            hotkey,
            netuid,
            stake_amount
        ));

        // Check initial ownership
        assert_eq!(
            Owner::<Test>::get(hotkey),
            old_coldkey,
            "Initial ownership check failed"
        );

        let swap_cost = SubtensorModule::get_key_swap_cost();

        // Schedule the swap
        assert_ok!(SubtensorModule::schedule_swap_coldkey(
            <<Test as Config>::RuntimeOrigin>::signed(old_coldkey),
            new_coldkey
        ));

        // Get the scheduled execution block
        let current_block = System::block_number();
        let execution_block = current_block + ColdkeySwapScheduleDuration::<Test>::get();

        System::assert_last_event(
            Event::ColdkeySwapScheduled {
                old_coldkey,
                new_coldkey,
                execution_block,
                swap_cost,
            }
            .into(),
        );

        run_to_block(execution_block - 1);

        let stake_before_swap = SubtensorModule::get_total_stake_for_coldkey(&old_coldkey);

        run_to_block(execution_block);

        // Run on_initialize for the execution block
        SubtensorModule::on_initialize(execution_block);

        // Also run Scheduler's on_initialize
        <pallet_scheduler::Pallet<Test> as OnInitialize<BlockNumber>>::on_initialize(
            execution_block,
        );

        // Check if the swap has occurred
        let new_owner = Owner::<Test>::get(hotkey);
        assert_eq!(
            new_owner, new_coldkey,
            "Ownership was not updated as expected"
        );

        assert_eq!(
            SubtensorModule::get_total_stake_for_coldkey(&new_coldkey),
            stake_before_swap,
            "Stake was not transferred to new coldkey"
        );
        assert_eq!(
            SubtensorModule::get_total_stake_for_coldkey(&old_coldkey),
            0,
            "Old coldkey still has stake"
        );

        // Check for the SwapExecuted event
        System::assert_has_event(
            Event::ColdkeySwapped {
                old_coldkey,
                new_coldkey,
                swap_cost,
            }
            .into(),
        );
    });
}

// SKIP_WASM_BUILD=1 RUST_LOG=info cargo test --test swap_coldkey -- test_direct_swap_coldkey_call_fails --exact --nocapture
#[test]
fn test_direct_swap_coldkey_call_fails() {
    new_test_ext(1).execute_with(|| {
        let old_coldkey = U256::from(1);
        let new_coldkey = U256::from(2);

        assert_noop!(
            SubtensorModule::swap_coldkey(
                <<Test as Config>::RuntimeOrigin>::signed(old_coldkey),
                old_coldkey,
                new_coldkey,
                0
            ),
            BadOrigin
        );
    });
}

// SKIP_WASM_BUILD=1 RUST_LOG=info cargo test --test swap_coldkey -- test_schedule_swap_coldkey_with_pending_swap --exact --nocapture
#[test]
fn test_schedule_swap_coldkey_with_pending_swap() {
    new_test_ext(1).execute_with(|| {
        let old_coldkey = U256::from(1);
        let new_coldkey1 = U256::from(2);
        let new_coldkey2 = U256::from(3);

        SubtensorModule::add_balance_to_coldkey_account(&old_coldkey, 2000);

        assert_ok!(SubtensorModule::schedule_swap_coldkey(
            <<Test as Config>::RuntimeOrigin>::signed(old_coldkey),
            new_coldkey1
        ));

        // Attempt to schedule another swap before the first one executes
        assert_noop!(
            SubtensorModule::schedule_swap_coldkey(
                <<Test as Config>::RuntimeOrigin>::signed(old_coldkey),
                new_coldkey2
            ),
            Error::<Test>::SwapAlreadyScheduled
        );
    });
}

#[test]
fn test_coldkey_swap_delegate_identity_updated() {
    new_test_ext(1).execute_with(|| {
        let old_coldkey = U256::from(1);
        let new_coldkey = U256::from(2);

        let netuid = 1;
        let burn_cost = 10;
        let tempo = 1;

        SubtensorModule::set_burn(netuid, burn_cost);
        add_network(netuid, tempo, 0);

        SubtensorModule::add_balance_to_coldkey_account(&old_coldkey, 100_000_000_000);

        assert_ok!(SubtensorModule::burned_register(
            <<Test as Config>::RuntimeOrigin>::signed(old_coldkey),
            netuid,
            old_coldkey
        ));

        let name: Vec<u8> = b"The Third Coolest Identity".to_vec();
        let identity: ChainIdentity = ChainIdentity {
            name: name.clone(),
            url: vec![],
            image: vec![],
            discord: vec![],
            description: vec![],
            additional: vec![],
        };

        Identities::<Test>::insert(old_coldkey, identity.clone());

        assert!(Identities::<Test>::get(old_coldkey).is_some());
        assert!(Identities::<Test>::get(new_coldkey).is_none());

        assert_ok!(SubtensorModule::do_swap_coldkey(
            &old_coldkey,
            &new_coldkey,
            burn_cost
        ));

        assert!(Identities::<Test>::get(old_coldkey).is_none());
        assert!(Identities::<Test>::get(new_coldkey).is_some());
        assert_eq!(
            Identities::<Test>::get(new_coldkey).expect("Expected an Identity"),
            identity
        );
    });
}

#[test]
fn test_coldkey_swap_no_identity_no_changes() {
    new_test_ext(1).execute_with(|| {
        let old_coldkey = U256::from(1);
        let new_coldkey = U256::from(2);

        let netuid = 1;
        let burn_cost = 10;
        let tempo = 1;

        SubtensorModule::set_burn(netuid, burn_cost);
        add_network(netuid, tempo, 0);

        SubtensorModule::add_balance_to_coldkey_account(&old_coldkey, 100_000_000_000);

        assert_ok!(SubtensorModule::burned_register(
            <<Test as Config>::RuntimeOrigin>::signed(old_coldkey),
            netuid,
            old_coldkey
        ));

        // Ensure the old coldkey does not have an identity before the swap
        assert!(Identities::<Test>::get(old_coldkey).is_none());

        // Perform the coldkey swap
        assert_ok!(SubtensorModule::do_swap_coldkey(
            &old_coldkey,
            &new_coldkey,
            burn_cost
        ));

        // Ensure no identities have been changed
        assert!(Identities::<Test>::get(old_coldkey).is_none());
        assert!(Identities::<Test>::get(new_coldkey).is_none());
    });
}

#[test]
fn test_coldkey_swap_no_identity_no_changes_newcoldkey_exists() {
    new_test_ext(1).execute_with(|| {
        let old_coldkey = U256::from(3);
        let new_coldkey = U256::from(4);

        let netuid = 1;
        let burn_cost = 10;
        let tempo = 1;

        SubtensorModule::set_burn(netuid, burn_cost);
        add_network(netuid, tempo, 0);
        SubtensorModule::add_balance_to_coldkey_account(&old_coldkey, 100_000_000_000);

        assert_ok!(SubtensorModule::burned_register(
            <<Test as Config>::RuntimeOrigin>::signed(old_coldkey),
            netuid,
            old_coldkey
        ));

        let name: Vec<u8> = b"The Coolest Identity".to_vec();
        let identity: ChainIdentity = ChainIdentity {
            name: name.clone(),
            url: vec![],
            image: vec![],
            discord: vec![],
            description: vec![],
            additional: vec![],
        };

        Identities::<Test>::insert(new_coldkey, identity.clone());
        // Ensure the new coldkey does have an identity before the swap
        assert!(Identities::<Test>::get(new_coldkey).is_some());
        assert!(Identities::<Test>::get(old_coldkey).is_none());

        // Perform the coldkey swap
        assert_ok!(SubtensorModule::do_swap_coldkey(
            &old_coldkey,
            &new_coldkey,
            burn_cost
        ));

        // Ensure no identities have been changed
        assert!(Identities::<Test>::get(old_coldkey).is_none());
        assert!(Identities::<Test>::get(new_coldkey).is_some());
    });
<<<<<<< HEAD
}

// SKIP_WASM_BUILD=1 RUST_LOG=info cargo test --test swap_coldkey -- test_coldkey_swap_stake_delta --exact --nocapture
#[test]
fn test_coldkey_swap_stake_delta() {
    new_test_ext(1).execute_with(|| {
        let old_coldkey = U256::from(3);
        let new_coldkey = U256::from(4);
        let hotkey = U256::from(5);

        let netuid = 1;
        let burn_cost = 10;
        let tempo = 1;

        // Give the old coldkey a stake delta on hotkey
        StakeDeltaSinceLastEmissionDrain::<Test>::insert(hotkey, old_coldkey, 123);
        // Give the new coldkey a stake delta on hotkey
        StakeDeltaSinceLastEmissionDrain::<Test>::insert(hotkey, new_coldkey, 456);
        let expected_stake_delta = 123 + 456;
        // Add StakingHotkeys entry
        StakingHotkeys::<Test>::insert(old_coldkey, vec![hotkey]);

        // Give balance for the swap fees
        SubtensorModule::add_balance_to_coldkey_account(&old_coldkey, 100e9 as u64);

        // Perform the coldkey swap
        assert_ok!(SubtensorModule::do_swap_coldkey(
            &old_coldkey,
            &new_coldkey,
            burn_cost
        ));

        // Ensure the stake delta is correctly transferred
        assert_eq!(
            StakeDeltaSinceLastEmissionDrain::<Test>::get(hotkey, new_coldkey),
            expected_stake_delta
        );
        assert_eq!(
            StakeDeltaSinceLastEmissionDrain::<Test>::get(hotkey, old_coldkey),
            0
        );
    });
}

// SKIP_WASM_BUILD=1 RUST_LOG=info cargo test --test swap_coldkey -- test_cant_schedule_swap_without_enough_to_burn --exact --nocapture
#[test]
fn test_cant_schedule_swap_without_enough_to_burn() {
    new_test_ext(1).execute_with(|| {
        let old_coldkey = U256::from(3);
        let new_coldkey = U256::from(4);
        let hotkey = U256::from(5);

        let burn_cost = SubtensorModule::get_key_swap_cost();
        assert_noop!(
            SubtensorModule::schedule_swap_coldkey(
                <<Test as Config>::RuntimeOrigin>::signed(old_coldkey),
                new_coldkey
            ),
            Error::<Test>::NotEnoughBalanceToPaySwapColdKey
        );
    });
=======
>>>>>>> dcda87b9
}<|MERGE_RESOLUTION|>--- conflicted
+++ resolved
@@ -1976,49 +1976,6 @@
         assert!(Identities::<Test>::get(old_coldkey).is_none());
         assert!(Identities::<Test>::get(new_coldkey).is_some());
     });
-<<<<<<< HEAD
-}
-
-// SKIP_WASM_BUILD=1 RUST_LOG=info cargo test --test swap_coldkey -- test_coldkey_swap_stake_delta --exact --nocapture
-#[test]
-fn test_coldkey_swap_stake_delta() {
-    new_test_ext(1).execute_with(|| {
-        let old_coldkey = U256::from(3);
-        let new_coldkey = U256::from(4);
-        let hotkey = U256::from(5);
-
-        let netuid = 1;
-        let burn_cost = 10;
-        let tempo = 1;
-
-        // Give the old coldkey a stake delta on hotkey
-        StakeDeltaSinceLastEmissionDrain::<Test>::insert(hotkey, old_coldkey, 123);
-        // Give the new coldkey a stake delta on hotkey
-        StakeDeltaSinceLastEmissionDrain::<Test>::insert(hotkey, new_coldkey, 456);
-        let expected_stake_delta = 123 + 456;
-        // Add StakingHotkeys entry
-        StakingHotkeys::<Test>::insert(old_coldkey, vec![hotkey]);
-
-        // Give balance for the swap fees
-        SubtensorModule::add_balance_to_coldkey_account(&old_coldkey, 100e9 as u64);
-
-        // Perform the coldkey swap
-        assert_ok!(SubtensorModule::do_swap_coldkey(
-            &old_coldkey,
-            &new_coldkey,
-            burn_cost
-        ));
-
-        // Ensure the stake delta is correctly transferred
-        assert_eq!(
-            StakeDeltaSinceLastEmissionDrain::<Test>::get(hotkey, new_coldkey),
-            expected_stake_delta
-        );
-        assert_eq!(
-            StakeDeltaSinceLastEmissionDrain::<Test>::get(hotkey, old_coldkey),
-            0
-        );
-    });
 }
 
 // SKIP_WASM_BUILD=1 RUST_LOG=info cargo test --test swap_coldkey -- test_cant_schedule_swap_without_enough_to_burn --exact --nocapture
@@ -2038,6 +1995,4 @@
             Error::<Test>::NotEnoughBalanceToPaySwapColdKey
         );
     });
-=======
->>>>>>> dcda87b9
 }