#![allow(
    clippy::arithmetic_side_effects,
    clippy::indexing_slicing,
    clippy::unwrap_used
)]

use super::mock::*;
use crate::epoch::math::safe_exp;
use crate::*;

use frame_support::{assert_err, assert_ok};

// use frame_system::Config;
use rand::{distributions::Uniform, rngs::StdRng, seq::SliceRandom, thread_rng, Rng, SeedableRng};
use sp_core::U256;
// use sp_runtime::DispatchError;
use std::time::Instant;
use substrate_fixed::types::I32F32;

// Normalizes (sum to 1 except 0) the input vector directly in-place.
#[allow(dead_code)]
pub fn inplace_normalize(x: &mut [I32F32]) {
    let x_sum: I32F32 = x.iter().sum();
    if x_sum == I32F32::from_num(0.0_f32) {
        return;
    }
    for i in x.iter_mut() {
        *i /= x_sum;
    }
}

// Inplace normalize the passed positive integer weights so that they sum to u16 max value.
#[allow(dead_code)]
fn normalize_weights(mut weights: Vec<u16>) -> Vec<u16> {
    let sum: u64 = weights.iter().map(|x| *x as u64).sum();
    if sum == 0 {
        return weights;
    }
    weights.iter_mut().for_each(|x| {
        *x = (*x as u64 * u16::MAX as u64 / sum) as u16;
    });
    weights
}

// // Return as usize an I32F32 ratio of a usize input, avoiding the 0% and 100% extremes.
// fn non_extreme_fixed_ratio(ratio: I32F32, total: usize) -> usize {
//     if total == 0 {
//         return total;
//     }
//     let mut subset: usize = (ratio * I32F32::from_num(total)).to_num::<usize>();
//     if subset == 0 {
//         subset = 1;
//     } else if subset == total {
//         subset = total - 1;
//     }
//     return subset;
// }

// // Box-Muller Transform converting two uniform random samples to a normal random sample.
// fn normal(size: usize, rng: &mut StdRng, dist: &Uniform<u16>) -> Vec<I32F32> {
//     let max: I32F32 = I32F32::from_num(u16::MAX);
//     let two: I32F32 = I32F32::from_num(2);
//     let eps: I32F32 = I32F32::from_num(0.000001);
//     let pi: I32F32 = I32F32::from_num(PI);

//     let uniform_u16: Vec<u16> = (0..(2 * size)).map(|_| rng.sample(&dist)).collect();
//     let uniform: Vec<I32F32> = uniform_u16
//         .iter()
//         .map(|&x| I32F32::from_num(x) / max)
//         .collect();
//     let mut normal: Vec<I32F32> = vec![I32F32::from_num(0); size as usize];

//     for i in 0..size {
//         let u1: I32F32 = uniform[i] + eps;
//         let u2: I32F32 = uniform[i + size] + eps;
//         normal[i] = sqrt::<I32F32, I32F32>(-two * ln::<I32F32, I32F32>(u1).expect("")).expect("")
//             * cos(two * pi * u2);
//     }
//     normal
// }

// Returns validators and servers uids with either blockwise, regular, or random interleaving.
fn distribute_nodes(
    validators_n: usize,
    network_n: usize,
    interleave: usize,
) -> (Vec<u16>, Vec<u16>) {
    let mut validators: Vec<u16> = vec![];
    let mut servers: Vec<u16> = vec![];

    if interleave == 0 {
        // blockwise [validator_block, server_block]
        validators = (0..validators_n as u16).collect();
        servers = (validators_n as u16..network_n as u16).collect();
    } else if interleave == 1 {
        // regular interleaving [val, srv, srv, ..., srv, val, srv, srv, ..., srv, val, srv, ..., srv]
        (validators, servers) = (0..network_n as u16)
            .collect::<Vec<u16>>()
            .iter()
            .partition(|&i| *i as usize % (network_n / validators_n) == 0);
    } else if interleave == 2 {
        // random interleaving
        let mut permuted_uids: Vec<u16> = (0..network_n as u16).collect();
        permuted_uids.shuffle(&mut thread_rng());
        validators = permuted_uids[0..validators_n].into();
        servers = permuted_uids[validators_n..network_n].into();
    }

    (validators, servers)
}

#[allow(dead_code)]
fn uid_stats(netuid: u16, uid: u16) {
    log::info!(
        "stake: {:?}",
        SubtensorModule::get_total_stake_for_hotkey(&(U256::from(uid)))
    );
    log::info!("rank: {:?}", SubtensorModule::get_rank_for_uid(netuid, uid));
    log::info!(
        "trust: {:?}",
        SubtensorModule::get_trust_for_uid(netuid, uid)
    );
    log::info!(
        "consensus: {:?}",
        SubtensorModule::get_consensus_for_uid(netuid, uid)
    );
    log::info!(
        "incentive: {:?}",
        SubtensorModule::get_incentive_for_uid(netuid, uid)
    );
    log::info!(
        "dividend: {:?}",
        SubtensorModule::get_dividends_for_uid(netuid, uid)
    );
    log::info!(
        "emission: {:?}",
        SubtensorModule::get_emission_for_uid(netuid, uid)
    );
}

#[allow(clippy::too_many_arguments)]
fn init_run_epochs(
    netuid: u16,
    n: u16,
    validators: &[u16],
    servers: &[u16],
    epochs: u16,
    stake_per_validator: u64,
    server_self: bool,
    input_stake: &[u64],
    use_input_stake: bool,
    input_weights: &[Vec<(u16, u16)>],
    use_input_weights: bool,
    random_weights: bool,
    random_seed: u64,
    sparse: bool,
) {
    // === Create the network
    add_network(netuid, u16::MAX - 1, 0); // set higher tempo to avoid built-in epoch, then manual epoch instead

    // === Register uids
    SubtensorModule::set_max_allowed_uids(netuid, n);
    for key in 0..n {
        let stake = if use_input_stake {
            input_stake[key as usize]
        } else if validators.contains(&key) {
            stake_per_validator
        } else {
            // only validators receive stake
            0
        };

        // let stake: u64 = 1; // alternative test: all nodes receive stake, should be same outcome, except stake
        SubtensorModule::add_balance_to_coldkey_account(&(U256::from(key)), stake);
        SubtensorModule::append_neuron(netuid, &(U256::from(key)), 0);
        SubtensorModule::increase_stake_for_hotkey_and_coldkey_on_subnet(
            &U256::from(key),
            &U256::from(key),
            netuid,
            stake,
        );
    }
    assert_eq!(SubtensorModule::get_subnetwork_n(netuid), n);

    // === Issue validator permits
    SubtensorModule::set_max_allowed_validators(netuid, validators.len() as u16);
    assert_eq!(
        SubtensorModule::get_max_allowed_validators(netuid),
        validators.len() as u16
    );
    SubtensorModule::epoch(netuid, 1_000_000_000); // run first epoch to set allowed validators
    run_to_block(1); // run to next block to ensure weights are set on nodes after their registration block

    // === Set weights
    let mut rng = StdRng::seed_from_u64(random_seed); // constant seed so weights over multiple runs are equal
    let range = Uniform::new(0, u16::MAX);
    let mut weights: Vec<u16> = vec![u16::MAX / n; servers.len()];
    for uid in validators {
        if random_weights {
            weights = (0..servers.len()).map(|_| rng.sample(range)).collect();
            weights = normalize_weights(weights);
            // assert_eq!(weights.iter().map(|x| *x as u64).sum::<u64>(), u16::MAX as u64); // normalized weight sum not always u16::MAX
        }
        if use_input_weights {
            let sparse_weights = input_weights[*uid as usize].clone();
            weights = sparse_weights.iter().map(|(_, w)| *w).collect();
            let srvs: Vec<u16> = sparse_weights.iter().map(|(s, _)| *s).collect();
            assert_ok!(SubtensorModule::set_weights(
                RuntimeOrigin::signed(U256::from(*uid as u64)),
                netuid,
                srvs,
                weights.clone(),
                0
            ));
        } else {
            assert_ok!(SubtensorModule::set_weights(
                RuntimeOrigin::signed(U256::from(*uid as u64)),
                netuid,
                servers.to_vec(),
                weights.clone(),
                0
            ));
        }
    }
    if server_self {
        for uid in servers {
            assert_ok!(SubtensorModule::set_weights(
                RuntimeOrigin::signed(U256::from(*uid as u64)),
                netuid,
                vec![*uid],
                vec![u16::MAX],
                0
            )); // server self-weight
        }
    }

    // === Run the epochs.
    log::info!("Start {epochs} epoch(s)");
    let start = Instant::now();
    for _ in 0..epochs {
        if sparse {
            SubtensorModule::epoch(netuid, 1_000_000_000);
        } else {
            SubtensorModule::epoch_dense(netuid, 1_000_000_000);
        }
    }
    let duration = start.elapsed();
    log::info!(
        "Time elapsed in (sparse={sparse}) epoch() is: {:?}",
        duration
    );

    // let bonds = SubtensorModule::get_bonds( netuid );
    // for (uid, node) in vec![ (validators[0], "validator"), (servers[0], "server") ] {
    // 	log::info!("\n{node}" );
    // 	uid_stats(netuid, uid);
    // 	log::info!("bonds: {:?} (on validator), {:?} (on server)", bonds[uid as usize][0], bonds[uid as usize][servers[0] as usize]);
    // }
}

// // Generate a random graph that is split into a major and minor set, each setting specific weight on itself and the complement on the other.
// fn split_graph(
//     major_stake: I32F32,
//     major_weight: I32F32,
//     minor_weight: I32F32,
//     weight_stddev: I32F32,
//     validators_n: usize,
//     network_n: usize,
//     interleave: usize,
// ) -> (
//     Vec<u16>,
//     Vec<u16>,
//     Vec<u16>,
//     Vec<u16>,
//     Vec<u16>,
//     Vec<u16>,
//     Vec<u64>,
//     Vec<Vec<(u16, u16)>>,
//     I32F32,
// ) {
//     let servers_n: usize = network_n - validators_n;
//     let major_servers_n: usize = non_extreme_fixed_ratio(major_stake, servers_n);
//     let major_validators_n: usize = non_extreme_fixed_ratio(major_stake, validators_n);

//     let (validators, servers) = distribute_nodes(validators_n, network_n, interleave as usize);
//     let major_validators: Vec<u16> = (0..major_validators_n).map(|i| validators[i]).collect();
//     let minor_validators: Vec<u16> = (major_validators_n..validators_n)
//         .map(|i| validators[i])
//         .collect();
//     let major_servers: Vec<u16> = (0..major_servers_n).map(|i| servers[i]).collect();
//     let minor_servers: Vec<u16> = (major_servers_n..servers_n).map(|i| servers[i]).collect();

//     let zero: I32F32 = I32F32::from_num(0);
//     let one: I32F32 = I32F32::from_num(1);
//     let stddev: I32F32 = I32F32::from_num(0.3);
//     let total_stake: I64F64 = I64F64::from_num(21_000_000_000_000_000 as u64);
//     let mut rng = StdRng::seed_from_u64(0); // constant seed so weights over multiple runs are equal
//     let dist = Uniform::new(0, u16::MAX);

//     let mut stake: Vec<u64> = vec![0; network_n];
//     let mut stake_fixed: Vec<I32F32> = vec![zero; network_n];
//     for (ratio, vals) in vec![
//         (major_stake, &major_validators),
//         (one - major_stake, &minor_validators),
//     ] {
//         let mut sample = normal(vals.len(), &mut rng, &dist)
//             .iter()
//             .map(|x: &I32F32| {
//                 let v: I32F32 = (stddev * x) + one;
//                 if v < zero {
//                     zero
//                 } else {
//                     v
//                 }
//             })
//             .collect();
//         inplace_normalize(&mut sample);
//         for (i, &val) in vals.iter().enumerate() {
//             stake[val as usize] =
//                 (I64F64::from_num(ratio) * I64F64::from_num(sample[i]) * total_stake)
//                     .to_num::<u64>();
//             stake_fixed[val as usize] =
//                 I32F32::from_num(I64F64::from_num(ratio) * I64F64::from_num(sample[i]));
//         }
//     }

//     let mut weights: Vec<Vec<(u16, u16)>> = vec![vec![]; network_n as usize];
//     let mut weights_fixed: Vec<Vec<I32F32>> = vec![vec![zero; network_n]; network_n];
//     for (first, second, vals) in vec![
//         (major_weight, one - major_weight, &major_validators),
//         (one - minor_weight, minor_weight, &minor_validators),
//     ] {
//         for &val in vals {
//             for (weight, srvs) in vec![(first, &major_servers), (second, &minor_servers)] {
//                 let mut sample: Vec<I32F32> = normal(srvs.len(), &mut rng, &dist)
//                     .iter()
//                     .map(|x: &I32F32| {
//                         let v: I32F32 = (weight_stddev * x) + one;
//                         if v < zero {
//                             zero
//                         } else {
//                             v
//                         }
//                     })
//                     .collect();
//                 inplace_normalize(&mut sample);

//                 for (i, &srv) in srvs.iter().enumerate() {
//                     weights[val as usize].push((srv, fixed_proportion_to_u16(weight * sample[i])));
//                     weights_fixed[val as usize][srv as usize] = weight * sample[i];
//                 }
//             }
//             inplace_normalize(&mut weights_fixed[val as usize]);
//         }
//     }

//     inplace_normalize(&mut stake_fixed);

//     // Calculate stake-weighted mean per server
//     let mut weight_mean: Vec<I32F32> = vec![zero; network_n];
//     for val in 0..network_n {
//         if stake_fixed[val] > zero {
//             for srv in 0..network_n {
//                 weight_mean[srv] += stake_fixed[val] * weights_fixed[val][srv];
//             }
//         }
//     }

//     // Calculate stake-weighted absolute standard deviation
//     let mut weight_dev: Vec<I32F32> = vec![zero; network_n];
//     for val in 0..network_n {
//         if stake_fixed[val] > zero {
//             for srv in 0..network_n {
//                 weight_dev[srv] +=
//                     stake_fixed[val] * (weight_mean[srv] - weights_fixed[val][srv]).abs();
//             }
//         }
//     }

//     // Calculate rank-weighted mean of weight_dev
//     let avg_weight_dev: I32F32 =
//         weight_dev.iter().sum::<I32F32>() / weight_mean.iter().sum::<I32F32>();

//     (
//         validators,
//         servers,
//         major_validators,
//         minor_validators,
//         major_servers,
//         minor_servers,
//         stake,
//         weights,
//         avg_weight_dev,
//     )
// }

// Test consensus guarantees with an epoch on a graph with 4096 nodes, of which the first 128 are validators, the graph is split into a major and minor set, each setting specific weight on itself and the complement on the other. Asserts that the major emission ratio >= major stake ratio.
// #[test]
// fn test_consensus_guarantees() {
//     let netuid: u16 = 0;
//     let network_n: u16 = 512;
//     let validators_n: u16 = 64;
//     let epochs: u16 = 1;
//     let interleave = 2;
//     log::info!("test_consensus_guarantees ({network_n:?}, {validators_n:?} validators)");
//     for (major_stake, major_weight, minor_weight, weight_stddev) in vec![
//         (0.51, 1., 1., 0.001),
//         (0.51, 0.03, 0., 0.001),
//         (0.51, 0.51, 0.49, 0.001),
//         (0.51, 0.51, 1., 0.001),
//         (0.51, 0.61, 0.8, 0.1),
//         (0.6, 0.67, 0.65, 0.2),
//         (0.6, 0.74, 0.77, 0.4),
//         (0.6, 0.76, 0.8, 0.4),
//         (0.6, 0.76, 1., 0.4),
//         (0.6, 0.92, 1., 0.4),
//         (0.6, 0.94, 1., 0.4),
//         (0.65, 0.78, 0.85, 0.6),
//         (0.7, 0.81, 0.85, 0.8),
//         (0.7, 0.83, 0.85, 1.),
//     ] {
//         let (
//             validators,
//             servers,
//             major_validators,
//             minor_validators,
//             major_servers,
//             minor_servers,
//             stake,
//             weights,
//             _avg_weight_dev,
//         ) = split_graph(
//             fixed(major_stake),
//             fixed(major_weight),
//             fixed(minor_weight),
//             fixed(weight_stddev),
//             validators_n as usize,
//             network_n as usize,
//             interleave as usize,
//         );

//         new_test_ext(1).execute_with(|| {
//             init_run_epochs(
//                 netuid,
//                 network_n,
//                 &validators,
//                 &servers,
//                 epochs,
//                 1,
//                 true,
//                 &stake,
//                 true,
//                 &weights,
//                 true,
//                 false,
//                 0,
//                 false,
//             );

//             let mut major_emission: I64F64 = I64F64::from_num(0);
//             let mut minor_emission: I64F64 = I64F64::from_num(0);
//             for set in vec![major_validators, major_servers] {
//                 for uid in set {
//                     major_emission +=
//                         I64F64::from_num(SubtensorModule::get_emission_for_uid(netuid, uid));
//                 }
//             }
//             for set in vec![minor_validators, minor_servers] {
//                 for uid in set {
//                     minor_emission +=
//                         I64F64::from_num(SubtensorModule::get_emission_for_uid(netuid, uid));
//                 }
//             }
//             let major_ratio: I32F32 =
//                 I32F32::from_num(major_emission / (major_emission + minor_emission));
//             assert!(major_stake <= major_ratio);
//         });
//     }
// }

// Test an epoch on an empty graph.
// #[test]
// fn test_overflow() {
//     new_test_ext(1).execute_with(|| {
//         log::info!("test_overflow:");
//         let netuid: u16 = 1;
//         add_network(netuid, 0, 0);
//         SubtensorModule::set_max_allowed_uids(netuid, 3);
//         SubtensorModule::increase_stake_on_coldkey_hotkey_account(
//             &U256::from(0),
//             &U256::from(0),
//             10,
//         );
//         SubtensorModule::increase_stake_on_coldkey_hotkey_account(
//             &U256::from(1),
//             &U256::from(1),
//             10,
//         );
//         SubtensorModule::increase_stake_on_coldkey_hotkey_account(
//             &U256::from(2),
//             &U256::from(2),
//             10,
//         );
//         SubtensorModule::append_neuron(netuid, &U256::from(0), 0);
//         SubtensorModule::append_neuron(netuid, &U256::from(1), 0);
//         SubtensorModule::append_neuron(netuid, &U256::from(2), 0);
//         SubtensorModule::set_validator_permit_for_uid(0, 0, true);
//         SubtensorModule::set_validator_permit_for_uid(0, 1, true);
//         SubtensorModule::set_validator_permit_for_uid(0, 2, true);
//         assert_ok!(SubtensorModule::set_weights(
//             RuntimeOrigin::signed(U256::from(0)),
//             netuid,
//             vec![0, 1, 2],
//             vec![u16::MAX / 3, u16::MAX / 3, u16::MAX],
//             0
//         ));
//         assert_ok!(SubtensorModule::set_weights(
//             RuntimeOrigin::signed(U256::from(1)),
//             netuid,
//             vec![1, 2],
//             vec![u16::MAX / 2, u16::MAX / 2],
//             0
//         ));
//         assert_ok!(SubtensorModule::set_weights(
//             RuntimeOrigin::signed(U256::from(2)),
//             netuid,
//             vec![2],
//             vec![u16::MAX],
//             0
//         ));
//         SubtensorModule::epoch(0, u64::MAX);
//     });
// }

// Test an epoch on an empty graph.
// #[test]
// fn test_nill_epoch_subtensor() {
//     new_test_ext(1).execute_with(|| {
//         log::info!("test_nill_epoch:");
//         SubtensorModule::epoch(0, 0);
//     });
// }

// Test an epoch on a graph with a single item.
// SKIP_WASM_BUILD=1 RUST_LOG=debug cargo test --package pallet-subtensor --lib -- tests::epoch::test_1_graph --exact --show-output --nocapture
#[test]
fn test_1_graph() {
    new_test_ext(1).execute_with(|| {
        log::info!("test_1_graph:");
        let netuid: u16 = 1;
        let coldkey = U256::from(0);
        let hotkey = U256::from(0);
        let uid: u16 = 0;
        let stake_amount: u64 = 1;
        add_network(netuid, u16::MAX - 1, 0); // set higher tempo to avoid built-in epoch, then manual epoch instead
        SubtensorModule::set_max_allowed_uids(netuid, 1);
        SubtensorModule::add_balance_to_coldkey_account(&coldkey, stake_amount);
        SubtensorModule::increase_stake_for_hotkey_and_coldkey_on_subnet(
            &hotkey,
            &coldkey,
            netuid,
            stake_amount,
        );
        SubtensorModule::append_neuron(netuid, &hotkey, 0);
        assert_eq!(SubtensorModule::get_subnetwork_n(netuid), 1);
        run_to_block(1); // run to next block to ensure weights are set on nodes after their registration block
        assert_ok!(SubtensorModule::set_weights(
            RuntimeOrigin::signed(U256::from(uid)),
            netuid,
            vec![uid],
            vec![u16::MAX],
            0
        ));
        // SubtensorModule::set_weights_for_testing( netuid, i as u16, vec![ ( 0, u16::MAX )]); // doesn't set update status
        // SubtensorModule::set_bonds_for_testing( netuid, uid, vec![ ( 0, u16::MAX )]); // rather, bonds are calculated in epoch
        SubtensorModule::set_emission_values(&[netuid], vec![1_000_000_000]).unwrap();
        assert_eq!(
            SubtensorModule::get_subnet_emission_value(netuid),
            1_000_000_000
        );
        SubtensorModule::epoch(netuid, 1_000_000_000);
        assert_eq!(
            SubtensorModule::get_total_stake_for_hotkey(&hotkey),
            stake_amount
        );
        assert_eq!(SubtensorModule::get_rank_for_uid(netuid, uid), 0);
        assert_eq!(SubtensorModule::get_trust_for_uid(netuid, uid), 0);
        assert_eq!(SubtensorModule::get_consensus_for_uid(netuid, uid), 0);
        assert_eq!(SubtensorModule::get_incentive_for_uid(netuid, uid), 0);
        assert_eq!(SubtensorModule::get_dividends_for_uid(netuid, uid), 0);
        assert_eq!(
            SubtensorModule::get_emission_for_uid(netuid, uid),
            1_000_000_000
        );
    });
}

// Test an epoch on a graph with two items.
// SKIP_WASM_BUILD=1 RUST_LOG=debug cargo test --package pallet-subtensor --lib -- tests::epoch::test_10_graph --exact --show-output --nocapture
#[test]
fn test_10_graph() {
    new_test_ext(1).execute_with(|| {
        log::info!("test_10_graph");
        // Function for adding a nodes to the graph.
        pub fn add_node(netuid: u16, coldkey: U256, hotkey: U256, uid: u16, stake_amount: u64) {
            log::info!(
                "+Add net:{:?} coldkey:{:?} hotkey:{:?} uid:{:?} stake_amount: {:?} subn: {:?}",
                netuid,
                coldkey,
                hotkey,
                uid,
                stake_amount,
                SubtensorModule::get_subnetwork_n(netuid),
            );
            SubtensorModule::increase_stake_for_hotkey_and_coldkey_on_subnet(
                &hotkey,
                &coldkey,
                netuid,
                stake_amount,
            );
            SubtensorModule::append_neuron(netuid, &hotkey, 0);
            assert_eq!(SubtensorModule::get_subnetwork_n(netuid) - 1, uid);
        }
        // Build the graph with 10 items
        // each with 1 stake and self weights.
        let n: usize = 10;
        let netuid: u16 = 1;
        add_network(netuid, u16::MAX - 1, 0); // set higher tempo to avoid built-in epoch, then manual epoch instead
        SubtensorModule::set_max_allowed_uids(netuid, n as u16);
        for i in 0..10 {
            add_node(netuid, U256::from(i), U256::from(i), i as u16, 1)
        }
        assert_eq!(SubtensorModule::get_subnetwork_n(netuid), 10);
        run_to_block(1); // run to next block to ensure weights are set on nodes after their registration block
        for i in 0..10 {
            assert_ok!(SubtensorModule::set_weights(
                RuntimeOrigin::signed(U256::from(i)),
                netuid,
                vec![i as u16],
                vec![u16::MAX],
                0
            ));
        }
        // Run the epoch.
        SubtensorModule::epoch(netuid, 1_000_000_000);
        // Check return values.
        for i in 0..n {
            assert_eq!(
                SubtensorModule::get_total_stake_for_hotkey(&(U256::from(i))),
                1
            );
            assert_eq!(SubtensorModule::get_rank_for_uid(netuid, i as u16), 0);
            assert_eq!(SubtensorModule::get_trust_for_uid(netuid, i as u16), 0);
            assert_eq!(SubtensorModule::get_consensus_for_uid(netuid, i as u16), 0);
            assert_eq!(SubtensorModule::get_incentive_for_uid(netuid, i as u16), 0);
            assert_eq!(SubtensorModule::get_dividends_for_uid(netuid, i as u16), 0);
            assert_eq!(
                SubtensorModule::get_emission_for_uid(netuid, i as u16),
                99999999
            );
        }
    });
}

// Test an epoch on a graph with 512 nodes, of which the first 64 are validators setting non-self weights, and the rest servers setting only self-weights.
// SKIP_WASM_BUILD=1 RUST_LOG=debug cargo test --package pallet-subtensor --lib -- tests::epoch::test_512_graph --exact --show-output --nocapture
#[test]
fn test_512_graph() {
    let netuid: u16 = 1;
    let network_n: u16 = 512;
    let validators_n: u16 = 64;
    let max_stake_per_validator: u64 = 328_125_000_000_000; // 21_000_000_000_000_000 / 64
    let epochs: u16 = 3;
    log::info!("test_{network_n:?}_graph ({validators_n:?} validators)");
    for interleave in 0..3 {
        for server_self in [false, true] {
            // server-self weight off/on
            let (validators, servers) = distribute_nodes(
                validators_n as usize,
                network_n as usize,
                interleave as usize,
            );
            let server: usize = servers[0] as usize;
            let validator: usize = validators[0] as usize;
            new_test_ext(1).execute_with(|| {
                init_run_epochs(
                    netuid,
                    network_n,
                    &validators,
                    &servers,
                    epochs,
                    max_stake_per_validator,
                    server_self,
                    &[],
                    false,
                    &[],
                    false,
                    false,
                    0,
                    false,
                );
                let bonds = SubtensorModule::get_bonds(netuid);
                for uid in validators {
                    assert_eq!(
                        SubtensorModule::get_total_stake_for_hotkey(&(U256::from(uid))),
                        max_stake_per_validator
                    );
                    assert_eq!(SubtensorModule::get_rank_for_uid(netuid, uid), 0);
                    assert_eq!(SubtensorModule::get_trust_for_uid(netuid, uid), 0);
                    assert_eq!(SubtensorModule::get_consensus_for_uid(netuid, uid), 0);
                    assert_eq!(SubtensorModule::get_incentive_for_uid(netuid, uid), 0);
                    assert_eq!(SubtensorModule::get_dividends_for_uid(netuid, uid), 1023); // Note D = floor(1 / 64 * 65_535) = 1023
                    assert_eq!(SubtensorModule::get_emission_for_uid(netuid, uid), 7812500); // Note E = 0.5 / 200 * 1_000_000_000 = 7_812_500
                    assert_eq!(bonds[uid as usize][validator], 0.0);
                    assert_eq!(bonds[uid as usize][server], I32F32::from_num(65_535));
                    // Note B_ij = floor(1 / 64 * 65_535) / 65_535 = 1023 / 65_535, then max-upscaled to 65_535
                }
                for uid in servers {
                    assert_eq!(
                        SubtensorModule::get_total_stake_for_hotkey(&(U256::from(uid))),
                        0
                    );
                    assert_eq!(SubtensorModule::get_rank_for_uid(netuid, uid), 146); // Note R = floor(1 / (512 - 64) * 65_535) = 146
                    assert_eq!(SubtensorModule::get_trust_for_uid(netuid, uid), 65535);
                    assert_eq!(SubtensorModule::get_consensus_for_uid(netuid, uid), 146); // Note C = floor(1 / (512 - 64) * 65_535) = 146
                    assert_eq!(SubtensorModule::get_incentive_for_uid(netuid, uid), 146); // Note I = floor(1 / (512 - 64) * 65_535) = 146
                    assert_eq!(SubtensorModule::get_dividends_for_uid(netuid, uid), 0);
                    assert_eq!(SubtensorModule::get_emission_for_uid(netuid, uid), 1116071); // Note E = floor(0.5 / (512 - 64) * 1_000_000_000) = 1_116_071
                    assert_eq!(bonds[uid as usize][validator], 0.0);
                    assert_eq!(bonds[uid as usize][server], 0.0);
                }
            });
        }
    }
}

// Test an epoch on a graph with 4096 nodes, of which the first 256 are validators setting random non-self weights, and the rest servers setting only self-weights.
// SKIP_WASM_BUILD=1 RUST_LOG=debug cargo test --package pallet-subtensor --lib -- tests::epoch::test_512_graph_random_weights --exact --show-output --nocapture
#[test]
fn test_512_graph_random_weights() {
    let netuid: u16 = 1;
    let network_n: u16 = 512;
    let validators_n: u16 = 64;
    let epochs: u16 = 1;
    log::info!("test_{network_n:?}_graph_random_weights ({validators_n:?} validators)");
    for interleave in 0..3 {
        for server_self in [false, true] {
            // server-self weight off/on
            let (validators, servers) = distribute_nodes(
                validators_n as usize,
                network_n as usize,
                interleave as usize,
            );
            let server: usize = servers[0] as usize;
            let validator: usize = validators[0] as usize;
            #[allow(clippy::type_complexity)]
            let (mut rank, mut incentive, mut dividend, mut emission, mut bondv, mut bonds): (
                Vec<u16>,
                Vec<u16>,
                Vec<u16>,
                Vec<u64>,
                Vec<I32F32>,
                Vec<I32F32>,
            ) = (vec![], vec![], vec![], vec![], vec![], vec![]);

            // Dense epoch
            new_test_ext(1).execute_with(|| {
                init_run_epochs(
                    netuid,
                    network_n,
                    &validators,
                    &servers,
                    epochs,
                    1,
                    server_self,
                    &[],
                    false,
                    &[],
                    false,
                    true,
                    interleave as u64,
                    false,
                );

                let bond = SubtensorModule::get_bonds(netuid);
                for uid in 0..network_n {
                    rank.push(SubtensorModule::get_rank_for_uid(netuid, uid));
                    incentive.push(SubtensorModule::get_incentive_for_uid(netuid, uid));
                    dividend.push(SubtensorModule::get_dividends_for_uid(netuid, uid));
                    emission.push(SubtensorModule::get_emission_for_uid(netuid, uid));
                    bondv.push(bond[uid as usize][validator]);
                    bonds.push(bond[uid as usize][server]);
                }
            });

            // Sparse epoch (same random seed as dense)
            new_test_ext(1).execute_with(|| {
                init_run_epochs(
                    netuid,
                    network_n,
                    &validators,
                    &servers,
                    epochs,
                    1,
                    server_self,
                    &[],
                    false,
                    &[],
                    false,
                    true,
                    interleave as u64,
                    true,
                );
                // Assert that dense and sparse epoch results are equal
                let bond = SubtensorModule::get_bonds(netuid);
                for uid in 0..network_n {
                    assert_eq!(
                        SubtensorModule::get_rank_for_uid(netuid, uid),
                        rank[uid as usize]
                    );
                    assert_eq!(
                        SubtensorModule::get_incentive_for_uid(netuid, uid),
                        incentive[uid as usize]
                    );
                    assert_eq!(
                        SubtensorModule::get_dividends_for_uid(netuid, uid),
                        dividend[uid as usize]
                    );
                    assert_eq!(
                        SubtensorModule::get_emission_for_uid(netuid, uid),
                        emission[uid as usize]
                    );
                    assert_eq!(bond[uid as usize][validator], bondv[uid as usize]);
                    assert_eq!(bond[uid as usize][server], bonds[uid as usize]);
                }
            });
        }
    }
}

// Test an epoch on a graph with 4096 nodes, of which the first 256 are validators setting non-self weights, and the rest servers setting only self-weights.
// #[test]
// fn test_4096_graph() {
//     let netuid: u16 = 1;
//     let network_n: u16 = 4096;
//     let validators_n: u16 = 256;
//     let epochs: u16 = 1;
//     let max_stake_per_validator: u64 = 82_031_250_000_000; // 21_000_000_000_000_000 / 256
//     log::info!("test_{network_n:?}_graph ({validators_n:?} validators)");
//     for interleave in 0..3 {
//         let (validators, servers) = distribute_nodes(
//             validators_n as usize,
//             network_n as usize,
//             interleave as usize,
//         );
//         let server: usize = servers[0] as usize;
//         let validator: usize = validators[0] as usize;
//         for server_self in [false, true] {
//             // server-self weight off/on
//             new_test_ext(1).execute_with(|| {
//                 init_run_epochs(
//                     netuid,
//                     network_n,
//                     &validators,
//                     &servers,
//                     epochs,
//                     max_stake_per_validator,
//                     server_self,
//                     &[],
//                     false,
//                     &[],
//                     false,
//                     false,
//                     0,
//                     true,
//                 );
//                 let (total_stake, _, _) = SubtensorModule::get_stake_weights_for_network(netuid);
//                 assert_eq!(total_stake.iter().map(|s| s.to_num::<u64>()).sum::<u64>(), 21_000_000_000_000_000);
//                 let bonds = SubtensorModule::get_bonds(netuid);
//                 for uid in &validators {
//                     assert_eq!(
//                         SubtensorModule::get_total_stake_for_hotkey(&(U256::from(*uid as u64))),
//                         max_stake_per_validator
//                     );
//                     assert_eq!(SubtensorModule::get_rank_for_uid(netuid, *uid), 0);
//                     assert_eq!(SubtensorModule::get_trust_for_uid(netuid, *uid), 0);
//                     assert_eq!(SubtensorModule::get_consensus_for_uid(netuid, *uid), 0);
//                     assert_eq!(SubtensorModule::get_incentive_for_uid(netuid, *uid), 0);
//                     assert_eq!(SubtensorModule::get_dividends_for_uid(netuid, *uid), 255); // Note D = floor(1 / 256 * 65_535)
//                     assert_eq!(SubtensorModule::get_emission_for_uid(netuid, *uid), 1953125); // Note E = 0.5 / 256 * 1_000_000_000 = 1953125
//                     assert_eq!(bonds[*uid as usize][validator], 0.0);
//                     assert_eq!(
//                         bonds[*uid as usize][server],
//                         I32F32::from_num(255) / I32F32::from_num(65_535)
//                     ); // Note B_ij = floor(1 / 256 * 65_535) / 65_535
//                 }
//                 for uid in &servers {
//                     assert_eq!(
//                         SubtensorModule::get_total_stake_for_hotkey(&(U256::from(*uid as u64))),
//                         0
//                     );
//                     assert_eq!(SubtensorModule::get_rank_for_uid(netuid, *uid), 17); // Note R = floor(1 / (4096 - 256) * 65_535) = 17
//                     assert_eq!(SubtensorModule::get_trust_for_uid(netuid, *uid), 65535);
//                     assert_eq!(SubtensorModule::get_consensus_for_uid(netuid, *uid), 17); // Note C = floor(1 / (4096 - 256) * 65_535) = 17
//                     assert_eq!(SubtensorModule::get_incentive_for_uid(netuid, *uid), 17); // Note I = floor(1 / (4096 - 256) * 65_535) = 17
//                     assert_eq!(SubtensorModule::get_dividends_for_uid(netuid, *uid), 0);
//                     assert_eq!(SubtensorModule::get_emission_for_uid(netuid, *uid), 130208); // Note E = floor(0.5 / (4096 - 256) * 1_000_000_000) = 130208
//                     assert_eq!(bonds[*uid as usize][validator], 0.0);
//                     assert_eq!(bonds[*uid as usize][server], 0.0);
//                 }
//             });
//         }
//     }
// }

// Test an epoch_sparse on a graph with 16384 nodes, of which the first 512 are validators setting non-self weights, and the rest servers setting only self-weights.
// #[test]
// fn test_16384_graph_sparse() {
//     new_test_ext(1).execute_with(|| {
//         let netuid: u16 = 1;
//         let n: u16 = 16384;
//         let validators_n: u16 = 512;
//         let validators: Vec<u16> = (0..validators_n).collect();
//         let servers: Vec<u16> = (validators_n..n).collect();
//         let server: u16 = servers[0];
//         let epochs: u16 = 1;
//         log::info!("test_{n:?}_graph ({validators_n:?} validators)");
//         init_run_epochs(
//             netuid,
//             n,
//             &validators,
//             &servers,
//             epochs,
//             1,
//             false,
//             &[],
//             false,
//             &[],
//             false,
//             false,
//             0,
//             true,
//         );
//         let bonds = SubtensorModule::get_bonds(netuid);
//         for uid in validators {
//             assert_eq!(
//                 SubtensorModule::get_total_stake_for_hotkey(&(U256::from(uid))),
//                 1
//             );
//             assert_eq!(SubtensorModule::get_rank_for_uid(netuid, uid), 0);
//             assert_eq!(SubtensorModule::get_trust_for_uid(netuid, uid), 0);
//             assert_eq!(SubtensorModule::get_consensus_for_uid(netuid, uid), 438); // Note C = 0.0066928507 = (0.0066928507*65_535) = floor( 438.6159706245 )
//             assert_eq!(SubtensorModule::get_incentive_for_uid(netuid, uid), 0);
//             assert_eq!(SubtensorModule::get_dividends_for_uid(netuid, uid), 127); // Note D = floor(1 / 512 * 65_535) = 127
//             assert_eq!(SubtensorModule::get_emission_for_uid(netuid, uid), 976085); // Note E = 0.5 / 512 * 1_000_000_000 = 976_562 (discrepancy)
//             assert_eq!(bonds[uid as usize][0], 0.0);
//             assert_eq!(
//                 bonds[uid as usize][server as usize],
//                 I32F32::from_num(127) / I32F32::from_num(65_535)
//             ); // Note B_ij = floor(1 / 512 * 65_535) / 65_535 = 127 / 65_535
//         }
//         for uid in servers {
//             assert_eq!(
//                 SubtensorModule::get_total_stake_for_hotkey(&(U256::from(uid))),
//                 0
//             );
//             assert_eq!(SubtensorModule::get_rank_for_uid(netuid, uid), 4); // Note R = floor(1 / (16384 - 512) * 65_535) = 4
//             assert_eq!(SubtensorModule::get_trust_for_uid(netuid, uid), 65535);
//             assert_eq!(SubtensorModule::get_consensus_for_uid(netuid, uid), 4); // Note C = floor(1 / (16384 - 512) * 65_535) = 4
//             assert_eq!(SubtensorModule::get_incentive_for_uid(netuid, uid), 4); // Note I = floor(1 / (16384 - 512) * 65_535) = 4
//             assert_eq!(SubtensorModule::get_dividends_for_uid(netuid, uid), 0);
//             assert_eq!(SubtensorModule::get_emission_for_uid(netuid, uid), 31517); // Note E = floor(0.5 / (16384 - 512) * 1_000_000_000) = 31502 (discrepancy)
//             assert_eq!(bonds[uid as usize][0], 0.0);
//             assert_eq!(bonds[uid as usize][server as usize], 0.0);
//         }
//     });
// }

// Test bonds exponential moving average over a sequence of epochs.
#[test]
fn test_bonds() {
    new_test_ext(1).execute_with(|| {
		let sparse: bool = true;
		let n: u16 = 8;
		let netuid: u16 = 1;
		let tempo: u16 = u16::MAX - 1;  // high tempo to skip automatic epochs in on_initialize, use manual epochs instead
		let max_stake: u64 = 4;
		let stakes: Vec<u64> = vec![1, 2, 3, 4, 0, 0, 0, 0];
        let block_number = System::block_number();
		add_network(netuid, tempo, 0);
		SubtensorModule::set_max_allowed_uids( netuid, n );
		assert_eq!(SubtensorModule::get_max_allowed_uids(netuid), n);
		SubtensorModule::set_max_registrations_per_block( netuid, n );
		SubtensorModule::set_target_registrations_per_interval(netuid, n);
		SubtensorModule::set_weights_set_rate_limit( netuid, 0 );
        SubtensorModule::set_min_allowed_weights( netuid, 1 );
        SubtensorModule::set_max_weight_limit( netuid, u16::MAX );

		// === Register [validator1, validator2, validator3, validator4, server1, server2, server3, server4]
		for key in 0..n as u64 {
			SubtensorModule::add_balance_to_coldkey_account( &U256::from(key), max_stake );
			let (nonce, work): (u64, Vec<u8>) = SubtensorModule::create_work_for_block_number( netuid, block_number, key * 1_000_000, &U256::from(key));
			assert_ok!(SubtensorModule::register(<<Test as frame_system::Config>::RuntimeOrigin>::signed(U256::from(key)), netuid, block_number, nonce, work, U256::from(key), U256::from(key)));
			SubtensorModule::increase_stake_for_hotkey_and_coldkey_on_subnet( &U256::from(key), &U256::from(key), netuid, stakes[key as usize] );
		}
		assert_eq!(SubtensorModule::get_max_allowed_uids(netuid), n);
		assert_eq!(SubtensorModule::get_subnetwork_n(netuid), n);

		// === Issue validator permits
		SubtensorModule::set_max_allowed_validators(netuid, n);
		assert_eq!( SubtensorModule::get_max_allowed_validators(netuid), n);
		SubtensorModule::epoch( netuid, 1_000_000_000 ); // run first epoch to set allowed validators
        next_block(); // run to next block to ensure weights are set on nodes after their registration block

		// === Set weights [val->srv1: 0.1, val->srv2: 0.2, val->srv3: 0.3, val->srv4: 0.4]
		for uid in 0..(n/2) as u64 {
			assert_ok!(SubtensorModule::set_weights(RuntimeOrigin::signed(U256::from(uid)), netuid, ((n/2)..n).collect(), vec![ u16::MAX/4, u16::MAX/2, (u16::MAX/4)*3, u16::MAX], 0));
		}
		if sparse { SubtensorModule::epoch( netuid, 1_000_000_000 ); }
		else { SubtensorModule::epoch_dense( netuid, 1_000_000_000 ); }
		/*  n: 8
			current_block: 1; activity_cutoff: 5000; Last update: [1, 1, 1, 1, 0, 0, 0, 0]
			Inactive: [false, false, false, false, false, false, false, false]
			Block at registration: [0, 0, 0, 0, 0, 0, 0, 0]
			hotkeys: [(0, 0), (1, 1), (2, 2), (3, 3), (4, 4), (5, 5), (6, 6), (7, 7)]
			S: [0.0999999999, 0.2, 0.2999999998, 0.4, 0, 0, 0, 0]
			validator_permits: [true, true, true, true, true, true, true, true]
			max_allowed_validators: 8
			new_validator_permits: [true, true, true, true, true, true, true, true]
			S: [0.0999999999, 0.2, 0.2999999998, 0.4, 0, 0, 0, 0]
			W: [[(4, 16383), (5, 32767), (6, 49149), (7, 65535)], [(4, 16383), (5, 32767), (6, 49149), (7, 65535)], [(4, 16383), (5, 32767), (6, 49149), (7, 65535)], [(4, 16383), (5, 32767), (6, 49149), (7, 65535)], [], [], [], []]
			W (permit): [[(4, 16383), (5, 32767), (6, 49149), (7, 65535)], [(4, 16383), (5, 32767), (6, 49149), (7, 65535)], [(4, 16383), (5, 32767), (6, 49149), (7, 65535)], [(4, 16383), (5, 32767), (6, 49149), (7, 65535)], [], [], [], []]
			W (permit+diag): [[(4, 16383), (5, 32767), (6, 49149), (7, 65535)], [(4, 16383), (5, 32767), (6, 49149), (7, 65535)], [(4, 16383), (5, 32767), (6, 49149), (7, 65535)], [(4, 16383), (5, 32767), (6, 49149), (7, 65535)], [], [], [], []]
			W (permit+diag+outdate): [[(4, 16383), (5, 32767), (6, 49149), (7, 65535)], [(4, 16383), (5, 32767), (6, 49149), (7, 65535)], [(4, 16383), (5, 32767), (6, 49149), (7, 65535)], [(4, 16383), (5, 32767), (6, 49149), (7, 65535)], [], [], [], []]
			W (mask+norm): [[(4, 0.0999975584), (5, 0.2000012207), (6, 0.2999926754), (7, 0.400008545)], [(4, 0.0999975584), (5, 0.2000012207), (6, 0.2999926754), (7, 0.400008545)], [(4, 0.0999975584), (5, 0.2000012207), (6, 0.2999926754), (7, 0.400008545)], [(4, 0.0999975584), (5, 0.2000012207), (6, 0.2999926754), (7, 0.400008545)], [], [], [], []]
			R (before): [0, 0, 0, 0, 0.099997558, 0.2000012202, 0.2999926745, 0.4000085443]
			C: [0, 0, 0, 0, 0.0999975584, 0.2000012207, 0.2999926754, 0.400008545]
			W: [[(4, 0.0999975584), (5, 0.2000012207), (6, 0.2999926754), (7, 0.400008545)], [(4, 0.0999975584), (5, 0.2000012207), (6, 0.2999926754), (7, 0.400008545)], [(4, 0.0999975584), (5, 0.2000012207), (6, 0.2999926754), (7, 0.400008545)], [(4, 0.0999975584), (5, 0.2000012207), (6, 0.2999926754), (7, 0.400008545)], [], [], [], []]
			Tv: [0.9999999995, 0.9999999995, 0.9999999995, 0.9999999995, 0, 0, 0, 0]
			R (after): [0, 0, 0, 0, 0.099997558, 0.2000012202, 0.2999926745, 0.4000085443]
			T: [0, 0, 0, 0, 1, 1, 1, 1]
			I (=R): [0, 0, 0, 0, 0.0999975582, 0.2000012207, 0.2999926752, 0.4000085455]
			B: [[], [], [], [], [], [], [], []]
			B (outdatedmask): [[], [], [], [], [], [], [], []]
			B (mask+norm): [[], [], [], [], [], [], [], []]
			ΔB: [[(4, 0.0099997558), (5, 0.020000122), (6, 0.0299992673), (7, 0.0400008543)], [(4, 0.0199995115), (5, 0.040000244), (6, 0.0599985349), (7, 0.0800017088)], [(4, 0.0299992673), (5, 0.060000366), (6, 0.0899978024), (7, 0.1200025633)], [(4, 0.0399990233), (5, 0.080000488), (6, 0.11999707), (7, 0.1600034179)], [], [], [], []]
			ΔB (norm): [[(4, 0.0999999996), (5, 0.0999999999), (6, 0.0999999994), (7, 0.0999999996)], [(4, 0.1999999995), (5, 0.2), (6, 0.1999999997), (7, 0.1999999997)], [(4, 0.299999999), (5, 0.2999999998), (6, 0.3), (7, 0.3)], [(4, 0.4000000013), (5, 0.4), (6, 0.4000000004), (7, 0.4000000001)], [], [], [], []]
			emaB: [[(4, 0.0999999982), (5, 0.0999999985), (6, 0.099999998), (7, 0.099999998)], [(4, 0.199999999), (5, 0.1999999995), (6, 0.1999999986), (7, 0.1999999986)], [(4, 0.2999999996), (5, 0.3000000003), (6, 0.3000000012), (7, 0.3000000012)], [(4, 0.4000000027), (5, 0.4000000013), (6, 0.4000000018), (7, 0.4000000018)], [], [], [], []]
			D: [0.0999999978, 0.1999999983, 0.3000000012, 0.4000000022, 0, 0, 0, 0]
			nE: [0.0499999989, 0.0999999992, 0.1500000006, 0.2000000011, 0.049998779, 0.1000006103, 0.1499963375, 0.2000042726]
			E: [49999998, 99999999, 150000000, 200000001, 49998779, 100000610, 149996337, 200004272]
			P: [0.0499999989, 0.0999999992, 0.1500000006, 0.2000000011, 0.049998779, 0.1000006103, 0.1499963375, 0.2000042726]
			emaB: [[(4, 0.2499999937), (5, 0.2499999953), (6, 0.2499999937), (7, 0.2499999937)], [(4, 0.4999999942), (5, 0.499999997), (6, 0.4999999942), (7, 0.4999999942)], [(4, 0.7499999937), (5, 0.7499999981), (6, 0.7499999995), (7, 0.7499999995)], [(4, 1), (5, 1), (6, 1), (7, 1)], [], [], [], []] */
		let bonds = SubtensorModule::get_bonds( netuid );
		assert_eq!(bonds[0][4], 16383);
		assert_eq!(bonds[1][4], 32767);
		assert_eq!(bonds[2][4], 49151);
		assert_eq!(bonds[3][4], 65535);

		// === Set self-weight only on val1
		let uid = 0;
		assert_ok!(SubtensorModule::set_weights(RuntimeOrigin::signed(U256::from(uid)), netuid, vec![uid], vec![u16::MAX], 0));
        next_block();
		if sparse { SubtensorModule::epoch( netuid, 1_000_000_000 ); }
		else { SubtensorModule::epoch_dense( netuid, 1_000_000_000 ); }
		/*  n: 8
			current_block: 2
			activity_cutoff: 5000
			Last update: [1, 1, 1, 1, 0, 0, 0, 0]
			Inactive: [false, false, false, false, false, false, false, false]
			Block at registration: [0, 0, 0, 0, 0, 0, 0, 0]
			hotkeys: [(0, 0), (1, 1), (2, 2), (3, 3), (4, 4), (5, 5), (6, 6), (7, 7)]
			S: [0.0999999999, 0.2, 0.2999999998, 0.4, 0, 0, 0, 0]
			validator_permits: [true, true, true, true, true, true, true, true]
			max_allowed_validators: 8
			new_validator_permits: [true, true, true, true, true, true, true, true]
			S: [0.0999999999, 0.2, 0.2999999998, 0.4, 0, 0, 0, 0]
			W: [[(0, 65535)], [(4, 16383), (5, 32767), (6, 49149), (7, 65535)], [(4, 16383), (5, 32767), (6, 49149), (7, 65535)], [(4, 16383), (5, 32767), (6, 49149), (7, 65535)], [], [], [], []]
			W (permit): [[(0, 65535)], [(4, 16383), (5, 32767), (6, 49149), (7, 65535)], [(4, 16383), (5, 32767), (6, 49149), (7, 65535)], [(4, 16383), (5, 32767), (6, 49149), (7, 65535)], [], [], [], []]
			W (permit+diag): [[], [(4, 16383), (5, 32767), (6, 49149), (7, 65535)], [(4, 16383), (5, 32767), (6, 49149), (7, 65535)], [(4, 16383), (5, 32767), (6, 49149), (7, 65535)], [], [], [], []]
			W (permit+diag+outdate): [[], [(4, 16383), (5, 32767), (6, 49149), (7, 65535)], [(4, 16383), (5, 32767), (6, 49149), (7, 65535)], [(4, 16383), (5, 32767), (6, 49149), (7, 65535)], [], [], [], []]
			W (mask+norm): [[], [(4, 0.0999975584), (5, 0.2000012207), (6, 0.2999926754), (7, 0.400008545)], [(4, 0.0999975584), (5, 0.2000012207), (6, 0.2999926754), (7, 0.400008545)], [(4, 0.0999975584), (5, 0.2000012207), (6, 0.2999926754), (7, 0.400008545)], [], [], [], []]
			R (before): [0, 0, 0, 0, 0.0899978022, 0.1800010982, 0.2699934072, 0.36000769]
			C: [0, 0, 0, 0, 0.0999975584, 0.2000012207, 0.2999926754, 0.400008545]
			W: [[], [(4, 0.0999975584), (5, 0.2000012207), (6, 0.2999926754), (7, 0.400008545)], [(4, 0.0999975584), (5, 0.2000012207), (6, 0.2999926754), (7, 0.400008545)], [(4, 0.0999975584), (5, 0.2000012207), (6, 0.2999926754), (7, 0.400008545)], [], [], [], []]
			Tv: [0, 0.9999999995, 0.9999999995, 0.9999999995, 0, 0, 0, 0]
			R (after): [0, 0, 0, 0, 0.0899978022, 0.1800010982, 0.2699934072, 0.36000769]
			T: [0, 0, 0, 0, 1, 1, 1, 1]
			I (=R): [0, 0, 0, 0, 0.0999975582, 0.2000012207, 0.2999926754, 0.4000085455]
			B: [[(4, 16383), (5, 16383), (6, 16383), (7, 16383)], [(4, 32767), (5, 32767), (6, 32767), (7, 32767)], [(4, 49151), (5, 49151), (6, 49151), (7, 49151)], [(4, 65535), (5, 65535), (6, 65535), (7, 65535)], [], [], [], []]
			B (outdatedmask): [[(4, 16383), (5, 16383), (6, 16383), (7, 16383)], [(4, 32767), (5, 32767), (6, 32767), (7, 32767)], [(4, 49151), (5, 49151), (6, 49151), (7, 49151)], [(4, 65535), (5, 65535), (6, 65535), (7, 65535)], [], [], [], []]
			B (mask+norm): [[(4, 0.0999963377), (5, 0.0999963377), (6, 0.0999963377), (7, 0.0999963377)], [(4, 0.1999987792), (5, 0.1999987792), (6, 0.1999987792), (7, 0.1999987792)], [(4, 0.3000012205), (5, 0.3000012205), (6, 0.3000012205), (7, 0.3000012205)], [(4, 0.400003662), (5, 0.400003662), (6, 0.400003662), (7, 0.400003662)], [], [], [], []]
			ΔB: [[], [(4, 0.0199995115), (5, 0.040000244), (6, 0.0599985349), (7, 0.0800017088)], [(4, 0.0299992673), (5, 0.060000366), (6, 0.0899978024), (7, 0.1200025633)], [(4, 0.0399990233), (5, 0.080000488), (6, 0.11999707), (7, 0.1600034179)], [], [], [], []]
			ΔB (norm): [[], [(4, 0.2222222215), (5, 0.222222222), (6, 0.2222222218), (7, 0.2222222218)], [(4, 0.3333333323), (5, 0.3333333333), (6, 0.3333333333), (7, 0.3333333333)], [(4, 0.4444444457), (5, 0.4444444443), (6, 0.4444444447), (7, 0.4444444445)], [], [], [], []]
			emaB: [[(4, 0.0899967037), (5, 0.0899967037), (6, 0.0899967037), (7, 0.0899967037)], [(4, 0.2022211235), (5, 0.2022211235), (6, 0.2022211235), (7, 0.2022211235)], [(4, 0.3033344317), (5, 0.3033344317), (6, 0.3033344317), (7, 0.3033344317)], [(4, 0.4044477409), (5, 0.4044477406), (6, 0.4044477406), (7, 0.4044477406)], [], [], [], []]
			D: [0.0899967032, 0.2022211233, 0.303334432, 0.404447741, 0, 0, 0, 0]
			nE: [0.0449983515, 0.1011105615, 0.1516672159, 0.2022238704, 0.049998779, 0.1000006103, 0.1499963377, 0.2000042726]
			E: [44998351, 101110561, 151667215, 202223870, 49998779, 100000610, 149996337, 200004272]
			P: [0.0449983515, 0.1011105615, 0.1516672159, 0.2022238704, 0.049998779, 0.1000006103, 0.1499963377, 0.2000042726]
			emaB: [[(4, 0.2225175085), (5, 0.2225175085), (6, 0.2225175085), (7, 0.2225175085)], [(4, 0.499993208), (5, 0.4999932083), (6, 0.4999932083), (7, 0.4999932083)], [(4, 0.7499966028), (5, 0.7499966032), (6, 0.7499966032), (7, 0.7499966032)], [(4, 1), (5, 1), (6, 1), (7, 1)], [], [], [], []] */
		let bonds = SubtensorModule::get_bonds( netuid );
		assert_eq!(bonds[0][4], 14582);
		assert_eq!(bonds[1][4], 32767);
		assert_eq!(bonds[2][4], 49151);
		assert_eq!(bonds[3][4], 65535);

		// === Set self-weight only on val2
		let uid = 1;
		assert_ok!(SubtensorModule::set_weights(RuntimeOrigin::signed(U256::from(uid)), netuid, vec![uid], vec![u16::MAX], 0));
        next_block();
		if sparse { SubtensorModule::epoch( netuid, 1_000_000_000 ); }
		else { SubtensorModule::epoch_dense( netuid, 1_000_000_000 ); }
		/*  current_block: 3
			W: [[(0, 65535)], [(1, 65535)], [(4, 16383), (5, 32767), (6, 49149), (7, 65535)], [(4, 16383), (5, 32767), (6, 49149), (7, 65535)], [], [], [], []]
			W (permit): [[(0, 65535)], [(1, 65535)], [(4, 16383), (5, 32767), (6, 49149), (7, 65535)], [(4, 16383), (5, 32767), (6, 49149), (7, 65535)], [], [], [], []]
			W (permit+diag): [[], [], [(4, 16383), (5, 32767), (6, 49149), (7, 65535)], [(4, 16383), (5, 32767), (6, 49149), (7, 65535)], [], [], [], []]
			W (permit+diag+outdate): [[], [], [(4, 16383), (5, 32767), (6, 49149), (7, 65535)], [(4, 16383), (5, 32767), (6, 49149), (7, 65535)], [], [], [], []]
			W (mask+norm): [[], [], [(4, 0.0999975584), (5, 0.2000012207), (6, 0.2999926754), (7, 0.400008545)], [(4, 0.0999975584), (5, 0.2000012207), (6, 0.2999926754), (7, 0.400008545)], [], [], [], []]
			R (before): [0, 0, 0, 0, 0.0699982906, 0.1400008542, 0.2099948723, 0.2800059812]
			C: [0, 0, 0, 0, 0.0999975584, 0.2000012207, 0.2999926754, 0.400008545]
			W: [[], [], [(4, 0.0999975584), (5, 0.2000012207), (6, 0.2999926754), (7, 0.400008545)], [(4, 0.0999975584), (5, 0.2000012207), (6, 0.2999926754), (7, 0.400008545)], [], [], [], []]
			Tv: [0, 0, 0.9999999995, 0.9999999995, 0, 0, 0, 0]
			R (after): [0, 0, 0, 0, 0.0699982906, 0.1400008542, 0.2099948723, 0.2800059812]
			T: [0, 0, 0, 0, 1, 1, 1, 1]
			I (=R): [0, 0, 0, 0, 0.0999975582, 0.2000012207, 0.2999926754, 0.4000085455]
			B: [[(4, 14582), (5, 14582), (6, 14582), (7, 14582)], [(4, 32767), (5, 32767), (6, 32767), (7, 32767)], [(4, 49151), (5, 49151), (6, 49151), (7, 49151)], [(4, 65535), (5, 65535), (6, 65535), (7, 65535)], [], [], [], []]
			B (outdatedmask): [[(4, 14582), (5, 14582), (6, 14582), (7, 14582)], [(4, 32767), (5, 32767), (6, 32767), (7, 32767)], [(4, 49151), (5, 49151), (6, 49151), (7, 49151)], [(4, 65535), (5, 65535), (6, 65535), (7, 65535)], [], [], [], []]
			B (mask+norm): [[(4, 0.0899929027), (5, 0.0899929027), (6, 0.0899929027), (7, 0.0899929027)], [(4, 0.2022217421), (5, 0.2022217421), (6, 0.2022217421), (7, 0.2022217421)], [(4, 0.303335699), (5, 0.303335699), (6, 0.303335699), (7, 0.303335699)], [(4, 0.404449656), (5, 0.404449656), (6, 0.404449656), (7, 0.404449656)], [], [], [], []]
			ΔB: [[], [], [(4, 0.0299992673), (5, 0.060000366), (6, 0.0899978024), (7, 0.1200025633)], [(4, 0.0399990233), (5, 0.080000488), (6, 0.11999707), (7, 0.1600034179)], [], [], [], []]
			ΔB (norm): [[], [], [(4, 0.428571427), (5, 0.4285714284), (6, 0.4285714284), (7, 0.4285714284)], [(4, 0.5714285728), (5, 0.5714285714), (6, 0.5714285714), (7, 0.5714285714)], [], [], [], []]
			emaB: [[(4, 0.0809936123), (5, 0.0809936123), (6, 0.0809936123), (7, 0.0809936123)], [(4, 0.181999568), (5, 0.181999568), (6, 0.181999568), (7, 0.181999568)], [(4, 0.3158592717), (5, 0.315859272), (6, 0.315859272), (7, 0.315859272)], [(4, 0.4211475477), (5, 0.4211475474), (6, 0.4211475474), (7, 0.4211475474)], [], [], [], []]
			D: [0.0809936118, 0.1819995677, 0.3158592721, 0.421147548, 0, 0, 0, 0]
			nE: [0.040496806, 0.0909997837, 0.157929636, 0.2105737738, 0.049998779, 0.1000006103, 0.1499963377, 0.2000042726]
			E: [40496805, 90999783, 157929636, 210573773, 49998779, 100000610, 149996337, 200004272]
			P: [0.040496806, 0.0909997837, 0.157929636, 0.2105737738, 0.049998779, 0.1000006103, 0.1499963377, 0.2000042726]
			emaB: [[(4, 0.192316476), (5, 0.192316476), (6, 0.192316476), (7, 0.192316476)], [(4, 0.4321515555), (5, 0.4321515558), (6, 0.4321515558), (7, 0.4321515558)], [(4, 0.7499967015), (5, 0.7499967027), (6, 0.7499967027), (7, 0.7499967027)], [(4, 1), (5, 1), (6, 1), (7, 1)], [], [], [], []] */
		let bonds = SubtensorModule::get_bonds( netuid );
		assert_eq!(bonds[0][4], 12603);
		assert_eq!(bonds[1][4], 28321);
		assert_eq!(bonds[2][4], 49151);
		assert_eq!(bonds[3][4], 65535);

		// === Set self-weight only on val3
		let uid = 2;
		assert_ok!(SubtensorModule::set_weights(RuntimeOrigin::signed(U256::from(uid)), netuid, vec![uid], vec![u16::MAX], 0));
        next_block();
		if sparse { SubtensorModule::epoch( netuid, 1_000_000_000 ); }
		else { SubtensorModule::epoch_dense( netuid, 1_000_000_000 ); }
		/*  current_block: 4
			W: [[(0, 65535)], [(1, 65535)], [(2, 65535)], [(4, 16383), (5, 32767), (6, 49149), (7, 65535)], [], [], [], []]
			W (permit): [[(0, 65535)], [(1, 65535)], [(2, 65535)], [(4, 16383), (5, 32767), (6, 49149), (7, 65535)], [], [], [], []]
			W (permit+diag): [[], [], [], [(4, 16383), (5, 32767), (6, 49149), (7, 65535)], [], [], [], []]
			W (permit+diag+outdate): [[], [], [], [(4, 16383), (5, 32767), (6, 49149), (7, 65535)], [], [], [], []]
			W (mask+norm): [[], [], [], [(4, 0.0999975584), (5, 0.2000012207), (6, 0.2999926754), (7, 0.400008545)], [], [], [], []]
			R (before): [0, 0, 0, 0, 0.0399990233, 0.080000488, 0.11999707, 0.1600034179]
			C: [0, 0, 0, 0, 0, 0, 0, 0]
			W: [[], [], [], [], [], [], [], []]
			Tv: [0, 0, 0, 0, 0, 0, 0, 0]
			R (after): [0, 0, 0, 0, 0, 0, 0, 0]
			T: [0, 0, 0, 0, 0, 0, 0, 0]
			I (=R): [0, 0, 0, 0, 0, 0, 0, 0]
			B: [[(4, 12603), (5, 12603), (6, 12603), (7, 12603)], [(4, 28321), (5, 28321), (6, 28321), (7, 28321)], [(4, 49151), (5, 49151), (6, 49151), (7, 49151)], [(4, 65535), (5, 65535), (6, 65535), (7, 65535)], [], [], [], []]
			B (outdatedmask): [[(4, 12603), (5, 12603), (6, 12603), (7, 12603)], [(4, 28321), (5, 28321), (6, 28321), (7, 28321)], [(4, 49151), (5, 49151), (6, 49151), (7, 49151)], [(4, 65535), (5, 65535), (6, 65535), (7, 65535)], [], [], [], []]
			B (mask+norm): [[(4, 0.0809909387), (5, 0.0809909387), (6, 0.0809909387), (7, 0.0809909387)], [(4, 0.1819998713), (5, 0.1819998713), (6, 0.1819998713), (7, 0.1819998713)], [(4, 0.3158601632), (5, 0.3158601632), (6, 0.3158601632), (7, 0.3158601632)], [(4, 0.4211490264), (5, 0.4211490264), (6, 0.4211490264), (7, 0.4211490264)], [], [], [], []]
			ΔB: [[], [], [], [], [], [], [], []]
			ΔB (norm): [[], [], [], [], [], [], [], []]
			emaB: [[(4, 0.0809909385), (5, 0.0809909385), (6, 0.0809909385), (7, 0.0809909385)], [(4, 0.1819998713), (5, 0.1819998713), (6, 0.1819998713), (7, 0.1819998713)], [(4, 0.3158601632), (5, 0.3158601632), (6, 0.3158601632), (7, 0.3158601632)], [(4, 0.4211490266), (5, 0.4211490266), (6, 0.4211490266), (7, 0.4211490266)], [], [], [], []]
			D: [0, 0, 0, 0, 0, 0, 0, 0]
			nE: [0.0999999999, 0.2, 0.2999999998, 0.4, 0, 0, 0, 0]
			E: [99999999, 199999999, 299999999, 399999999, 0, 0, 0, 0]
			P: [0.0999999999, 0.2, 0.2999999998, 0.4, 0, 0, 0, 0]
			emaB: [[(4, 0.1923094518), (5, 0.1923094518), (6, 0.1923094518), (7, 0.1923094518)], [(4, 0.4321507583), (5, 0.4321507583), (6, 0.4321507583), (7, 0.4321507583)], [(4, 0.7499961846), (5, 0.7499961846), (6, 0.7499961846), (7, 0.7499961846)], [(4, 1), (5, 1), (6, 1), (7, 1)], [], [], [], []] */
		let bonds = SubtensorModule::get_bonds( netuid );
		assert_eq!(bonds[0][7], 12602);
		assert_eq!(bonds[1][7], 28320);
		assert_eq!(bonds[2][7], 49150);
		assert_eq!(bonds[3][7], 65535);

		// === Set val3->srv4: 1
		assert_ok!(SubtensorModule::set_weights(RuntimeOrigin::signed(U256::from(2)), netuid, vec![7], vec![u16::MAX], 0));
        next_block();
		if sparse { SubtensorModule::epoch( netuid, 1_000_000_000 ); }
		else { SubtensorModule::epoch_dense( netuid, 1_000_000_000 ); }
		/*  current_block: 5
			W: [[(0, 65535)], [(1, 65535)], [(7, 65535)], [(4, 16383), (5, 32767), (6, 49149), (7, 65535)], [], [], [], []]
			W (permit): [[(0, 65535)], [(1, 65535)], [(7, 65535)], [(4, 16383), (5, 32767), (6, 49149), (7, 65535)], [], [], [], []]
			W (permit+diag): [[], [], [(7, 65535)], [(4, 16383), (5, 32767), (6, 49149), (7, 65535)], [], [], [], []]
			W (permit+diag+outdate): [[], [], [(7, 65535)], [(4, 16383), (5, 32767), (6, 49149), (7, 65535)], [], [], [], []]
			W (mask+norm): [[], [], [(7, 1)], [(4, 0.0999975584), (5, 0.2000012207), (6, 0.2999926754), (7, 0.400008545)], [], [], [], []]
			R (before): [0, 0, 0, 0, 0.0399990233, 0.080000488, 0.11999707, 0.4600034177]
			C: [0, 0, 0, 0, 0, 0, 0, 0.400008545]
			W: [[], [], [(7, 0.400008545)], [(7, 0.400008545)], [], [], [], []]
			Tv: [0, 0, 0.400008545, 0.400008545, 0, 0, 0, 0]
			R (after): [0, 0, 0, 0, 0, 0, 0, 0.2800059812]
			T: [0, 0, 0, 0, 0, 0, 0, 0.6087041323]
			I (=R): [0, 0, 0, 0, 0, 0, 0, 1]
			B: [[(4, 12602), (5, 12602), (6, 12602), (7, 12602)], [(4, 28320), (5, 28320), (6, 28320), (7, 28320)], [(4, 49150), (5, 49150), (6, 49150), (7, 49150)], [(4, 65535), (5, 65535), (6, 65535), (7, 65535)], [], [], [], []]
			B (outdatedmask): [[(4, 12602), (5, 12602), (6, 12602), (7, 12602)], [(4, 28320), (5, 28320), (6, 28320), (7, 28320)], [(4, 49150), (5, 49150), (6, 49150), (7, 49150)], [(4, 65535), (5, 65535), (6, 65535), (7, 65535)], [], [], [], []]
			B (mask+norm): [[(4, 0.0809860737), (5, 0.0809860737), (6, 0.0809860737), (7, 0.0809860737)], [(4, 0.1819969537), (5, 0.1819969537), (6, 0.1819969537), (7, 0.1819969537)], [(4, 0.3158598263), (5, 0.3158598263), (6, 0.3158598263), (7, 0.3158598263)], [(4, 0.4211571459), (5, 0.4211571459), (6, 0.4211571459), (7, 0.4211571459)], [], [], [], []]
			ΔB: [[], [], [(7, 0.1200025633)], [(7, 0.1600034179)], [], [], [], []]
			ΔB (norm): [[], [], [(7, 0.4285714284)], [(7, 0.5714285714)], [], [], [], []]
			emaB: [[(4, 0.0809860737), (5, 0.0809860737), (6, 0.0809860737), (7, 0.0728874663)], [(4, 0.1819969537), (5, 0.1819969537), (6, 0.1819969537), (7, 0.1637972582)], [(4, 0.3158598263), (5, 0.3158598263), (6, 0.3158598263), (7, 0.3271309866)], [(4, 0.421157146), (5, 0.421157146), (6, 0.421157146), (7, 0.4361842885)], [], [], [], []]
			D: [0.0728874663, 0.1637972582, 0.3271309866, 0.4361842885, 0, 0, 0, 0]
			nE: [0.0364437331, 0.081898629, 0.1635654932, 0.2180921442, 0, 0, 0, 0.5]
			E: [36443733, 81898628, 163565493, 218092144, 0, 0, 0, 500000000]
			P: [0.0364437331, 0.081898629, 0.1635654932, 0.2180921442, 0, 0, 0, 0.5]
			emaB: [[(4, 0.1922941932), (5, 0.1922941932), (6, 0.1922941932), (7, 0.1671024568)], [(4, 0.4321354993), (5, 0.4321354993), (6, 0.4321354993), (7, 0.3755230587)], [(4, 0.7499809256), (5, 0.7499809256), (6, 0.7499809256), (7, 0.749983425)], [(4, 1), (5, 1), (6, 1), (7, 1)], [], [], [], []] */
		let bonds = SubtensorModule::get_bonds( netuid );
		assert_eq!(bonds[0][7], 10951);
		assert_eq!(bonds[1][7], 24609);
		assert_eq!(bonds[2][7], 49150);
		assert_eq!(bonds[3][7], 65535);

        next_block();
		if sparse { SubtensorModule::epoch( netuid, 1_000_000_000 ); }
		else { SubtensorModule::epoch_dense( netuid, 1_000_000_000 ); }
		/*  current_block: 6
			B: [[(4, 12601), (5, 12601), (6, 12601), (7, 10951)], [(4, 28319), (5, 28319), (6, 28319), (7, 24609)], [(4, 49149), (5, 49149), (6, 49149), (7, 49150)], [(4, 65535), (5, 65535), (6, 65535), (7, 65535)], [], [], [], []]
			B (outdatedmask): [[(4, 12601), (5, 12601), (6, 12601), (7, 10951)], [(4, 28319), (5, 28319), (6, 28319), (7, 24609)], [(4, 49149), (5, 49149), (6, 49149), (7, 49150)], [(4, 65535), (5, 65535), (6, 65535), (7, 65535)], [], [], [], []]
			B (mask+norm): [[(4, 0.0809812085), (5, 0.0809812085), (6, 0.0809812085), (7, 0.0728876167)], [(4, 0.181994036), (5, 0.181994036), (6, 0.181994036), (7, 0.163792472)], [(4, 0.3158594894), (5, 0.3158594894), (6, 0.3158594894), (7, 0.3271323503)], [(4, 0.4211652656), (5, 0.4211652656), (6, 0.4211652656), (7, 0.4361875602)], [], [], [], []]
			ΔB: [[], [], [(7, 0.1200025633)], [(7, 0.1600034179)], [], [], [], []]
			ΔB (norm): [[], [], [(7, 0.4285714284)], [(7, 0.5714285714)], [], [], [], []]
			emaB: [[(4, 0.0809812082), (5, 0.0809812082), (6, 0.0809812082), (7, 0.0655988548)], [(4, 0.181994036), (5, 0.181994036), (6, 0.181994036), (7, 0.1474132247)], [(4, 0.3158594896), (5, 0.3158594896), (6, 0.3158594896), (7, 0.3372762585)], [(4, 0.4211652658), (5, 0.4211652658), (6, 0.4211652658), (7, 0.4497116616)], [], [], [], []]
			D: [0.0655988548, 0.1474132247, 0.3372762585, 0.4497116616, 0, 0, 0, 0]
			nE: [0.0327994274, 0.0737066122, 0.1686381293, 0.2248558307, 0, 0, 0, 0.5]
			E: [32799427, 73706612, 168638129, 224855830, 0, 0, 0, 500000000]
			P: [0.0327994274, 0.0737066122, 0.1686381293, 0.2248558307, 0, 0, 0, 0.5]
			emaB: [[(4, 0.1922789337), (5, 0.1922789337), (6, 0.1922789337), (7, 0.1458686984)], [(4, 0.4321202405), (5, 0.4321202405), (6, 0.4321202405), (7, 0.3277949789)], [(4, 0.749965667), (5, 0.749965667), (6, 0.749965667), (7, 0.74998335)], [(4, 1), (5, 1), (6, 1), (7, 1)], [], [], [], []] */
		let bonds = SubtensorModule::get_bonds( netuid );
		assert_eq!(bonds[0][7], 9559);
		assert_eq!(bonds[1][7], 21482);
		assert_eq!(bonds[2][7], 49150);
		assert_eq!(bonds[3][7], 65535);

        next_block();
		if sparse { SubtensorModule::epoch( netuid, 1_000_000_000 ); }
		else { SubtensorModule::epoch_dense( netuid, 1_000_000_000 ); }
		/*  current_block: 7
			B: [[(4, 12600), (5, 12600), (6, 12600), (7, 9559)], [(4, 28318), (5, 28318), (6, 28318), (7, 21482)], [(4, 49148), (5, 49148), (6, 49148), (7, 49150)], [(4, 65535), (5, 65535), (6, 65535), (7, 65535)], [], [], [], []]
			B (outdatedmask): [[(4, 12600), (5, 12600), (6, 12600), (7, 9559)], [(4, 28318), (5, 28318), (6, 28318), (7, 21482)], [(4, 49148), (5, 49148), (6, 49148), (7, 49150)], [(4, 65535), (5, 65535), (6, 65535), (7, 65535)], [], [], [], []]
			B (mask+norm): [[(4, 0.0809763432), (5, 0.0809763432), (6, 0.0809763432), (7, 0.065595707)], [(4, 0.1819911182), (5, 0.1819911182), (6, 0.1819911182), (7, 0.1474136391)], [(4, 0.3158591525), (5, 0.3158591525), (6, 0.3158591525), (7, 0.337276807)], [(4, 0.4211733856), (5, 0.4211733856), (6, 0.4211733856), (7, 0.4497138464)], [], [], [], []]
			ΔB: [[], [], [(7, 0.1200025633)], [(7, 0.1600034179)], [], [], [], []]
			ΔB (norm): [[], [], [(7, 0.4285714284)], [(7, 0.5714285714)], [], [], [], []]
			emaB: [[(4, 0.080976343), (5, 0.080976343), (6, 0.080976343), (7, 0.0590361361)], [(4, 0.181991118), (5, 0.181991118), (6, 0.181991118), (7, 0.1326722752)], [(4, 0.3158591525), (5, 0.3158591525), (6, 0.3158591525), (7, 0.3464062694)], [(4, 0.4211733858), (5, 0.4211733858), (6, 0.4211733858), (7, 0.4618853189)], [], [], [], []]
			D: [0.0590361361, 0.1326722752, 0.3464062694, 0.4618853189, 0, 0, 0, 0]
			nE: [0.029518068, 0.0663361375, 0.1732031347, 0.2309426593, 0, 0, 0, 0.5]
			E: [29518068, 66336137, 173203134, 230942659, 0, 0, 0, 500000000]
			P: [0.029518068, 0.0663361375, 0.1732031347, 0.2309426593, 0, 0, 0, 0.5]
			emaB: [[(4, 0.192263675), (5, 0.192263675), (6, 0.192263675), (7, 0.1278155716)], [(4, 0.4321049813), (5, 0.4321049813), (6, 0.4321049813), (7, 0.2872407278)], [(4, 0.7499504078), (5, 0.7499504078), (6, 0.7499504078), (7, 0.7499832863)], [(4, 1), (5, 1), (6, 1), (7, 1)], [], [], [], []] */
		let bonds = SubtensorModule::get_bonds( netuid );
		assert_eq!(bonds[0][7], 8376);
		assert_eq!(bonds[1][7], 18824);
		assert_eq!(bonds[2][7], 49150);
		assert_eq!(bonds[3][7], 65535);

		next_block();
		if sparse { SubtensorModule::epoch( netuid, 1_000_000_000 ); }
		else { SubtensorModule::epoch_dense( netuid, 1_000_000_000 ); }
		/*  current_block: 8
			B: [[(4, 12599), (5, 12599), (6, 12599), (7, 8376)], [(4, 28317), (5, 28317), (6, 28317), (7, 18824)], [(4, 49147), (5, 49147), (6, 49147), (7, 49150)], [(4, 65535), (5, 65535), (6, 65535), (7, 65535)], [], [], [], []]
			B (outdatedmask): [[(4, 12599), (5, 12599), (6, 12599), (7, 8376)], [(4, 28317), (5, 28317), (6, 28317), (7, 18824)], [(4, 49147), (5, 49147), (6, 49147), (7, 49150)], [(4, 65535), (5, 65535), (6, 65535), (7, 65535)], [], [], [], []]
			B (mask+norm): [[(4, 0.0809714776), (5, 0.0809714776), (6, 0.0809714776), (7, 0.0590337245)], [(4, 0.1819882002), (5, 0.1819882002), (6, 0.1819882002), (7, 0.1326708249)], [(4, 0.3158588156), (5, 0.3158588156), (6, 0.3158588156), (7, 0.3464073015)], [(4, 0.421181506), (5, 0.421181506), (6, 0.421181506), (7, 0.4618881487)], [], [], [], []]
			ΔB: [[], [], [(7, 0.1200025633)], [(7, 0.1600034179)], [], [], [], []]
			ΔB (norm): [[], [], [(7, 0.4285714284)], [(7, 0.5714285714)], [], [], [], []]
			emaB: [[(4, 0.0809714776), (5, 0.0809714776), (6, 0.0809714776), (7, 0.053130352)], [(4, 0.1819882002), (5, 0.1819882002), (6, 0.1819882002), (7, 0.1194037423)], [(4, 0.3158588156), (5, 0.3158588156), (6, 0.3158588156), (7, 0.3546237142)], [(4, 0.4211815062), (5, 0.4211815062), (6, 0.4211815062), (7, 0.472842191)], [], [], [], []]
			D: [0.053130352, 0.1194037423, 0.3546237142, 0.472842191, 0, 0, 0, 0]
			nE: [0.026565176, 0.0597018711, 0.177311857, 0.2364210954, 0, 0, 0, 0.5]
			E: [26565175, 59701871, 177311856, 236421095, 0, 0, 0, 500000000]
			P: [0.026565176, 0.0597018711, 0.177311857, 0.2364210954, 0, 0, 0, 0.5]
			emaB: [[(4, 0.1922484161), (5, 0.1922484161), (6, 0.1922484161), (7, 0.1123638137)], [(4, 0.4320897225), (5, 0.4320897225), (6, 0.4320897225), (7, 0.2525234516)], [(4, 0.7499351487), (5, 0.7499351487), (6, 0.7499351487), (7, 0.7499832308)], [(4, 1), (5, 1), (6, 1), (7, 1)], [], [], [], []] */
	});
}

// SKIP_WASM_BUILD=1 RUST_LOG=debug cargo test --package pallet-subtensor --lib -- tests::epoch::test_512_graph_random_weights --exact --show-output --nocapture
#[test]
fn test_bonds_with_liquid_alpha() {
    new_test_ext(1).execute_with(|| {
        let sparse: bool = true;
        let n: u16 = 8;
        let netuid: u16 = 1;
        let tempo: u16 = u16::MAX - 1; // high tempo to skip automatic epochs in on_initialize, use manual epochs instead
        let max_stake: u64 = 4;
        let stakes: Vec<u64> = vec![1, 2, 3, 4, 0, 0, 0, 0];
        let block_number = System::block_number();
        add_network(netuid, tempo, 0);
        SubtensorModule::set_max_allowed_uids(netuid, n);
        SubtensorModule::set_max_registrations_per_block(netuid, n);
        SubtensorModule::set_target_registrations_per_interval(netuid, n);
        SubtensorModule::set_weights_set_rate_limit(netuid, 0);
        SubtensorModule::set_min_allowed_weights(netuid, 1);
        SubtensorModule::set_max_weight_limit(netuid, u16::MAX);

        // Register validators and servers
        for key in 0..n as u64 {
            SubtensorModule::add_balance_to_coldkey_account(&U256::from(key), max_stake);
            let (nonce, work): (u64, Vec<u8>) = SubtensorModule::create_work_for_block_number(
                netuid,
                block_number,
                key * 1_000_000,
                &U256::from(key),
            );
            assert_ok!(SubtensorModule::register(
                RuntimeOrigin::signed(U256::from(key)),
                netuid,
                block_number,
                nonce,
                work,
                U256::from(key),
                U256::from(key)
            ));
<<<<<<< HEAD
            increase_stake_on_coldkey_hotkey_account(
                &U256::from(key),
                &U256::from(key),
                stakes[key as usize],
                netuid,
=======
            SubtensorModule::increase_stake_for_hotkey_and_coldkey_on_subnet(
                &U256::from(key),
                &U256::from(key),
                netuid,
                stakes[key as usize],
>>>>>>> 1c2b0293
            );
        }

        // Initilize with first epoch
        SubtensorModule::epoch(netuid, 1_000_000_000);
        next_block();

        // Set weights
        for uid in 0..(n / 2) {
            SubtensorModule::set_validator_permit_for_uid(netuid, uid, true);
            assert_ok!(SubtensorModule::set_weights(
                RuntimeOrigin::signed(U256::from(uid)),
                netuid,
                ((n / 2)..n).collect(),
                vec![u16::MAX / 4, u16::MAX / 2, (u16::MAX / 4) * 3, u16::MAX],
                0
            ));
        }

        // Enable Liquid Alpha
        SubtensorModule::set_liquid_alpha_enabled(netuid, true);
        // Run epoch with Liquid Alpha
        if sparse {
            SubtensorModule::epoch(netuid, 1_000_000_000);
        } else {
            SubtensorModule::epoch_dense(netuid, 1_000_000_000);
        }

        // Check bonds and emissions
        let bonds = SubtensorModule::get_bonds(netuid);

        /*  n: 8
            current_block: 2; activity_cutoff: 5000;
            Last update: [1, 1, 1, 1, 0, 0, 0, 0]
            activity_cutoff: 5000
            Last update: [2, 2, 2, 2, 1, 1, 1, 1]
            Inactive: [false, false, false, false, false, false, false, false]
            Block at registration: [1, 1, 1, 1, 1, 1, 1, 1]
            hotkeys: [(0, 0), (1, 1), (2, 2), (3, 3), (4, 4), (5, 5), (6, 6), (7, 7)]
            Stake: [1, 2, 3, 4, 0, 0, 0, 0]
            Normalised Stake: [0.0999999999, 0.2, 0.2999999998, 0.4, 0, 0, 0, 0]
            validator_permits: [true, true, true, true, true, true, true, true]
            max_allowed_validators: 8
            new_validator_permits: [true, true, true, true, true, true, true, true]
            Active Stake: [0.0999999999, 0.2, 0.2999999998, 0.4, 0, 0, 0, 0]
            Weights: [[(4, 16383), (5, 32767), (6, 49149), (7, 65535)], [(4, 16383), (5, 32767), (6, 49149), (7, 65535)], [(4, 16383), (5, 32767), (6, 49149), (7, 65535)], [(4, 16383), (5, 32767), (6, 49149), (7, 65535)], [], [], [], []]
            Weights (permit): [[(4, 16383), (5, 32767), (6, 49149), (7, 65535)], [(4, 16383), (5, 32767), (6, 49149), (7, 65535)], [(4, 16383), (5, 32767), (6, 49149), (7, 65535)], [(4, 16383), (5, 32767), (6, 49149), (7, 65535)], [], [], [], []]
            Weights (permit+diag): [[(4, 16383), (5, 32767), (6, 49149), (7, 65535)], [(4, 16383), (5, 32767), (6, 49149), (7, 65535)], [(4, 16383), (5, 32767), (6, 49149), (7, 65535)], [(4, 16383), (5, 32767), (6, 49149), (7, 65535)], [], [], [], []]
            Weights (permit+diag+outdate): [[(4, 16383), (5, 32767), (6, 49149), (7, 65535)], [(4, 16383), (5, 32767), (6, 49149), (7, 65535)], [(4, 16383), (5, 32767), (6, 49149), (7, 65535)], [(4, 16383), (5, 32767), (6, 49149), (7, 65535)], [], [], [], []]
            Weights (mask+norm): [[(4, 0.0999975584), (5, 0.2000012207), (6, 0.2999926754), (7, 0.400008545)], [(4, 0.0999975584), (5, 0.2000012207), (6, 0.2999926754), (7, 0.400008545)], [(4, 0.0999975584), (5, 0.2000012207), (6, 0.2999926754), (7, 0.400008545)], [(4, 0.0999975584), (5, 0.2000012207), (6, 0.2999926754), (7, 0.400008545)], [], [], [], []]
            Ranks (before): [0, 0, 0, 0, 0.099997558, 0.2000012202, 0.2999926745, 0.4000085443]
            Consensus: [0, 0, 0, 0, 0.0999975584, 0.2000012207, 0.2999926754, 0.400008545]
            Weights: [[(4, 0.0999975584), (5, 0.2000012207), (6, 0.2999926754), (7, 0.400008545)], [(4, 0.0999975584), (5, 0.2000012207), (6, 0.2999926754), (7, 0.400008545)], [(4, 0.0999975584), (5, 0.2000012207), (6, 0.2999926754), (7, 0.400008545)], [(4, 0.0999975584), (5, 0.2000012207), (6, 0.2999926754), (7, 0.400008545)], [], [], [], []]
            Validator Trust: [0.9999999995, 0.9999999995, 0.9999999995, 0.9999999995, 0, 0, 0, 0]
            Ranks (after): [0, 0, 0, 0, 0.099997558, 0.2000012202, 0.2999926745, 0.4000085443]
            T: [0, 0, 0, 0, 1, 1, 1, 1]
            Incentive (=Rank): [0, 0, 0, 0, 0.0999975582, 0.2000012207,            0, 0.0999975582, 0.2000012207, 0.2999926752, 0.4000085455]
            B: [[], [], [], [], [], [], [], []]
            B (outdatedmask): [[], [], [], [], [], [], [], []]
            B (mask+norm): [[], [], [], [], [], [], [], []]
            ΔB: [[(4, 0.0099997558), (5, 0.020000122), (6, 0.0299992673), (7, 0.0400008543)], [(4, 0.0199995115), (5, 0.040000244), (6, 0.0599985349), (7, 0.0800017088)], [(4, 0.0299992673), (5, 0.060000366), (6, 0.0899978024), (7, 0.1200025633)], [(4, 0.0399990233), (5, 0.080000488), (6, 0.11999707), (7, 0.1600034179)], [], [], [], []]
            ΔB (norm): [[(4, 0.0999999996), (5, 0.0999999999), (6, 0.0999999994), (7, 0.0999999996)], [(4, 0.1999999995), (5, 0.2), (6, 0.1999999997), (7, 0.1999999997)], [(4, 0.299999999), (5, 0.2999999998), (6, 0.3), (7, 0.3)], [(4, 0.4000000013), (5, 0.4), (6, 0.4000000004), (7, 0.4000000001)], [], [], [], []]
            Exponential Moving Average Bonds Liquid Alpha: [[(4, 0.0499983232), (5, 0.0899999999), (6, 0.0899999994), (7, 0.0899999996)], [(4, 0.0999966469), (5, 0.18), (6, 0.1799999997), (7, 0.1799999997)], [(4, 0.1499949703), (5, 0.2699999998), (6, 0.2699999998), (7, 0.2699999998)], [(4, 0.199993295), (5, 0.3599999999), (6, 0.36), (7, 0.3599999999)], [], [], [], []]
            Exponential Moving Average Bonds: [[(4, 0.0999999992), (5, 0.0999999999), (6, 0.0999999994), (7, 0.0999999996)], [(4, 0.1999999995), (5, 0.2), (6, 0.1999999997), (7, 0.1999999997)], [(4, 0.2999999993), (5, 0.2999999998), (6, 0.3), (7, 0.3)], [(4, 0.4000000015), (5, 0.4), (6, 0.4000000004), (7, 0.4000000001)], [], [], [], []]
            Dividends: [0.0999999994, 0.1999999997, 0.3, 0.4000000006, 0, 0, 0, 0]
            Normalized Server Emission: [0, 0, 0, 0, 0.049998779, 0.1000006103, 0.1499963375, 0.2000042726]
            Server Emission: [0, 0, 0, 0, 49998779, 100000610, 149996337, 200004272]
            Normalized Validator Emission: [0.0499999996, 0.0999999999, 0.15, 0.2000000002, 0, 0, 0, 0]
            Validator Emission: [49999999, 99999999, 149999999, 200000000, 0, 0, 0, 0]
            Normalized Combined Emission: [0.0499999996, 0.0999999999, 0.15, 0.2000000002, 0.049998779, 0.1000006103, 0.1499963375, 0.2000042726]
            Combined Emission: [49999999, 99999999, 149999999, 200000000, 49998779, 100000610, 149996337, 200004272]
            Pruning Scores: [0.0499999996, 0.0999999999, 0.15, 0.2000000002, 0.049998779, 0.1000006103, 0.1499963375, 0.2000042726]
        */

        // Expected bonds calculations
        // For uid 0:
        // Initial weights: [0.25, 0.5, 0.75, 1.0]
        // Active stake: [1, 2, 3, 4]
        // ΔB = W◦S = [0.25*1, 0.5*2, 0.75*3, 1.0*4] = [0.25, 1.0, 2.25, 4.0]
        // Normalize ΔB: [0.25/7.5, 1.0/7.5, 2.25/7.5, 4.0/7.5] = [0.0333, 0.1333, 0.3, 0.5333]
        // Final bonds for netuid: [16383, 32767, 49151, 65535]

        assert_eq!(bonds[0][4], 16383); // Note: Calculated as explained above
        assert_eq!(bonds[1][4], 32767); // Note: Calculated as explained above
        assert_eq!(bonds[2][4], 49151); // Note: Calculated as explained above
        assert_eq!(bonds[3][4], 65535); // Note: Calculated as explained above

        // === Set self-weight only on val1
        let uid = 0;
        assert_ok!(SubtensorModule::set_weights(
            RuntimeOrigin::signed(U256::from(uid)),
            netuid,
            vec![uid],
            vec![u16::MAX],
            0
        ));
        next_block();
        if sparse {
            SubtensorModule::epoch(netuid, 1_000_000_000);
        } else {
            SubtensorModule::epoch_dense(netuid, 1_000_000_000);
        }

        let bonds = SubtensorModule::get_bonds(netuid);
        assert_eq!(bonds[0][4], 2862);
        assert_eq!(bonds[1][4], 32767);
        assert_eq!(bonds[2][4], 49151);
        assert_eq!(bonds[3][4], 65535);

        // === Set self-weight only on val2
        let uid = 1;
        assert_ok!(SubtensorModule::set_weights(
            RuntimeOrigin::signed(U256::from(uid)),
            netuid,
            vec![uid],
            vec![u16::MAX],
            0
        ));
        next_block();
        if sparse {
            SubtensorModule::epoch(netuid, 1_000_000_000);
        } else {
            SubtensorModule::epoch_dense(netuid, 1_000_000_000);
        }
        let bonds = SubtensorModule::get_bonds(netuid);

        /*  n: 8
            current_block: 4; activity_cutoff: 5000;
            Last update: [2, 3, 2, 2, 1, 1, 1, 1]
            Inactive: [false, false, false, false, false, false, false, false]
            Block at registration: [1, 1, 1, 1, 1, 1, 1, 1]
            hotkeys: [(0, 0), (1, 1), (2, 2), (3, 3), (4, 4), (5, 5), (6, 6), (7, 7)]
            Stake: [1, 2, 3, 4, 0, 0, 0, 0]
            Normalised Stake: [0.0999999999, 0.2, 0.2999999998, 0.4, 0, 0, 0, 0]
            validator_permits: [true, true, true, true, true, true, true, true]
            max_allowed_validators: 64
            new_validator_permits: [true, true, true, true, true, true, true, true]
            Active Stake: [0.0999999999, 0.2, 0.2999999998, 0.4, 0, 0, 0, 0]
            Weights: [[(0, 65535)], [(1, 65535)], [(4, 16383), (5, 32767), (6, 49149), (7, 65535)], [(4, 16383), (5, 32767), (6, 49149), (7, 65535)], [], [], [], []]
            Weights (permit): [[(0, 65535)], [(1, 65535)], [(4, 16383), (5, 32767), (6, 49149), (7, 65535)], [(4, 16383), (5, 32767), (6, 49149), (7, 65535)], [], [], [], []]
            Weights (permit+diag): [[], [], [(4, 16383), (5, 32767), (6, 49149), (7, 65535)], [(4, 16383), (5, 32767), (6, 49149), (7, 65535)], [], [], [], []]
            Weights (permit+diag+outdate): [[], [], [(4, 16383), (5, 32767), (6, 49149), (7, 65535)], [(4, 16383), (5, 32767), (6, 49149), (7, 65535)], [], [], [], []]
            Weights (mask+norm): [[], [], [(4, 0.0999975584), (5, 0.2000012207), (6, 0.2999926754), (7, 0.400008545)], [(4, 0.0999975584), (5, 0.2000012207), (6, 0.2999926754), (7, 0.400008545)], [], [], [], []]
            Ranks (before): [0, 0, 0, 0, 0.0699982906, 0.1400008542, 0.2099948723, 0.2800059812]
            Consensus: [0, 0, 0, 0, 0.0999975584, 0.2000012207, 0.2999926754, 0.400008545]
            Weights: [[], [], [(4, 0.0999975584), (5, 0.2000012207), (6, 0.2999926754), (7, 0.400008545)], [(4, 0.0999975584), (5, 0.2000012207), (6, 0.2999926754), (7, 0.400008545)], [], [], [], []]
            Validator Trust: [0, 0, 0.9999999995, 0.9999999995, 0, 0, 0, 0]
            Ranks (after): [0, 0, 0, 0, 0.0699982906, 0.1400008542, 0.2099948723, 0.2800059812]
            T: [0, 0, 0, 0, 1, 1, 1, 1]
            Incentive (=Rank): [0, 0, 0, 0, 0.0999975582, 0.2000012207, 0.2999926754, 0.4000085455]
            B: [[(4, 7760), (5, 1489), (6, 1489), (7, 1489)], [(4, 32767), (5, 32767), (6, 32767), (7, 32767)], [(4, 49151), (5, 49151), (6, 49151), (7, 49151)], [(4, 65535), (5, 65535), (6, 65535), (7, 65535)], [], [], [], []]
            B (outdatedmask): [[(4, 7760), (5, 1489), (6, 1489), (7, 1489)], [(4, 32767), (5, 32767), (6, 32767), (7, 32767)], [(4, 49151), (5, 49151), (6, 49151), (7, 49151)], [(4, 65535), (5, 65535), (6, 65535), (7, 65535)], [], [], [], []]
            B (mask+norm): [[(4, 0.0499958121), (5, 0.00999718), (6, 0.00999718), (7, 0.00999718)], [(4, 0.211109894), (5, 0.2199983886), (6, 0.2199983886), (7, 0.2199983886)], [(4, 0.3166680625), (5, 0.3300009398), (6, 0.3300009398), (7, 0.3300009398)], [(4, 0.4222262308), (5, 0.4400034912), (6, 0.4400034912), (7, 0.4400034912)], [], [], [], []]
            ΔB: [[], [], [(4, 0.0299992673), (5, 0.060000366), (6, 0.0899978024), (7, 0.1200025633)], [(4, 0.0399990233), (5, 0.080000488), (6, 0.11999707), (7, 0.1600034179)], [], [], [], []]
            ΔB (norm): [[], [], [(4, 0.428571427), (5, 0.4285714284), (6, 0.4285714284), (7, 0.4285714284)], [(4, 0.5714285728), (5, 0.5714285714), (6, 0.5714285714), (7, 0.5714285714)], [], [], [], []]
            Exponential Moving Average Bonds Liquid Alpha: [[(4, 0.024998744), (5, 0.000999718), (6, 0.000999718), (7, 0.000999718)], [(4, 0.105558486), (5, 0.0219998388), (6, 0.0219998388), (7, 0.0219998388)], [(4, 0.3726178685), (5, 0.4187143792), (6, 0.4187143792), (7, 0.4187143792)], [(4, 0.4968249004), (5, 0.5582860631), (6, 0.5582860631), (7, 0.5582860631)], [], [], [], []]
            Exponential Moving Average Bonds: [[(4, 0.024998744), (5, 0.000999718), (6, 0.000999718), (7, 0.000999718)], [(4, 0.105558486), (5, 0.0219998388), (6, 0.0219998388), (7, 0.0219998388)], [(4, 0.3726178687), (5, 0.4187143794), (6, 0.4187143794), (7, 0.4187143794)], [(4, 0.4968249009), (5, 0.5582860636), (6, 0.5582860636), (7, 0.5582860636)], [], [], [], []]
            Dividends: [0.0033995616, 0.030355499, 0.4141048414, 0.5521400978, 0, 0, 0, 0]
            Normalized Server Emission: [0, 0, 0, 0, 0.049998779, 0.1000006103, 0.1499963377, 0.2000042726]
            Server Emission: [0, 0, 0, 0, 49998779, 100000610, 149996337, 200004272]
            Normalized Validator Emission: [0.0016997808, 0.0151777493, 0.2070524206, 0.2760700488, 0, 0, 0, 0]
            Validator Emission: [1699780, 15177749, 207052420, 276070048, 0, 0, 0, 0]
            Normalized Combined Emission: [0.0016997808, 0.0151777493, 0.2070524206, 0.2760700488, 0.049998779, 0.1000006103, 0.1499963377, 0.2000042726]
            Combined Emission: [1699780, 15177749, 207052420, 276070048, 49998779, 100000610, 149996337, 200004272]
            Pruning Scores: [0.0016997808, 0.0151777493, 0.2070524206, 0.2760700488, 0.049998779, 0.1000006103, 0.1499963377, 0.2000042726]
        */

        assert_eq!(bonds[0][4], 435);
        assert_eq!(bonds[1][4], 4985);
        assert_eq!(bonds[2][4], 49151);
        assert_eq!(bonds[3][4], 65535);
    });
}

//
#[test]
fn test_set_alpha_disabled() {
    new_test_ext(1).execute_with(|| {
        let hotkey = U256::from(1);
        let coldkey = U256::from(1 + 456);
        let netuid = add_dynamic_network(&hotkey, &coldkey);
        let signer = RuntimeOrigin::signed(coldkey);

        // Enable Liquid Alpha and setup
        SubtensorModule::set_liquid_alpha_enabled(netuid, true);
        migrations::migrate_create_root_network::migrate_create_root_network::<Test>();
        SubtensorModule::add_balance_to_coldkey_account(&coldkey, 1_000_000_000_000_000);
        assert_ok!(SubtensorModule::root_register(signer.clone(), hotkey,));
        assert_ok!(SubtensorModule::add_stake(
            signer.clone(),
            hotkey,
            netuid,
            1000
        ));
        // Only owner can set alpha values
        assert_ok!(SubtensorModule::register_network(signer.clone(), hotkey));

        // Explicitly set to false
        SubtensorModule::set_liquid_alpha_enabled(netuid, false);
        assert_err!(
            SubtensorModule::do_set_alpha_values(signer.clone(), netuid, 12_u16, u16::MAX),
            Error::<Test>::LiquidAlphaDisabled
        );

        SubtensorModule::set_liquid_alpha_enabled(netuid, true);
        assert_ok!(SubtensorModule::do_set_alpha_values(
            signer.clone(),
            netuid,
            12_u16,
            u16::MAX
        ));
    });
}

// Test that epoch masks out inactive stake of validators with outdated weights beyond activity cutoff.
#[test]
fn test_active_stake() {
    new_test_ext(1).execute_with(|| {
        System::set_block_number(0);
        let sparse: bool = true;
        let n: u16 = 4;
        let netuid: u16 = 1;
        let tempo: u16 = u16::MAX - 1; // high tempo to skip automatic epochs in on_initialize, use manual epochs instead
        let block_number: u64 = System::block_number();
        let stake: u64 = 1;
        add_network(netuid, tempo, 0);
        SubtensorModule::set_max_allowed_uids(netuid, n);
        assert_eq!(SubtensorModule::get_max_allowed_uids(netuid), n);
        SubtensorModule::set_max_registrations_per_block(netuid, n);
        SubtensorModule::set_target_registrations_per_interval(netuid, n);
        SubtensorModule::set_min_allowed_weights(netuid, 0);
        SubtensorModule::set_max_weight_limit(netuid, u16::MAX);

        // === Register [validator1, validator2, server1, server2]
        for key in 0..n as u64 {
            SubtensorModule::add_balance_to_coldkey_account(&U256::from(key), stake);
            let (nonce, work): (u64, Vec<u8>) = SubtensorModule::create_work_for_block_number(
                netuid,
                block_number,
                key * 1_000_000,
                &U256::from(key),
            );
            assert_ok!(SubtensorModule::register(
                RuntimeOrigin::signed(U256::from(key)),
                netuid,
                block_number,
                nonce,
                work,
                U256::from(key),
                U256::from(key)
            ));
            SubtensorModule::increase_stake_for_hotkey_and_coldkey_on_subnet(
                &U256::from(key),
                &U256::from(key),
                netuid,
                stake,
            );
        }
        assert_eq!(SubtensorModule::get_max_allowed_uids(netuid), n);
        assert_eq!(SubtensorModule::get_subnetwork_n(netuid), n);

        // === Issue validator permits
        SubtensorModule::set_max_allowed_validators(netuid, n);
        assert_eq!(SubtensorModule::get_max_allowed_validators(netuid), n);
        SubtensorModule::epoch(netuid, 1_000_000_000); // run first epoch to set allowed validators
        next_block(); // run to next block to ensure weights are set on nodes after their registration block

        // === Set weights [val1->srv1: 0.5, val1->srv2: 0.5, val2->srv1: 0.5, val2->srv2: 0.5]
        for uid in 0..(n / 2) as u64 {
            assert_ok!(SubtensorModule::set_weights(
                RuntimeOrigin::signed(U256::from(uid)),
                netuid,
                ((n / 2)..n).collect(),
                vec![u16::MAX / (n / 2); (n / 2) as usize],
                0
            ));
        }
        if sparse {
            SubtensorModule::epoch(netuid, 1_000_000_000);
        } else {
            SubtensorModule::epoch_dense(netuid, 1_000_000_000);
        }
        let bonds = SubtensorModule::get_bonds(netuid);
        for uid in 0..n {
            // log::info!("\n{uid}" );
            // uid_stats(netuid, uid);
            // log::info!("bonds: {:?}", bonds[uid as usize]);
            if uid < n / 2 {
                assert_eq!(SubtensorModule::get_dividends_for_uid(netuid, uid), 32767);
                // Note D = floor(0.5 * 65_535)
            }
            assert_eq!(
                SubtensorModule::get_emission_for_uid(netuid, uid),
                250000000
            ); // Note E = 0.5 / (n/2) * 1_000_000_000 = 250_000_000
        }
        for bond in bonds.iter().take((n / 2) as usize) {
            // for on_validator in 0..(n / 2) as usize {
            for i in bond.iter().take((n / 2) as usize) {
                assert_eq!(*i, 0);
            }
            for i in bond.iter().take(n as usize).skip((n / 2) as usize) {
                assert_eq!(*i, I32F32::from_num(65_535)); // floor(0.5*(2^16-1))/(2^16-1), then max-upscale to 65_535
            }
        }
        let activity_cutoff: u64 = SubtensorModule::get_activity_cutoff(netuid) as u64;
        run_to_block(activity_cutoff + 2); // run to block where validator (uid 0, 1) weights become outdated

        // === Update uid 0 weights
        assert_ok!(SubtensorModule::set_weights(
            RuntimeOrigin::signed(U256::from(0)),
            netuid,
            ((n / 2)..n).collect(),
            vec![u16::MAX / (n / 2); (n / 2) as usize],
            0
        ));
        if sparse {
            SubtensorModule::epoch(netuid, 1_000_000_000);
        } else {
            SubtensorModule::epoch_dense(netuid, 1_000_000_000);
        }
        /*  current_block: 5002; activity_cutoff: 5000
        Last update: [5002, 1, 0, 0]; Inactive: [false, true, true, true]; Block at registration: [0, 0, 0, 0]
        S: [0.25, 0.25, 0.25, 0.25]; S (mask): [0.25, 0, 0, 0]; S (mask+norm): [1, 0, 0, 0]
        validator_permits: [true, true, true, true]; max_allowed_validators: 4; new_validator_permits: [true, true, true, true]
        W: [[(2, 0.4999923704), (3, 0.4999923704)], [(2, 0.4999923704), (3, 0.4999923704)], [], []]
        W (permit): [[(2, 0.4999923704), (3, 0.4999923704)], [(2, 0.4999923704), (3, 0.4999923704)], [], []]
        W (permit+diag): [[(2, 0.4999923704), (3, 0.4999923704)], [(2, 0.4999923704), (3, 0.4999923704)], [], []]
        W (permit+diag+outdate): [[(2, 0.4999923704), (3, 0.4999923704)], [(2, 0.4999923704), (3, 0.4999923704)], [], []]
        W (mask+norm): [[(2, 0.5), (3, 0.5)], [(2, 0.5), (3, 0.5)], [], []]
        R: [0, 0, 0.5, 0.5]
        W (threshold): [[(2, 1), (3, 1)], [(2, 1), (3, 1)], [], []]
        T: [0, 0, 1, 1]
        C: [0.006693358, 0.006693358, 0.9933076561, 0.9933076561]
        I: [0, 0, 0.5, 0.5]
        B: [[(2, 0.4999923704), (3, 0.4999923704)], [(2, 0.4999923704), (3, 0.4999923704)], [], []]
        B (outdatedmask): [[(2, 0.4999923704), (3, 0.4999923704)], [(2, 0.4999923704), (3, 0.4999923704)], [], []]
        B (mask+norm): [[(2, 0.5), (3, 0.5)], [(2, 0.5), (3, 0.5)], [], []]
        ΔB: [[(2, 0.5), (3, 0.5)], [(2, 0), (3, 0)], [], []]
        ΔB (norm): [[(2, 1), (3, 1)], [(2, 0), (3, 0)], [], []]
        emaB: [[(2, 0.55), (3, 0.55)], [(2, 0.45), (3, 0.45)], [], []]
        emaB (max-upscale): [[(2, 1), (3, 1)], [(2, 1), (3, 1)], [], []]
        D: [0.55, 0.4499999997, 0, 0]
        nE: [0.275, 0.2249999999, 0.25, 0.25]
        E: [274999999, 224999999, 250000000, 250000000]
        P: [0.275, 0.2249999999, 0.25, 0.25]
        P (u16): [65535, 53619, 59577, 59577] */
        let bonds = SubtensorModule::get_bonds(netuid);
        assert_eq!(SubtensorModule::get_dividends_for_uid(netuid, 0), 36044); // Note D = floor((0.5 * 0.9 + 0.1) * 65_535)
        assert_eq!(SubtensorModule::get_emission_for_uid(netuid, 0), 274999999); // Note E = 0.5 * 0.55 * 1_000_000_000 = 275_000_000 (discrepancy)
        for server in ((n / 2) as usize)..n as usize {
            assert_eq!(bonds[0][server], I32F32::from_num(65_535)); // floor(0.55*(2^16-1))/(2^16-1), then max-upscale
        }
        for validator in 1..(n / 2) {
            assert_eq!(
                SubtensorModule::get_dividends_for_uid(netuid, validator),
                29490
            ); // Note D = floor((0.5 * 0.9) * 65_535)
            assert_eq!(
                SubtensorModule::get_emission_for_uid(netuid, validator),
                224999999
            ); // Note E = 0.5 * 0.45 * 1_000_000_000 = 225_000_000 (discrepancy)
            for server in ((n / 2) as usize)..n as usize {
                assert_eq!(bonds[validator as usize][server], I32F32::from_num(53619));
                // floor(0.45*(2^16-1))/(2^16-1), then max-upscale
            }
        }

        // === Update uid 1 weights as well
        assert_ok!(SubtensorModule::set_weights(
            RuntimeOrigin::signed(U256::from(1)),
            netuid,
            ((n / 2)..n).collect(),
            vec![u16::MAX / (n / 2); (n / 2) as usize],
            0
        ));
        run_to_block(activity_cutoff + 3); // run to block where validator (uid 0, 1) weights become outdated
        if sparse {
            SubtensorModule::epoch(netuid, 1_000_000_000);
        } else {
            SubtensorModule::epoch_dense(netuid, 1_000_000_000);
        }
        /*  current_block: 5003; activity_cutoff: 5000
        Last update: [5002, 5002, 0, 0]; Inactive: [false, false, true, true]; Block at registration: [0, 0, 0, 0]
        S: [0.25, 0.25, 0.25, 0.25]; S (mask): [0.25, 0.25, 0, 0]; S (mask+norm): [0.5, 0.5, 0, 0]
        validator_permits: [true, true, true, true]; max_allowed_validators: 4; new_validator_permits: [true, true, true, true]
        W: [[(2, 0.4999923704), (3, 0.4999923704)], [(2, 0.4999923704), (3, 0.4999923704)], [], []]
        W (permit): [[(2, 0.4999923704), (3, 0.4999923704)], [(2, 0.4999923704), (3, 0.4999923704)], [], []]
        W (permit+diag): [[(2, 0.4999923704), (3, 0.4999923704)], [(2, 0.4999923704), (3, 0.4999923704)], [], []]
        W (permit+diag+outdate): [[(2, 0.4999923704), (3, 0.4999923704)], [(2, 0.4999923704), (3, 0.4999923704)], [], []]
        W (mask+norm): [[(2, 0.5), (3, 0.5)], [(2, 0.5), (3, 0.5)], [], []]
        R: [0, 0, 0.5, 0.5]
        W (threshold): [[(2, 1), (3, 1)], [(2, 1), (3, 1)], [], []]
        T: [0, 0, 1, 1]
        C: [0.006693358, 0.006693358, 0.9933076561, 0.9933076561]
        I: [0, 0, 0.5, 0.5]
        B: [[(2, 65535), (3, 65535)], [(2, 53619), (3, 53619)], [], []]
        B (outdatedmask): [[(2, 65535), (3, 65535)], [(2, 53619), (3, 53619)], [], []]
        B (mask+norm): [[(2, 0.5500025176), (3, 0.5500025176)], [(2, 0.4499974821), (3, 0.4499974821)], [], []]
        ΔB: [[(2, 0.25), (3, 0.25)], [(2, 0.25), (3, 0.25)], [], []]
        ΔB (norm): [[(2, 0.5), (3, 0.5)], [(2, 0.5), (3, 0.5)], [], []]
        emaB: [[(2, 0.545002266), (3, 0.545002266)], [(2, 0.4549977337), (3, 0.4549977337)], [], []]
        emaB (max-upscale): [[(2, 1), (3, 1)], [(2, 0.8348547556), (3, 0.8348547556)], [], []]
        D: [0.545002266, 0.4549977337, 0, 0]
        nE: [0.272501133, 0.2274988669, 0.25, 0.25]
        E: [272501132, 227498866, 250000000, 250000000]
        P: [0.272501133, 0.2274988669, 0.25, 0.25]
        P (u16): [65535, 54711, 60123, 60123] */
        let bonds = SubtensorModule::get_bonds(netuid);
        assert_eq!(SubtensorModule::get_dividends_for_uid(netuid, 0), 35716); // Note D = floor((0.55 * 0.9 + 0.5 * 0.1) * 65_535)
        assert_eq!(SubtensorModule::get_emission_for_uid(netuid, 0), 272501132); // Note E = 0.5 * (0.55 * 0.9 + 0.5 * 0.1) * 1_000_000_000 = 272_500_000 (discrepancy)
        for server in ((n / 2) as usize)..n as usize {
            assert_eq!(bonds[0][server], I32F32::from_num(65_535)); // floor((0.55 * 0.9 + 0.5 * 0.1)*(2^16-1))/(2^16-1), then max-upscale
        }
        assert_eq!(SubtensorModule::get_dividends_for_uid(netuid, 1), 29818); // Note D = floor((0.45 * 0.9 + 0.5 * 0.1) * 65_535)
        assert_eq!(SubtensorModule::get_emission_for_uid(netuid, 1), 227498866); // Note E = 0.5 * (0.45 * 0.9 + 0.5 * 0.1) * 1_000_000_000 = 227_500_000 (discrepancy)
        for server in ((n / 2) as usize)..n as usize {
            assert_eq!(bonds[1][server], I32F32::from_num(54712)); // floor((0.45 * 0.9 + 0.5 * 0.1)/(0.55 * 0.9 + 0.5 * 0.1)*(2^16-1))
        }
    });
}

// Test that epoch masks out outdated weights and bonds of validators on deregistered servers.
#[test]
fn test_outdated_weights() {
    new_test_ext(1).execute_with(|| {
        let sparse: bool = true;
        let n: u16 = 4;
        let netuid: u16 = 1;
        let tempo: u16 = u16::MAX - 1; // high tempo to skip automatic epochs in on_initialize, use manual epochs instead
        let mut block_number: u64 = System::block_number();
        let stake: u64 = 1;
        add_network(netuid, tempo, 0);
        SubtensorModule::set_max_allowed_uids(netuid, n);
        SubtensorModule::set_weights_set_rate_limit(netuid, 0);
        SubtensorModule::set_max_registrations_per_block(netuid, n);
        SubtensorModule::set_target_registrations_per_interval(netuid, n);
        SubtensorModule::set_min_allowed_weights(netuid, 0);
        SubtensorModule::set_max_weight_limit(netuid, u16::MAX);
        assert_eq!(SubtensorModule::get_registrations_this_block(netuid), 0);

        // === Register [validator1, validator2, server1, server2]
        for key in 0..n as u64 {
            SubtensorModule::add_balance_to_coldkey_account(&U256::from(key), stake);
            let (nonce, work): (u64, Vec<u8>) = SubtensorModule::create_work_for_block_number(
                netuid,
                block_number,
                key * 1_000_000,
                &U256::from(key),
            );
            assert_ok!(SubtensorModule::register(
                RuntimeOrigin::signed(U256::from(key)),
                netuid,
                block_number,
                nonce,
                work,
                U256::from(key),
                U256::from(key)
            ));
            SubtensorModule::increase_stake_for_hotkey_and_coldkey_on_subnet(
                &U256::from(key),
                &U256::from(key),
                netuid,
                stake,
            );
        }
        assert_eq!(SubtensorModule::get_subnetwork_n(netuid), n);
        assert_eq!(SubtensorModule::get_registrations_this_block(netuid), 4);

        // === Issue validator permits
        SubtensorModule::set_max_allowed_validators(netuid, n);
        assert_eq!(SubtensorModule::get_max_allowed_validators(netuid), n);
        SubtensorModule::epoch(netuid, 1_000_000_000); // run first epoch to set allowed validators
        assert_eq!(SubtensorModule::get_registrations_this_block(netuid), 4);
        block_number = next_block(); // run to next block to ensure weights are set on nodes after their registration block
        assert_eq!(SubtensorModule::get_registrations_this_block(netuid), 0);

        // === Set weights [val1->srv1: 2/3, val1->srv2: 1/3, val2->srv1: 2/3, val2->srv2: 1/3, srv1->srv1: 1, srv2->srv2: 1]
        for uid in 0..(n / 2) as u64 {
            assert_ok!(SubtensorModule::set_weights(
                RuntimeOrigin::signed(U256::from(uid)),
                netuid,
                ((n / 2)..n).collect(),
                vec![2 * (u16::MAX / 3), u16::MAX / 3],
                0
            ));
        }
        for uid in ((n / 2) as u64)..n as u64 {
            assert_ok!(SubtensorModule::set_weights(
                RuntimeOrigin::signed(U256::from(uid)),
                netuid,
                vec![uid as u16],
                vec![u16::MAX],
                0
            )); // server self-weight
        }
        if sparse {
            SubtensorModule::epoch(netuid, 1_000_000_000);
        } else {
            SubtensorModule::epoch_dense(netuid, 1_000_000_000);
        }
        /*  current_block: 1; activity_cutoff: 5000
        Last update: [1, 1, 1, 1]; Inactive: [false, false, false, false]; Block at registration: [0, 0, 0, 0]
        S: [0.25, 0.25, 0.25, 0.25]; S (mask): [0.25, 0.25, 0.25, 0.25]; S (mask+norm): [0.25, 0.25, 0.25, 0.25]
        validator_permits: [true, true, true, true]; max_allowed_validators: 4; new_validator_permits: [true, true, true, true]
        W: [[(2, 65535), (3, 32768)], [(2, 65535), (3, 32768)], [(2, 65535)], [(3, 65535)]]
        W (permit): [[(2, 65535), (3, 32768)], [(2, 65535), (3, 32768)], [(2, 65535)], [(3, 65535)]]
        W (permit+diag): [[(2, 65535), (3, 32768)], [(2, 65535), (3, 32768)], [], []]
        W (permit+diag+outdate): [[(2, 65535), (3, 32768)], [(2, 65535), (3, 32768)], [], []]
        W (mask+norm): [[(2, 0.6666632756), (3, 0.3333367242)], [(2, 0.6666632756), (3, 0.3333367242)], [], []]
        R (before): [0, 0, 0.3333316376, 0.166668362]
        C: [0, 0, 0.6666632756, 0.3333367242]
        W: [[(2, 0.6666632756), (3, 0.3333367242)], [(2, 0.6666632756), (3, 0.3333367242)], [], []]
        Tv: [0.9999999998, 0.9999999998, 0, 0]
        R (after): [0, 0, 0.3333316376, 0.166668362]
        T: [0, 0, 1, 1]
        I (=R): [0, 0, 0.6666632756, 0.3333367242]
        B: [[], [], [], []]
        B (outdatedmask): [[], [], [], []]
        B (mask+norm): [[], [], [], []]
        ΔB: [[(2, 0.1666658188), (3, 0.083334181)], [(2, 0.1666658188), (3, 0.083334181)], [], []]
        ΔB (norm): [[(2, 0.5), (3, 0.5)], [(2, 0.5), (3, 0.5)], [], []]
        emaB: [[(2, 0.5), (3, 0.5)], [(2, 0.5), (3, 0.5)], [], []]
        D: [0.5, 0.5, 0, 0]
        nE: [0.25, 0.25, 0.3333316378, 0.166668362]
        E: [250000000, 250000000, 333331637, 166668361]
        P: [0.25, 0.25, 0.3333316378, 0.166668362]
        P (u16): [49151, 49151, 65535, 32767] */

        // === Dereg server2 at uid3 (least emission) + register new key over uid3
        let new_key: u64 = n as u64; // register a new key while at max capacity, which means the least incentive uid will be deregistered
        let (nonce, work): (u64, Vec<u8>) = SubtensorModule::create_work_for_block_number(
            netuid,
            block_number,
            0,
            &U256::from(new_key),
        );
        assert_eq!(System::block_number(), block_number);
        assert_eq!(SubtensorModule::get_max_registrations_per_block(netuid), n);
        assert_eq!(SubtensorModule::get_registrations_this_block(netuid), 0);
        assert_ok!(SubtensorModule::register(
            RuntimeOrigin::signed(U256::from(new_key)),
            netuid,
            block_number,
            nonce,
            work,
            U256::from(new_key),
            U256::from(new_key)
        ));
        let deregistered_uid: u16 = n - 1; // since uid=n-1 only recieved 1/3 of weight, it will get pruned first
        assert_eq!(
            U256::from(new_key),
            SubtensorModule::get_hotkey_for_net_and_uid(netuid, deregistered_uid)
                .expect("Not registered")
        );
        next_block(); // run to next block to outdate weights and bonds set on deregistered uid

        // === Update weights from only uid=0
        assert_ok!(SubtensorModule::set_weights(
            RuntimeOrigin::signed(U256::from(0)),
            netuid,
            ((n / 2)..n).collect(),
            vec![2 * (u16::MAX / 3), u16::MAX / 3],
            0
        ));
        if sparse {
            SubtensorModule::epoch(netuid, 1_000_000_000);
        } else {
            SubtensorModule::epoch_dense(netuid, 1_000_000_000);
        }
        /*  current_block: 2; activity_cutoff: 5000
        Last update: [2, 1, 1, 1]; Inactive: [false, false, false, false]; Block at registration: [0, 0, 0, 1]
        S: [0.3333333333, 0.3333333333, 0.3333333333, 0]
        S (mask): [0.3333333333, 0.3333333333, 0.3333333333, 0]
        S (mask+norm): [0.3333333333, 0.3333333333, 0.3333333333, 0]
        validator_permits: [true, true, true, false]; max_allowed_validators: 4; new_validator_permits: [true, true, true, true]
        W: [[(2, 65535), (3, 32768)], [(2, 65535), (3, 32768)], [(2, 65535)], [(3, 65535)]]
        W (permit): [[(2, 65535), (3, 32768)], [(2, 65535), (3, 32768)], [(2, 65535)], [(3, 65535)]]
        W (permit+diag): [[(2, 65535), (3, 32768)], [(2, 65535), (3, 32768)], [], []]
        W (permit+diag+outdate): [[(2, 65535), (3, 32768)], [(2, 65535)], [], []]
        W (mask+norm): [[(2, 0.6666632756), (3, 0.3333367242)], [(2, 1)], [], []]
        R (before): [0, 0, 0.5555544249, 0.1111122412]
        C: [0, 0, 0.6666632756, 0]
        W: [[(2, 0.6666632756)], [(2, 0.6666632756)], [], []]
        Tv: [0.6666632756, 0.6666632756, 0, 0]
        R (after): [0, 0, 0.4444421832, 0]
        T: [0, 0, 0.799997558, 0]
        I (=R): [0, 0, 1, 0]
        B: [[(2, 65535), (3, 65535)], [(2, 65535), (3, 65535)], [], []]
        B (outdatedmask): [[(2, 65535), (3, 65535)], [(2, 65535)], [], []]
        B (mask+norm): [[(2, 0.5), (3, 1)], [(2, 0.5)], [], []]
        ΔB: [[(2, 0.2222210916)], [(2, 0.2222210916)], [], []]
        ΔB (norm): [[(2, 0.5)], [(2, 0.5)], [], []]
        emaB: [[(2, 0.5), (3, 1)], [(2, 0.5)], [], []]
        emaB (max-upscale): [[(2, 1), (3, 1)], [(2, 1)], [], []]
        D: [0.5, 0.5, 0, 0]
        nE: [0.25, 0.25, 0.5, 0]
        E: [250000000, 250000000, 500000000, 0]
        P: [0.25, 0.25, 0.5, 0]
        P (u16): [32767, 32767, 65535, 0] */
        let bonds = SubtensorModule::get_bonds(netuid);
        assert_eq!(SubtensorModule::get_dividends_for_uid(netuid, 0), 32767); // Note D = floor(0.5 * 65_535)
        assert_eq!(SubtensorModule::get_emission_for_uid(netuid, 0), 250000000); // Note E = 0.5 * 0.5 * 1_000_000_000 = 249311245
        assert_eq!(bonds[0][2], I32F32::from_num(65_535)); // floor(0.5*(2^16-1))/(2^16-1), then max-upscale
        assert_eq!(bonds[0][3], I32F32::from_num(65_535)); // only uid0 has updated weights for new reg
    });
}

// Test the zero emission handling and fallback under zero effective weight conditions, to ensure non-zero effective emission.
#[test]
fn test_zero_weights() {
    new_test_ext(1).execute_with(|| {
        let sparse: bool = true;
        let n: u16 = 2;
        let netuid: u16 = 1;
        let tempo: u16 = u16::MAX - 1; // high tempo to skip automatic epochs in on_initialize, use manual epochs instead
        let mut block_number: u64 = 0;
        let stake: u64 = 1;
        add_network(netuid, tempo, 0);
        SubtensorModule::set_max_allowed_uids(netuid, n);
        SubtensorModule::set_weights_set_rate_limit(netuid, 0);
        SubtensorModule::set_max_registrations_per_block(netuid, n);
        SubtensorModule::set_target_registrations_per_interval(netuid, n);
        SubtensorModule::set_min_allowed_weights(netuid, 0);
        SubtensorModule::set_max_weight_limit(netuid, u16::MAX);

        // === Register [validator, server]
        for key in 0..n as u64 {
            let (nonce, work): (u64, Vec<u8>) = SubtensorModule::create_work_for_block_number(
                netuid,
                block_number,
                key * 1_000_000,
                &U256::from(key),
            );
            assert_ok!(SubtensorModule::register(
                RuntimeOrigin::signed(U256::from(key)),
                netuid,
                block_number,
                nonce,
                work,
                U256::from(key),
                U256::from(key)
            ));
        }
        for validator in 0..(n / 2) as u64 {
            SubtensorModule::add_balance_to_coldkey_account(&U256::from(validator), stake);
            SubtensorModule::increase_stake_for_hotkey_and_coldkey_on_subnet(
                &U256::from(validator),
                &U256::from(validator),
                netuid,
                stake,
            );
        }
        assert_eq!(SubtensorModule::get_subnetwork_n(netuid), n);

        // === No weights
        if sparse {
            SubtensorModule::epoch(netuid, 1_000_000_000);
        } else {
            SubtensorModule::epoch_dense(netuid, 1_000_000_000);
        }
        /*	current_block: 0; activity_cutoff: 5000; Last update: [0, 0]; Inactive: [false, false]
        S: [1, 0]; S (mask): [1, 0]; S (mask+norm): [1, 0]; Block at registration: [0, 0]
        W: [[], []]; W (diagmask): [[], []]; W (diag+outdatemask): [[], []]; W (mask+norm): [[], []]
        R: [0, 0]; W (threshold): [[], []]; T: [0, 0]; C: [0.006693358, 0.006693358]; I: [0, 0]
        B: [[], []]; B (outdatedmask): [[], []]; B (mask+norm): [[], []];
        ΔB: [[], []]; ΔB (norm): [[], []]; emaB: [[], []]; D: [0, 0]
        E: [1000000000, 0]; P: [1, 0] */
        for validator in 0..(n / 2) {
            assert_eq!(
                SubtensorModule::get_emission_for_uid(netuid, validator),
                1000000000
            ); // Note E = 1 * 1_000_000_000
        }
        for server in (n / 2)..n {
            assert_eq!(SubtensorModule::get_emission_for_uid(netuid, server), 0);
            // no stake
        }
        run_to_block(1);
        block_number += 1; // run to next block to ensure weights are set on nodes after their registration block

        // === Self-weights only: set weights [srv->srv: 1]
        for uid in ((n / 2) as u64)..n as u64 {
            assert_ok!(SubtensorModule::set_weights(
                RuntimeOrigin::signed(U256::from(uid)),
                netuid,
                vec![uid as u16],
                vec![u16::MAX],
                0
            )); // server self-weight
        }
        if sparse {
            SubtensorModule::epoch(netuid, 1_000_000_000);
        } else {
            SubtensorModule::epoch_dense(netuid, 1_000_000_000);
        }
        /*	current_block: 1; activity_cutoff: 5000; Last update: [0, 1]; Inactive: [false, false]
        S: [1, 0]; S (mask): [1, 0]; S (mask+norm): [1, 0]; Block at registration: [0, 0]
        W: [[], [(1, 1)]]
        W (diagmask): [[], []]; W (diag+outdatemask): [[], []]; W (mask+norm): [[], []]
        R: [0, 0]; W (threshold): [[], []]; T: [0, 0]; C: [0.006693358, 0.006693358]; I: [0, 0]
        B: [[], []]: B (outdatedmask): [[], []]; B (mask+norm): [[], []]
        ΔB: [[], []]; ΔB (norm): [[], []]; emaB: [[], []]; D: [0, 0]
        E: [1000000000, 0]; P: [1, 0] */
        for validator in 0..(n / 2) {
            assert_eq!(
                SubtensorModule::get_emission_for_uid(netuid, validator),
                1000000000
            ); // Note E = 1 * 1_000_000_000
        }
        for server in (n / 2)..n {
            assert_eq!(SubtensorModule::get_emission_for_uid(netuid, server), 0);
            // no stake
        }
        run_to_block(2);
        block_number += 1;

        // === Set weights [val->srv: 1/(n/2)]
        for uid in 0..(n / 2) as u64 {
            assert_ok!(SubtensorModule::set_weights(
                RuntimeOrigin::signed(U256::from(uid)),
                netuid,
                ((n / 2)..n).collect(),
                vec![u16::MAX / (n / 2); (n / 2) as usize],
                0
            ));
        }

        // === Outdate weights by reregistering servers
        for new_key in n..n + (n / 2) {
            // register a new key while at max capacity, which means the least emission uid will be deregistered
            let (nonce, work): (u64, Vec<u8>) = SubtensorModule::create_work_for_block_number(
                netuid,
                block_number,
                new_key as u64 * 1_000_000,
                &(U256::from(new_key)),
            );
            assert_ok!(SubtensorModule::register(
                RuntimeOrigin::signed(U256::from(new_key)),
                netuid,
                block_number,
                nonce,
                work,
                U256::from(new_key),
                U256::from(new_key)
            ));
        }
        if sparse {
            SubtensorModule::epoch(netuid, 1_000_000_000);
        } else {
            SubtensorModule::epoch_dense(netuid, 1_000_000_000);
        }
        /*	current_block: 2; activity_cutoff: 5000; Last update: [2, 1]; Inactive: [false, false];
        S: [1, 0]; S (mask): [1, 0]; S (mask+norm): [1, 0]; Block at registration: [0, 2];
        W: [[(1, 1)], []]; W (diagmask): [[(1, 1)], []]; W (diag+outdatemask): [[], []]; W (mask+norm): [[], []];
        R: [0, 0]; W (threshold): [[], []]; T: [0, 0]; C: [0.006693358, 0.006693358]; I: [0, 0];
        B: [[], []]; B (outdatedmask): [[], []]; B (mask+norm): [[], []];
        ΔB: [[], []]; ΔB (norm): [[], []]; emaB: [[], []]; D: [0, 0];
        E: [1000000000, 0]; P: [1, 0] */
        for validator in 0..(n / 2) {
            assert_eq!(
                SubtensorModule::get_emission_for_uid(netuid, validator),
                1000000000
            ); // Note E = 1 * 1_000_000_000
        }
        for server in (n / 2)..n {
            assert_eq!(SubtensorModule::get_emission_for_uid(netuid, server), 0);
            // no stake
        }
        run_to_block(3);

        // === Set new weights [val->srv: 1/(n/2)] to check that updated weights would produce non-zero incentive
        for uid in 0..(n / 2) as u64 {
            assert_ok!(SubtensorModule::set_weights(
                RuntimeOrigin::signed(U256::from(uid)),
                netuid,
                ((n / 2)..n).collect(),
                vec![u16::MAX / (n / 2); (n / 2) as usize],
                0
            ));
        }
        if sparse {
            SubtensorModule::epoch(netuid, 1_000_000_000);
        } else {
            SubtensorModule::epoch_dense(netuid, 1_000_000_000);
        }
        /*	current_block: 3; activity_cutoff: 5000; Last update: [3, 1]; Inactive: [false, false];
        S: [1, 0]; S (mask): [1, 0]; S (mask+norm): [1, 0]; Block at registration: [0, 2];
        W: [[(1, 1)], []]; W (diagmask): [[(1, 1)], []]; W (diag+outdatemask): [[(1, 1)], []]; W (mask+norm): [[(1, 1)], []];
        R: [0, 1]; W (threshold): [[(1, 1)], []]; T: [0, 1]; C: [0.006693358, 0.9933076561]; I: [0, 1];
        B: [[], []]; B (outdatedmask): [[], []]; B (mask+norm): [[], []];
        ΔB: [[(1, 1)], []]; ΔB (norm): [[(1, 1)], []]; emaB: [[(1, 1)], []]; D: [1, 0]; emaB (max-upscale): [[(1, 1)], []]
        E: [500000000, 500000000]; P: [0.5, 0.5] */
        for validator in 0..n {
            assert_eq!(
                SubtensorModule::get_emission_for_uid(netuid, validator),
                1000000000 / (n as u64)
            ); // Note E = 1/2 * 1_000_000_000
        }
    });
}

// Test that epoch assigns validator permits to highest stake uids, varies uid interleaving and stake values.
#[test]
fn test_validator_permits() {
    let netuid: u16 = 1;
    let tempo: u16 = u16::MAX - 1; // high tempo to skip automatic epochs in on_initialize, use manual epochs instead
    for interleave in 0..3 {
        for (network_n, validators_n) in [(2, 1), (4, 2), (8, 4)] {
            for assignment in 0..=1 {
                let (validators, servers) =
                    distribute_nodes(validators_n as usize, network_n, interleave as usize);
                let correct: bool = true;
                let mut stake: Vec<u64> = vec![0; network_n];
                for validator in &validators {
                    stake[*validator as usize] = match assignment {
                        1 => *validator as u64 + network_n as u64,
                        _ => 1,
                    };
                }
                for server in &servers {
                    stake[*server as usize] = match assignment {
                        1 => *server as u64,
                        _ => 0,
                    };
                }
                new_test_ext(1).execute_with(|| {
                    let block_number: u64 = 0;
                    add_network(netuid, tempo, 0);
                    SubtensorModule::set_max_allowed_uids(netuid, network_n as u16);
                    assert_eq!(
                        SubtensorModule::get_max_allowed_uids(netuid),
                        network_n as u16
                    );
                    SubtensorModule::set_max_registrations_per_block(netuid, network_n as u16);
                    SubtensorModule::set_target_registrations_per_interval(
                        netuid,
                        network_n as u16,
                    );

                    // === Register [validator1, validator2, server1, server2]
                    for key in 0..network_n as u64 {
                        SubtensorModule::add_balance_to_coldkey_account(
                            &U256::from(key),
                            stake[key as usize],
                        );
                        let (nonce, work): (u64, Vec<u8>) =
                            SubtensorModule::create_work_for_block_number(
                                netuid,
                                block_number,
                                key * 1_000_000,
                                &U256::from(key),
                            );
                        assert_ok!(SubtensorModule::register(
                            RuntimeOrigin::signed(U256::from(key)),
                            netuid,
                            block_number,
                            nonce,
                            work,
                            U256::from(key),
                            U256::from(key)
                        ));
                        SubtensorModule::increase_stake_for_hotkey_and_coldkey_on_subnet(
                            &U256::from(key),
                            &U256::from(key),
                            netuid,
                            stake[key as usize],
                        );
                    }
                    assert_eq!(SubtensorModule::get_subnetwork_n(netuid), network_n as u16);

                    // === Issue validator permits
                    SubtensorModule::set_max_allowed_validators(netuid, validators_n as u16);
                    assert_eq!(
                        SubtensorModule::get_max_allowed_validators(netuid),
                        validators_n as u16
                    );
                    SubtensorModule::epoch(netuid, 1_000_000_000); // run first epoch to set allowed validators
                    for validator in &validators {
                        assert_eq!(
                            correct,
                            SubtensorModule::get_validator_permit_for_uid(netuid, *validator)
                        );
                    }
                    for server in &servers {
                        assert_eq!(
                            !correct,
                            SubtensorModule::get_validator_permit_for_uid(netuid, *server)
                        );
                    }

                    // === Increase server stake above validators
                    for server in &servers {
                        SubtensorModule::add_balance_to_coldkey_account(
                            &(U256::from(*server as u64)),
                            2 * network_n as u64,
                        );
                        SubtensorModule::increase_stake_for_hotkey_and_coldkey_on_subnet(
                            &(U256::from(*server as u64)),
                            &(U256::from(*server as u64)),
                            netuid,
                            2 * network_n as u64,
                        );
                    }

                    // === Update validator permits
                    run_to_block(1);
                    SubtensorModule::epoch(netuid, 1_000_000_000);

                    // === Check that servers now own permits instead of the validator uids
                    for validator in &validators {
                        assert_eq!(
                            !correct,
                            SubtensorModule::get_validator_permit_for_uid(netuid, *validator)
                        );
                    }
                    for server in &servers {
                        assert_eq!(
                            correct,
                            SubtensorModule::get_validator_permit_for_uid(netuid, *server)
                        );
                    }
                });
            }
        }
    }
}

#[test]
fn test_compute_alpha_values() {
    // Define the consensus values.
    let consensus = vec![
        I32F32::from_num(0.1),
        I32F32::from_num(0.5),
        I32F32::from_num(0.9),
    ];
    // Define the logistic function parameters 'a' and 'b'.
    let a = I32F32::from_num(1.0);
    let b = I32F32::from_num(0.0);

    // Compute the alpha values using the function.
    let alpha = SubtensorModule::compute_alpha_values(&consensus, a, b);

    // Ensure the length of the alpha vector matches the consensus vector.
    assert_eq!(alpha.len(), consensus.len());

    // Manually compute the expected alpha values for each consensus value.
    // The logistic function is: 1 / (1 + exp(b - a * c))
    // where c is the consensus value.

    // For consensus[0] = 0.1:
    // exp_val = exp(0.0 - 1.0 * 0.1) = exp(-0.1)
    // alpha[0] = 1 / (1 + exp(-0.1)) ~ 0.9048374180359595
    let exp_val_0 = I32F32::from_num(0.9048374180359595);
    let expected_alpha_0 =
        I32F32::from_num(1.0).saturating_div(I32F32::from_num(1.0).saturating_add(exp_val_0));

    // For consensus[1] = 0.5:
    // exp_val = exp(0.0 - 1.0 * 0.5) = exp(-0.5)
    // alpha[1] = 1 / (1 + exp(-0.5)) ~ 0.6065306597126334
    let exp_val_1 = I32F32::from_num(0.6065306597126334);
    let expected_alpha_1 =
        I32F32::from_num(1.0).saturating_div(I32F32::from_num(1.0).saturating_add(exp_val_1));

    // For consensus[2] = 0.9:
    // exp_val = exp(0.0 - 1.0 * 0.9) = exp(-0.9)
    // alpha[2] = 1 / (1 + exp(-0.9)) ~ 0.4065696597405991
    let exp_val_2 = I32F32::from_num(0.4065696597405991);
    let expected_alpha_2 =
        I32F32::from_num(1.0).saturating_div(I32F32::from_num(1.0).saturating_add(exp_val_2));

    // Define an epsilon for approximate equality checks.
    let epsilon = I32F32::from_num(1e-6);

    // Assert that the computed alpha values match the expected values within the epsilon.
    assert_approx_eq(alpha[0], expected_alpha_0, epsilon);
    assert_approx_eq(alpha[1], expected_alpha_1, epsilon);
    assert_approx_eq(alpha[2], expected_alpha_2, epsilon);
}

#[test]
fn test_compute_alpha_values_256_miners() {
    // Define the consensus values for 256 miners.
    let consensus: Vec<I32F32> = (0..256)
        .map(|i| I32F32::from_num(i as f32 / 255.0))
        .collect();
    // Define the logistic function parameters 'a' and 'b'.
    let a = I32F32::from_num(1.0);
    let b = I32F32::from_num(0.0);

    // Compute the alpha values using the function.
    let alpha = SubtensorModule::compute_alpha_values(&consensus, a, b);

    // Ensure the length of the alpha vector matches the consensus vector.
    assert_eq!(alpha.len(), consensus.len());

    // Define an epsilon for approximate equality checks.
    let epsilon = I32F32::from_num(1e-6);

    for (i, &c) in consensus.iter().enumerate() {
        // Use saturating subtraction and multiplication
        let exponent = b.saturating_sub(a.saturating_mul(c));

        // Use safe_exp instead of exp
        let exp_val = safe_exp(exponent);

        // Use saturating addition and division
        let expected_alpha =
            I32F32::from_num(1.0).saturating_div(I32F32::from_num(1.0).saturating_add(exp_val));

        // Assert that the computed alpha values match the expected values within the epsilon.
        assert_approx_eq(alpha[i], expected_alpha, epsilon);
    }
}

#[test]
fn test_clamp_alpha_values() {
    // Define the alpha values.
    let alpha = vec![
        I32F32::from_num(0.1),
        I32F32::from_num(0.5),
        I32F32::from_num(0.9),
    ];
    // Define the high and low clamping values.
    let alpha_high = I32F32::from_num(0.8);
    let alpha_low = I32F32::from_num(0.2);

    // Compute the clamped alpha values using the function.
    let clamped_alpha = SubtensorModule::clamp_alpha_values(alpha.clone(), alpha_high, alpha_low);

    // Ensure the length of the clamped alpha vector matches the original alpha vector.
    assert_eq!(clamped_alpha.len(), alpha.len());

    // Manually compute the expected clamped alpha values for each alpha value.
    // The clamping logic is: max(alpha_low, min(alpha_high, a))

    // For alpha[0] = 0.1:
    // clamped_a = max(0.2, min(0.8, 0.1)) = max(0.2, 0.1) = 0.2
    let expected_clamped_alpha_0 = I32F32::from_num(0.2);

    // For alpha[1] = 0.5:
    // clamped_a = max(0.2, min(0.8, 0.5)) = max(0.2, 0.5) = 0.5
    let expected_clamped_alpha_1 = I32F32::from_num(0.5);

    // For alpha[2] = 0.9:
    // clamped_a = max(0.2, min(0.8, 0.9)) = max(0.2, 0.8) = 0.8
    let expected_clamped_alpha_2 = I32F32::from_num(0.8);

    // Assert that the computed clamped alpha values match the expected values.
    assert_eq!(clamped_alpha[0], expected_clamped_alpha_0);
    assert_eq!(clamped_alpha[1], expected_clamped_alpha_1);
    assert_eq!(clamped_alpha[2], expected_clamped_alpha_2);
}

#[test]
fn test_calculate_logistic_params() {
    // Define test inputs
    let alpha_high = I32F32::from_num(0.9);
    let alpha_low = I32F32::from_num(0.1);
    let consensus_high = I32F32::from_num(0.8);
    let consensus_low = I32F32::from_num(0.2);

    // Expected values
    // a = (ln((1 / alpha_high - 1)) - ln((1 / alpha_low - 1))) / (consensus_low - consensus_high)
    //   = (ln((1 / 0.9 - 1)) - ln((1 / 0.1 - 1))) / (0.2 - 0.8)
    //   = (ln(0.1111) - ln(9)) / -0.6
    //   = (-2.1972 - 2.1972) / -0.6
    //   = -4.3944 / -0.6
    //   = 7.324
    let expected_a = I32F32::from_num(7.324);

    // b = ln((1 / alpha_low - 1)) + a * consensus_low
    //   = ln((1 / 0.1 - 1)) + 7.324 * 0.2
    //   = ln(9) + 1.4648
    //   = 2.1972 + 1.4648
    //   = 3.662
    let expected_b = I32F32::from_num(3.662);

    // Call the function
    let (a, b) = SubtensorModule::calculate_logistic_params(
        alpha_high,
        alpha_low,
        consensus_high,
        consensus_low,
    );

    // Assert the results
    assert!(
        (a - expected_a).abs() < I32F32::from_num(0.001),
        "Expected a: {:?}, got: {:?}",
        expected_a,
        a
    );
    assert!(
        (b - expected_b).abs() < I32F32::from_num(0.001),
        "Expected b: {:?}, got: {:?}",
        expected_b,
        b
    );
}

#[test]
fn test_calculate_logistic_params_edge_cases() {
    // Edge Case 1: Alpha values at their boundaries (0 and 1)
    let alpha_high = I32F32::from_num(1.0);
    let alpha_low = I32F32::from_num(0.0);
    let consensus_high = I32F32::from_num(0.8);
    let consensus_low = I32F32::from_num(0.2);

    // Call the function
    let (a, b) = SubtensorModule::calculate_logistic_params(
        alpha_high,
        alpha_low,
        consensus_high,
        consensus_low,
    );

    // Assert the results
    assert_eq!(a, I32F32::from_num(0.0), "Expected a to be 0, got: {:?}", a);
    assert_eq!(b, I32F32::from_num(0.0), "Expected b to be 0, got: {:?}", b);

    // Edge Case 2: Consensus values at their boundaries (0 and 1)
    let alpha_high = I32F32::from_num(0.9);
    let alpha_low = I32F32::from_num(0.1);
    let consensus_high = I32F32::from_num(1.0);
    let consensus_low = I32F32::from_num(0.0);

    // Call the function
    let (a, b) = SubtensorModule::calculate_logistic_params(
        alpha_high,
        alpha_low,
        consensus_high,
        consensus_low,
    );

    // Expected values
    // a = (ln((1 / 0.9 - 1)) - ln((1 / 0.1 - 1))) / (0.0 - 1.0)
    //   = (ln(0.1111) - ln(9)) / -1.0
    //   = (-2.1972 - 2.1972) / -1.0
    //   = -4.3944 / -1.0
    //   = 4.3944
    let expected_a = I32F32::from_num(4.3944);

    // b = ln((1 / 0.1 - 1)) + a * 0.0
    //   = ln(9) + 0
    //   = 2.1972
    let expected_b = I32F32::from_num(2.1972);

    // Assert the results
    assert!(
        (a - expected_a).abs() < I32F32::from_num(0.001),
        "Expected a: {:?}, got: {:?}",
        expected_a,
        a
    );
    assert!(
        (b - expected_b).abs() < I32F32::from_num(0.001),
        "Expected b: {:?}, got: {:?}",
        expected_b,
        b
    );

    // Edge Case 3: Alpha values being equal
    let alpha_high = I32F32::from_num(0.5);
    let alpha_low = I32F32::from_num(0.5);
    let consensus_high = I32F32::from_num(0.8);
    let consensus_low = I32F32::from_num(0.2);

    // Call the function
    let (a, b) = SubtensorModule::calculate_logistic_params(
        alpha_high,
        alpha_low,
        consensus_high,
        consensus_low,
    );

    // Assert the results
    assert_eq!(a, I32F32::from_num(0.0), "Expected a to be 0, got: {:?}", a);
    assert_eq!(b, I32F32::from_num(0.0), "Expected b to be 0, got: {:?}", b);

    // Edge Case 4: Consensus values being equal
    let alpha_high = I32F32::from_num(0.9);
    let alpha_low = I32F32::from_num(0.1);
    let consensus_high = I32F32::from_num(0.5);
    let consensus_low = I32F32::from_num(0.5);

    // Call the function
    let (a, b) = SubtensorModule::calculate_logistic_params(
        alpha_high,
        alpha_low,
        consensus_high,
        consensus_low,
    );

    // Assert the results
    assert_eq!(a, I32F32::from_num(0.0), "Expected a to be 0, got: {:?}", a);
    assert_eq!(b, I32F32::from_num(0.0), "Expected b to be 0, got: {:?}", b);
}

#[test]
fn test_compute_ema_bonds_with_liquid_alpha_sparse() {
    // Define test inputs
    let bonds_delta = vec![
        vec![(0, I32F32::from_num(0.1)), (1, I32F32::from_num(0.2))],
        vec![(0, I32F32::from_num(0.3)), (1, I32F32::from_num(0.4))],
    ];
    let bonds = vec![
        vec![(0, I32F32::from_num(0.5)), (1, I32F32::from_num(0.6))],
        vec![(0, I32F32::from_num(0.7)), (1, I32F32::from_num(0.8))],
    ];
    let alpha = vec![I32F32::from_num(0.9), I32F32::from_num(0.8)];

    // Expected values
    // EMA calculation for each bond:
    // EMA = alpha * bond_delta + (1 - alpha) * bond
    // For bond (0, 0):
    // EMA = 0.9 * 0.1 + (1 - 0.9) * 0.5 = 0.09 + 0.05 = 0.14
    // For bond (0, 1):
    // EMA = 0.8 * 0.2 + (1 - 0.8) * 0.6 = 0.16 + 0.12 = 0.28
    // For bond (1, 0):
    // EMA = 0.9 * 0.3 + (1 - 0.9) * 0.7 = 0.27 + 0.07 = 0.34
    // For bond (1, 1):
    // EMA = 0.8 * 0.4 + (1 - 0.8) * 0.8 = 0.32 + 0.16 = 0.48
    let expected_ema_bonds = vec![
        vec![(0, I32F32::from_num(0.14)), (1, I32F32::from_num(0.28))],
        vec![(0, I32F32::from_num(0.34)), (1, I32F32::from_num(0.48))],
    ];

    // Call the function
    let ema_bonds =
        SubtensorModule::compute_ema_bonds_with_liquid_alpha_sparse(&bonds_delta, &bonds, alpha);

    // Assert the results with an epsilon for approximate equality
    let epsilon = I32F32::from_num(1e-6);
    assert_approx_eq_vec_of_vec(&ema_bonds, &expected_ema_bonds, epsilon);
}

#[test]
fn test_compute_ema_bonds_with_liquid_alpha_sparse_empty() {
    // Test with empty inputs
    let bonds_delta: Vec<Vec<(u16, I32F32)>> = vec![];
    let bonds: Vec<Vec<(u16, I32F32)>> = vec![];
    let alpha: Vec<I32F32> = vec![];

    // Expected values: Empty Vec
    let expected_ema_bonds: Vec<Vec<(u16, I32F32)>> = vec![];

    // Call the function
    let ema_bonds =
        SubtensorModule::compute_ema_bonds_with_liquid_alpha_sparse(&bonds_delta, &bonds, alpha);

    // Assert the results
    assert_eq!(
        ema_bonds, expected_ema_bonds,
        "Expected EMA bonds: {:?}, got: {:?}",
        expected_ema_bonds, ema_bonds
    );
}

#[test]
fn test_get_set_alpha() {
    new_test_ext(1).execute_with(|| {
        let netuid = 1;
        let alpha_low: u16 = 12_u16;
        let alpha_high: u16 = u16::MAX - 10;

        let hotkey: U256 = U256::from(1);
        let coldkey: U256 = U256::from(1 + 456);
        let signer = RuntimeOrigin::signed(coldkey);

        // Enable Liquid Alpha and setup
        SubtensorModule::set_liquid_alpha_enabled(netuid, true);
        migrations::migrate_create_root_network::migrate_create_root_network::<Test>();
        SubtensorModule::add_balance_to_coldkey_account(&coldkey, 1_000_000_000_000_000);
        assert_ok!(SubtensorModule::root_register(signer.clone(), hotkey,));

        // Should fail as signer does not own the subnet
        assert_err!(
            SubtensorModule::do_set_alpha_values(signer.clone(), netuid, alpha_low, alpha_high),
            DispatchError::BadOrigin
        );

        assert_ok!(SubtensorModule::register_network(signer.clone(), hotkey));
        assert_ok!(SubtensorModule::add_stake(
            signer.clone(),
            hotkey,
            netuid,
            1000
        ));

        assert_ok!(SubtensorModule::do_set_alpha_values(
            signer.clone(),
            netuid,
            alpha_low,
            alpha_high
        ));
        let (grabbed_alpha_low, grabbed_alpha_high): (u16, u16) =
            SubtensorModule::get_alpha_values(netuid);

        log::info!(
            "alpha_low: {:?} alpha_high: {:?}",
            grabbed_alpha_low,
            grabbed_alpha_high
        );
        assert_eq!(grabbed_alpha_low, alpha_low);
        assert_eq!(grabbed_alpha_high, alpha_high);

        // Convert the u16 values to decimal values
        fn unnormalize_u16_to_float(normalized_value: u16) -> f32 {
            const MAX_U16: u16 = 65535;
            normalized_value as f32 / MAX_U16 as f32
        }

        let alpha_low_decimal = unnormalize_u16_to_float(alpha_low);
        let alpha_high_decimal = unnormalize_u16_to_float(alpha_high);

        let (alpha_low_32, alpha_high_32) = SubtensorModule::get_alpha_values_32(netuid);

        let tolerance: f32 = 1e-6; // 0.000001

        // Check if the values are equal to the sixth decimal
        assert!(
            (alpha_low_32.to_num::<f32>() - alpha_low_decimal).abs() < tolerance,
            "alpha_low mismatch: {} != {}",
            alpha_low_32.to_num::<f32>(),
            alpha_low_decimal
        );
        assert!(
            (alpha_high_32.to_num::<f32>() - alpha_high_decimal).abs() < tolerance,
            "alpha_high mismatch: {} != {}",
            alpha_high_32.to_num::<f32>(),
            alpha_high_decimal
        );

        // 1. Liquid alpha disabled
        SubtensorModule::set_liquid_alpha_enabled(netuid, false);
        assert_err!(
            SubtensorModule::do_set_alpha_values(signer.clone(), netuid, alpha_low, alpha_high),
            Error::<Test>::LiquidAlphaDisabled
        );
        // Correct scenario after error
        SubtensorModule::set_liquid_alpha_enabled(netuid, true); // Re-enable for further tests
        assert_ok!(SubtensorModule::do_set_alpha_values(
            signer.clone(),
            netuid,
            alpha_low,
            alpha_high
        ));

        // 2. Alpha high too low
        let alpha_high_too_low = (u16::MAX as u32 * 4 / 5) as u16 - 1; // One less than the minimum acceptable value
        assert_err!(
            SubtensorModule::do_set_alpha_values(
                signer.clone(),
                netuid,
                alpha_low,
                alpha_high_too_low
            ),
            Error::<Test>::AlphaHighTooLow
        );
        // Correct scenario after error
        assert_ok!(SubtensorModule::do_set_alpha_values(
            signer.clone(),
            netuid,
            alpha_low,
            alpha_high
        ));

        // 3. Alpha low too low or too high
        let alpha_low_too_low = 0_u16;
        assert_err!(
            SubtensorModule::do_set_alpha_values(
                signer.clone(),
                netuid,
                alpha_low_too_low,
                alpha_high
            ),
            Error::<Test>::AlphaLowOutOfRange
        );
        // Correct scenario after error
        assert_ok!(SubtensorModule::do_set_alpha_values(
            signer.clone(),
            netuid,
            alpha_low,
            alpha_high
        ));

        let alpha_low_too_high = (u16::MAX as u32 * 4 / 5) as u16 + 1; // One more than the maximum acceptable value
        assert_err!(
            SubtensorModule::do_set_alpha_values(
                signer.clone(),
                netuid,
                alpha_low_too_high,
                alpha_high
            ),
            Error::<Test>::AlphaLowOutOfRange
        );
        // Correct scenario after error
        assert_ok!(SubtensorModule::do_set_alpha_values(
            signer.clone(),
            netuid,
            alpha_low,
            alpha_high
        ));
    });
}

#[test]
fn test_blocks_since_last_step() {
    new_test_ext(1).execute_with(|| {
        System::set_block_number(0);

        let netuid: u16 = 1;
        let tempo: u16 = 7200;
        add_network(netuid, tempo, 0);

        let original_blocks: u64 = SubtensorModule::get_blocks_since_last_step(netuid);

        step_block(5);

        let new_blocks: u64 = SubtensorModule::get_blocks_since_last_step(netuid);

        assert!(new_blocks > original_blocks);
        assert_eq!(new_blocks, 5);

        let blocks_to_step: u16 = SubtensorModule::blocks_until_next_epoch(
            netuid,
            tempo,
            SubtensorModule::get_current_block_as_u64(),
        ) as u16
            + 10;
        step_block(blocks_to_step);

        let post_blocks: u64 = SubtensorModule::get_blocks_since_last_step(netuid);

        assert_eq!(post_blocks, 10);

        let blocks_to_step: u16 = SubtensorModule::blocks_until_next_epoch(
            netuid,
            tempo,
            SubtensorModule::get_current_block_as_u64(),
        ) as u16
            + 20;
        step_block(blocks_to_step);

        let new_post_blocks: u64 = SubtensorModule::get_blocks_since_last_step(netuid);

        assert_eq!(new_post_blocks, 20);

        step_block(7);

        assert_eq!(SubtensorModule::get_blocks_since_last_step(netuid), 27);
    });
}

// Map the retention graph for consensus guarantees with an single epoch on a graph with 512 nodes,
// of which the first 64 are validators, the graph is split into a major and minor set, each setting
// specific weight on itself and the complement on the other.
//
// ```import torch
// import matplotlib.pyplot as plt
// from matplotlib.pyplot import cm
// %matplotlib inline
//
// with open('finney_consensus_0.4.txt') as f:  # test output saved to finney_consensus.txt
//     retention_map = eval(f.read())
//
// major_ratios = {}
// avg_weight_devs = {}
// for major_stake, major_weight, minor_weight, avg_weight_dev, major_ratio in retention_map:
//     major_stake = f'{major_stake:.2f}'
//     maj, min = int(round(50 * major_weight)), int(round(50 * minor_weight))
//     avg_weight_devs.setdefault(major_stake, torch.zeros((51, 51)))
//     avg_weight_devs[major_stake][maj][min] = avg_weight_dev
//     major_ratios.setdefault(major_stake, torch.zeros((51, 51)))
//     major_ratios[major_stake][maj][min] = major_ratio
//
// _x = torch.linspace(0, 1, 51); _y = torch.linspace(0, 1, 51)
// x, y = torch.meshgrid(_x, _y, indexing='ij')
//
// fig = plt.figure(figsize=(6, 6), dpi=70); ax = fig.gca()
// ax.set_xticks(torch.arange(0, 1, 0.05)); ax.set_yticks(torch.arange(0, 1., 0.05))
// ax.set_xticklabels([f'{_:.2f}'[1:] for _ in torch.arange(0, 1., 0.05)])
// plt.grid(); plt.rc('grid', linestyle="dotted", color=[0.85, 0.85, 0.85])
//
// isolate = ['0.60']; stakes = [0.51, 0.55, 0.6, 0.65, 0.7, 0.75, 0.8, 0.85, 0.9, 0.95, 0.99]
// colors = cm.viridis(torch.linspace(0, 1, len(stakes) + 1))
// for i, stake in enumerate(stakes):
//     contours = plt.contour(x, y, major_ratios[f'{stake:.2f}'], levels=[0., stake], colors=[colors[i + 1]])
//     if f'{stake:.2f}' in isolate:
//         contours.collections[1].set_linewidth(3)
//     plt.clabel(contours, inline=True, fontsize=10)
//
// plt.title(f'Major emission [$stake_{{maj}}=emission_{{maj}}$ retention lines]')
// plt.ylabel('Minor self-weight'); plt.xlabel('Major self-weight'); plt.show()
// ```
// #[test]
// fn _map_consensus_guarantees() {
//     let netuid: u16 = 1;
//     let network_n: u16 = 512;
//     let validators_n: u16 = 64;
//     let epochs: u16 = 1;
//     let interleave = 0;
//     let weight_stddev: I32F32 = fixed(0.4);
//     println!("[");
//     for _major_stake in vec![0.51, 0.55, 0.6, 0.65, 0.7, 0.75, 0.8, 0.85, 0.9, 0.95, 0.99] {
//         let major_stake: I32F32 = I32F32::from_num(_major_stake);
//         for _major_weight in 0..51 {
//             let major_weight: I32F32 = I32F32::from_num(50 - _major_weight) / I32F32::from_num(50);
//             for _minor_weight in 0..51 {
//                 let minor_weight: I32F32 =
//                     I32F32::from_num(50 - _minor_weight) / I32F32::from_num(50);
//                 let (
//                     validators,
//                     servers,
//                     major_validators,
//                     minor_validators,
//                     major_servers,
//                     minor_servers,
//                     stake,
//                     weights,
//                     avg_weight_dev,
//                 ) = split_graph(
//                     major_stake,
//                     major_weight,
//                     minor_weight,
//                     weight_stddev,
//                     validators_n as usize,
//                     network_n as usize,
//                     interleave as usize,
//                 );
//
//                 new_test_ext(1).execute_with(|| {
// 					init_run_epochs(netuid, network_n, &validators, &servers, epochs, 1, true, &stake, true, &weights, true, false, 0, true);
//
// 					let mut major_emission: I64F64 = I64F64::from_num(0);
// 					let mut minor_emission: I64F64 = I64F64::from_num(0);
// 					for set in vec![major_validators, major_servers] {
// 						for uid in set {
// 							major_emission += I64F64::from_num(SubtensorModule::get_emission_for_uid( netuid, uid ));
// 						}
// 					}
// 					for set in vec![minor_validators, minor_servers] {
// 						for uid in set {
// 							minor_emission += I64F64::from_num(SubtensorModule::get_emission_for_uid( netuid, uid ));
// 						}
// 					}
// 					let major_ratio: I32F32 = I32F32::from_num(major_emission / (major_emission + minor_emission));
// 					println!("[{major_stake}, {major_weight:.2}, {minor_weight:.2}, {avg_weight_dev:.3}, {major_ratio:.3}], ");
// 				});
//             }
//         }
//     }
//     println!("]");
// }

// Helpers

/// Asserts that two I32F32 values are approximately equal within a given epsilon.
///
/// # Arguments
/// * `left` - The first value to compare.
/// * `right` - The second value to compare.
/// * `epsilon` - The maximum allowed difference between the two values.
pub fn assert_approx_eq(left: I32F32, right: I32F32, epsilon: I32F32) {
    if (left - right).abs() > epsilon {
        panic!(
            "assertion failed: `(left ≈ right)`\n  left: `{:?}`,\n right: `{:?}`,\n epsilon: `{:?}`",
            left, right, epsilon
        );
    }
}

/// Helper function to assert approximate equality of two vectors of vectors of tuples.
fn assert_approx_eq_vec_of_vec(
    left: &[Vec<(u16, I32F32)>],
    right: &[Vec<(u16, I32F32)>],
    epsilon: I32F32,
) {
    assert_eq!(left.len(), right.len(), "Vectors have different lengths");
    for (left_row, right_row) in left.iter().zip(right.iter()) {
        assert_eq!(
            left_row.len(),
            right_row.len(),
            "Rows have different lengths"
        );
        for ((left_idx, left_val), (right_idx, right_val)) in left_row.iter().zip(right_row.iter())
        {
            assert_eq!(left_idx, right_idx, "Indices are different");
            assert!(
                (left_val - right_val).abs() < epsilon,
                "Values are different: left = {:?}, right = {:?}, epsilon = {:?}",
                left_val,
                right_val,
                epsilon
            );
        }
    }
}<|MERGE_RESOLUTION|>--- conflicted
+++ resolved
@@ -1308,19 +1308,11 @@
                 U256::from(key),
                 U256::from(key)
             ));
-<<<<<<< HEAD
-            increase_stake_on_coldkey_hotkey_account(
-                &U256::from(key),
-                &U256::from(key),
-                stakes[key as usize],
-                netuid,
-=======
             SubtensorModule::increase_stake_for_hotkey_and_coldkey_on_subnet(
                 &U256::from(key),
                 &U256::from(key),
                 netuid,
                 stakes[key as usize],
->>>>>>> 1c2b0293
             );
         }
 
