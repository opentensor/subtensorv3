<<<<<<< HEAD
use codec::MaxEncodedLen;
=======
#![allow(clippy::arithmetic_side_effects, clippy::unwrap_used)]

>>>>>>> a2b8d70b
use frame_support::{
    assert_ok, derive_impl, parameter_types,
    traits::{Everything, Hooks, VariantCount},
    weights,
};
use frame_system as system;
use frame_system::{limits, EnsureNever};
use pallet_registry::IdentityInfo;
use pallet_subtensor::RegistryInterface;
use scale_info::TypeInfo;
use sp_consensus_aura::sr25519::AuthorityId as AuraId;
use sp_core::{ConstU64, H256};
use sp_core::{Decode, Encode, Get, RuntimeDebug, U256};
use sp_runtime::traits::PhantomData;
use sp_runtime::DispatchResult;
use sp_runtime::{
    traits::{BlakeTwo256, ConstU32, IdentityLookup},
    BuildStorage, DispatchError,
};

type Block = frame_system::mocking::MockBlock<Test>;

// Configure a mock runtime to test the pallet.
frame_support::construct_runtime!(
    pub enum Test
    {
        System: frame_system,
        Balances: pallet_balances::{Pallet, Call, Config<T>, Storage, Event<T>},
        AdminUtils: pallet_admin_utils,
<<<<<<< HEAD
        SubtensorModule: pallet_subtensor::{Pallet, Call, Storage, Event<T>},
        Registry: pallet_registry::{Pallet, Call, Storage, Event<T>},
=======
        SubtensorModule: pallet_subtensor::{Pallet, Call, Storage, Event<T>, Error<T>},
>>>>>>> a2b8d70b
    }
);

#[allow(dead_code)]
pub type SubtensorCall = pallet_subtensor::Call<Test>;

#[allow(dead_code)]
pub type SubtensorEvent = pallet_subtensor::Event<Test>;

#[allow(dead_code)]
pub type BalanceCall = pallet_balances::Call<Test>;

#[allow(dead_code)]
pub type TestRuntimeCall = frame_system::Call<Test>;

parameter_types! {
    pub const BlockHashCount: u64 = 250;
    pub const SS58Prefix: u8 = 42;
}

#[allow(dead_code)]
pub type AccountId = U256;

// The address format for describing accounts.
#[allow(dead_code)]
pub type Address = AccountId;

// Balance of an account.
#[allow(dead_code)]
pub type Balance = u64;

// An index to a block.
#[allow(dead_code)]
pub type BlockNumber = u64;

#[derive(Encode, Decode, RuntimeDebug, PartialEq, Eq, Clone, Copy, Default, TypeInfo)]
pub struct CustomHoldReason;

impl From<pallet_registry::HoldReason> for CustomHoldReason {
    fn from(_: pallet_registry::HoldReason) -> Self {
        CustomHoldReason
    }
}

impl VariantCount for CustomHoldReason {
    const VARIANT_COUNT: u32 = 1; // Since CustomHoldReason is a single variant
}

impl MaxEncodedLen for CustomHoldReason {
    fn max_encoded_len() -> usize {
        1 // The maximum encoded length of CustomHoldReason is 1 byte.
    }
}

impl Get<u32> for CustomHoldReason {
    fn get() -> u32 {
        0
    }
}

pub struct MockMaxAdditionalFields;
impl Get<u32> for MockMaxAdditionalFields {
    fn get() -> u32 {
        1
    }
}
parameter_types! {
    pub const InitialDeposit: u32 = 10_000;
    pub const FieldDeposit: u32 = 1_000;
}

impl pallet_registry::Config for Test {
    type RuntimeEvent = RuntimeEvent;
    type Currency = Balances;
    type WeightInfo = ();
    type CanRegister = ();
    type MaxAdditionalFields = MockMaxAdditionalFields;
    type InitialDeposit = InitialDeposit;
    type FieldDeposit = FieldDeposit;
    type RuntimeHoldReason = CustomHoldReason;
}

parameter_types! {
    pub const InitialMinAllowedWeights: u16 = 0;
    pub const InitialEmissionValue: u16 = 0;
    pub const InitialMaxWeightsLimit: u16 = u16::MAX;
    pub BlockWeights: limits::BlockWeights = limits::BlockWeights::simple_max(weights::Weight::from_parts(1024, 0));
    pub const ExistentialDeposit: Balance = 1;
    pub const TransactionByteFee: Balance = 100;
    pub const SDebug:u64 = 1;
    pub const InitialRho: u16 = 30;
    pub const InitialKappa: u16 = 32_767;
    pub const InitialTempo: u16 = 0;
    pub const SelfOwnership: u64 = 2;
    pub const InitialImmunityPeriod: u16 = 2;
    pub const InitialMaxAllowedUids: u16 = 2;
    pub const InitialBondsMovingAverage: u64 = 900_000;
    pub const InitialStakePruningMin: u16 = 0;
    pub const InitialFoundationDistribution: u64 = 0;
    pub const InitialDefaultTake: u16 = 11_796; // 18% honest number.
    pub const InitialMinTake: u16 = 5_898; // 9%;
    pub const InitialWeightsVersionKey: u16 = 0;
    pub const InitialServingRateLimit: u64 = 0; // No limit.
    pub const InitialTxRateLimit: u64 = 0; // Disable rate limit for testing
    pub const InitialTxDelegateTakeRateLimit: u64 = 0; // Disable rate limit for testing
    pub const InitialBurn: u64 = 0;
    pub const InitialMinBurn: u64 = 0;
    pub const InitialMaxBurn: u64 = 1_000_000_000;
    pub const InitialValidatorPruneLen: u64 = 0;
    pub const InitialScalingLawPower: u16 = 50;
    pub const InitialMaxAllowedValidators: u16 = 100;
    pub const InitialIssuance: u64 = 0;
    pub const InitialDifficulty: u64 = 10000;
    pub const InitialActivityCutoff: u16 = 5000;
    pub const InitialAdjustmentInterval: u16 = 100;
    pub const InitialAdjustmentAlpha: u64 = 0; // no weight to previous value.
    pub const InitialMaxRegistrationsPerBlock: u16 = 3;
    pub const InitialTargetRegistrationsPerInterval: u16 = 2;
    pub const InitialPruningScore : u16 = u16::MAX;
    pub const InitialRegistrationRequirement: u16 = u16::MAX; // Top 100%
    pub const InitialMinDifficulty: u64 = 1;
    pub const InitialMaxDifficulty: u64 = u64::MAX;
    pub const InitialRAORecycledForRegistration: u64 = 0;
    pub const InitialSenateRequiredStakePercentage: u64 = 2; // 2 percent of total stake
    pub const InitialNetworkImmunityPeriod: u64 = 7200 * 7;
    pub const InitialNetworkMinAllowedUids: u16 = 128;
    pub const InitialNetworkMinLockCost: u64 = 100_000_000_000;
    pub const InitialSubnetOwnerCut: u16 = 0; // 0%. 100% of rewards go to validators + miners.
    pub const InitialNetworkLockReductionInterval: u64 = 2; // 2 blocks.
    pub const InitialSubnetLimit: u16 = 10; // Max 10 subnets.
    pub const InitialNetworkRateLimit: u64 = 0;
    pub const InitialTargetStakesPerInterval: u16 = 1;
    pub const InitialKeySwapCost: u64 = 1_000_000_000;
    pub const InitialAlphaHigh: u16 = 58982; // Represents 0.9 as per the production default
    pub const InitialAlphaLow: u16 = 45875; // Represents 0.7 as per the production default
    pub const InitialLiquidAlphaOn: bool = false; // Default value for LiquidAlphaOn
    pub const InitialBaseDifficulty: u64 = 10_000; // Base difficulty
}

pub struct RegistryPalletImpl<T>(PhantomData<T>);

impl<T> RegistryInterface<T::AccountId, MockMaxAdditionalFields> for RegistryPalletImpl<T>
where
    T: pallet_subtensor::Config<MaxAdditionalFields = MockMaxAdditionalFields>,
    T::AccountId: Into<sp_core::U256> + Clone,
{
    /// Retrieves the identity information of a given delegate account.
    fn get_identity_of_delegate(
        account: &T::AccountId,
    ) -> Option<IdentityInfo<MockMaxAdditionalFields>> {
        Registry::get_identity_of_delegate(&account.clone().into())
    }

    /// Retrieves the identity information of all delegates.
    fn get_delegate_identities() -> Option<Vec<IdentityInfo<MockMaxAdditionalFields>>> {
        Registry::get_delegate_identities()
    }

    /// Swaps the hotkey of a delegate identity from an old account ID to a new account ID.
    fn swap_delegate_identity_hotkey(
        old_hotkey: &T::AccountId,
        new_hotkey: &T::AccountId,
    ) -> DispatchResult {
        Registry::swap_delegate_identity_hotkey(
            &old_hotkey.clone().into(),
            &new_hotkey.clone().into(),
        )
    }
}

impl pallet_subtensor::Config for Test {
    type RuntimeEvent = RuntimeEvent;
    type Currency = Balances;
    type InitialIssuance = InitialIssuance;
    type SudoRuntimeCall = TestRuntimeCall;
    type CouncilOrigin = EnsureNever<AccountId>;
    type SenateMembers = ();
    type TriumvirateInterface = ();
    type MaxAdditionalFields = MockMaxAdditionalFields;
    type RegistryPallet = RegistryPalletImpl<Self>;

    type InitialMinAllowedWeights = InitialMinAllowedWeights;
    type InitialEmissionValue = InitialEmissionValue;
    type InitialMaxWeightsLimit = InitialMaxWeightsLimit;
    type InitialTempo = InitialTempo;
    type InitialDifficulty = InitialDifficulty;
    type InitialAdjustmentInterval = InitialAdjustmentInterval;
    type InitialAdjustmentAlpha = InitialAdjustmentAlpha;
    type InitialTargetRegistrationsPerInterval = InitialTargetRegistrationsPerInterval;
    type InitialRho = InitialRho;
    type InitialKappa = InitialKappa;
    type InitialMaxAllowedUids = InitialMaxAllowedUids;
    type InitialValidatorPruneLen = InitialValidatorPruneLen;
    type InitialScalingLawPower = InitialScalingLawPower;
    type InitialImmunityPeriod = InitialImmunityPeriod;
    type InitialActivityCutoff = InitialActivityCutoff;
    type InitialMaxRegistrationsPerBlock = InitialMaxRegistrationsPerBlock;
    type InitialPruningScore = InitialPruningScore;
    type InitialBondsMovingAverage = InitialBondsMovingAverage;
    type InitialMaxAllowedValidators = InitialMaxAllowedValidators;
    type InitialDefaultTake = InitialDefaultTake;
    type InitialMinTake = InitialMinTake;
    type InitialWeightsVersionKey = InitialWeightsVersionKey;
    type InitialMaxDifficulty = InitialMaxDifficulty;
    type InitialMinDifficulty = InitialMinDifficulty;
    type InitialServingRateLimit = InitialServingRateLimit;
    type InitialTxRateLimit = InitialTxRateLimit;
    type InitialTxDelegateTakeRateLimit = InitialTxDelegateTakeRateLimit;
    type InitialBurn = InitialBurn;
    type InitialMaxBurn = InitialMaxBurn;
    type InitialMinBurn = InitialMinBurn;
    type InitialRAORecycledForRegistration = InitialRAORecycledForRegistration;
    type InitialSenateRequiredStakePercentage = InitialSenateRequiredStakePercentage;
    type InitialNetworkImmunityPeriod = InitialNetworkImmunityPeriod;
    type InitialNetworkMinAllowedUids = InitialNetworkMinAllowedUids;
    type InitialNetworkMinLockCost = InitialNetworkMinLockCost;
    type InitialSubnetOwnerCut = InitialSubnetOwnerCut;
    type InitialNetworkLockReductionInterval = InitialNetworkLockReductionInterval;
    type InitialSubnetLimit = InitialSubnetLimit;
    type InitialNetworkRateLimit = InitialNetworkRateLimit;
    type InitialTargetStakesPerInterval = InitialTargetStakesPerInterval;
    type KeySwapCost = InitialKeySwapCost;
    type AlphaHigh = InitialAlphaHigh;
    type AlphaLow = InitialAlphaLow;
    type LiquidAlphaOn = InitialLiquidAlphaOn;
    type InitialBaseDifficulty = InitialBaseDifficulty;
}

#[derive_impl(frame_system::config_preludes::TestDefaultConfig)]
impl system::Config for Test {
    type BaseCallFilter = Everything;
    type BlockWeights = ();
    type BlockLength = ();
    type DbWeight = ();
    type RuntimeOrigin = RuntimeOrigin;
    type RuntimeCall = RuntimeCall;
    type Hash = H256;
    type Hashing = BlakeTwo256;
    type AccountId = U256;
    type Lookup = IdentityLookup<Self::AccountId>;
    type RuntimeEvent = RuntimeEvent;
    type BlockHashCount = BlockHashCount;
    type Version = ();
    type PalletInfo = PalletInfo;
    type AccountData = pallet_balances::AccountData<u64>;
    type OnNewAccount = ();
    type OnKilledAccount = ();
    type SystemWeightInfo = ();
    type SS58Prefix = SS58Prefix;
    type OnSetCode = ();
    type MaxConsumers = frame_support::traits::ConstU32<16>;
    type Block = Block;
    type Nonce = u64;
}

#[derive_impl(pallet_balances::config_preludes::TestDefaultConfig)]
impl pallet_balances::Config for Test {
    type MaxLocks = ();
    type MaxReserves = ();
    type ReserveIdentifier = [u8; 8];
    type Balance = u64;
    type RuntimeEvent = RuntimeEvent;
    type DustRemoval = ();
    type ExistentialDeposit = ConstU64<1>;
    type AccountStore = System;
    type WeightInfo = ();
    type FreezeIdentifier = ();
    type MaxFreezes = ();
    type RuntimeHoldReason = CustomHoldReason;
}

pub struct SubtensorIntrf;

impl pallet_admin_utils::SubtensorInterface<AccountId, Balance, RuntimeOrigin> for SubtensorIntrf {
    fn set_max_delegate_take(default_take: u16) {
        SubtensorModule::set_max_delegate_take(default_take);
    }

    fn set_min_delegate_take(default_take: u16) {
        SubtensorModule::set_min_delegate_take(default_take);
    }

    fn set_tx_rate_limit(rate_limit: u64) {
        SubtensorModule::set_tx_rate_limit(rate_limit);
    }

    fn set_tx_delegate_take_rate_limit(rate_limit: u64) {
        SubtensorModule::set_tx_delegate_take_rate_limit(rate_limit);
    }

    fn set_serving_rate_limit(netuid: u16, rate_limit: u64) {
        SubtensorModule::set_serving_rate_limit(netuid, rate_limit);
    }

    fn set_max_burn(netuid: u16, max_burn: u64) {
        SubtensorModule::set_max_burn(netuid, max_burn);
    }

    fn set_min_burn(netuid: u16, min_burn: u64) {
        SubtensorModule::set_min_burn(netuid, min_burn);
    }

    fn set_burn(netuid: u16, burn: u64) {
        SubtensorModule::set_burn(netuid, burn);
    }

    fn set_max_difficulty(netuid: u16, max_diff: u64) {
        SubtensorModule::set_max_difficulty(netuid, max_diff);
    }

    fn set_min_difficulty(netuid: u16, min_diff: u64) {
        SubtensorModule::set_min_difficulty(netuid, min_diff);
    }

    fn set_difficulty(netuid: u16, diff: u64) {
        SubtensorModule::set_difficulty(netuid, diff);
    }

    fn set_weights_rate_limit(netuid: u16, rate_limit: u64) {
        SubtensorModule::set_weights_set_rate_limit(netuid, rate_limit);
    }

    fn set_weights_version_key(netuid: u16, version: u64) {
        SubtensorModule::set_weights_version_key(netuid, version);
    }

    fn set_bonds_moving_average(netuid: u16, moving_average: u64) {
        SubtensorModule::set_bonds_moving_average(netuid, moving_average);
    }

    fn set_max_allowed_validators(netuid: u16, max_validators: u16) {
        SubtensorModule::set_max_allowed_validators(netuid, max_validators);
    }

    fn get_root_netuid() -> u16 {
        SubtensorModule::get_root_netuid()
    }

    fn if_subnet_exist(netuid: u16) -> bool {
        SubtensorModule::if_subnet_exist(netuid)
    }

    fn create_account_if_non_existent(coldkey: &AccountId, hotkey: &AccountId) {
        SubtensorModule::create_account_if_non_existent(coldkey, hotkey)
    }

    fn coldkey_owns_hotkey(coldkey: &AccountId, hotkey: &AccountId) -> bool {
        SubtensorModule::coldkey_owns_hotkey(coldkey, hotkey)
    }

    fn increase_stake_on_coldkey_hotkey_account(
        coldkey: &AccountId,
        hotkey: &AccountId,
        increment: u64,
    ) {
        SubtensorModule::increase_stake_on_coldkey_hotkey_account(coldkey, hotkey, increment);
    }

    fn add_balance_to_coldkey_account(coldkey: &AccountId, amount: Balance) {
        SubtensorModule::add_balance_to_coldkey_account(coldkey, amount);
    }

    fn get_current_block_as_u64() -> u64 {
        SubtensorModule::get_current_block_as_u64()
    }

    fn get_subnetwork_n(netuid: u16) -> u16 {
        SubtensorModule::get_subnetwork_n(netuid)
    }

    fn get_max_allowed_uids(netuid: u16) -> u16 {
        SubtensorModule::get_max_allowed_uids(netuid)
    }

    fn append_neuron(netuid: u16, new_hotkey: &AccountId, block_number: u64) {
        SubtensorModule::append_neuron(netuid, new_hotkey, block_number)
    }

    fn get_neuron_to_prune(netuid: u16) -> u16 {
        SubtensorModule::get_neuron_to_prune(netuid)
    }

    fn replace_neuron(netuid: u16, uid_to_replace: u16, new_hotkey: &AccountId, block_number: u64) {
        SubtensorModule::replace_neuron(netuid, uid_to_replace, new_hotkey, block_number);
    }

    fn set_total_issuance(total_issuance: u64) {
        SubtensorModule::set_total_issuance(total_issuance);
    }

    fn set_network_immunity_period(net_immunity_period: u64) {
        SubtensorModule::set_network_immunity_period(net_immunity_period);
    }

    fn set_network_min_lock(net_min_lock: u64) {
        SubtensorModule::set_network_min_lock(net_min_lock);
    }

    fn set_subnet_limit(limit: u16) {
        SubtensorModule::set_max_subnets(limit);
    }

    fn set_lock_reduction_interval(interval: u64) {
        SubtensorModule::set_lock_reduction_interval(interval);
    }

    fn set_tempo(netuid: u16, tempo: u16) {
        SubtensorModule::set_tempo(netuid, tempo);
    }

    fn set_subnet_owner_cut(subnet_owner_cut: u16) {
        SubtensorModule::set_subnet_owner_cut(subnet_owner_cut);
    }

    fn set_network_rate_limit(limit: u64) {
        SubtensorModule::set_network_rate_limit(limit);
    }

    fn set_max_registrations_per_block(netuid: u16, max_registrations_per_block: u16) {
        SubtensorModule::set_max_registrations_per_block(netuid, max_registrations_per_block);
    }

    fn set_adjustment_alpha(netuid: u16, adjustment_alpha: u64) {
        SubtensorModule::set_adjustment_alpha(netuid, adjustment_alpha);
    }

    fn set_target_registrations_per_interval(netuid: u16, target_registrations_per_interval: u16) {
        SubtensorModule::set_target_registrations_per_interval(
            netuid,
            target_registrations_per_interval,
        );
    }

    fn set_network_pow_registration_allowed(netuid: u16, registration_allowed: bool) {
        SubtensorModule::set_network_pow_registration_allowed(netuid, registration_allowed);
    }

    fn set_network_registration_allowed(netuid: u16, registration_allowed: bool) {
        SubtensorModule::set_network_pow_registration_allowed(netuid, registration_allowed);
    }

    fn set_activity_cutoff(netuid: u16, activity_cutoff: u16) {
        SubtensorModule::set_activity_cutoff(netuid, activity_cutoff);
    }

    fn ensure_subnet_owner_or_root(o: RuntimeOrigin, netuid: u16) -> Result<(), DispatchError> {
        SubtensorModule::ensure_subnet_owner_or_root(o, netuid)
    }

    fn set_rho(netuid: u16, rho: u16) {
        SubtensorModule::set_rho(netuid, rho);
    }

    fn set_kappa(netuid: u16, kappa: u16) {
        SubtensorModule::set_kappa(netuid, kappa);
    }

    fn set_max_allowed_uids(netuid: u16, max_allowed: u16) {
        SubtensorModule::set_max_allowed_uids(netuid, max_allowed);
    }

    fn set_min_allowed_weights(netuid: u16, min_allowed_weights: u16) {
        SubtensorModule::set_min_allowed_weights(netuid, min_allowed_weights);
    }

    fn set_immunity_period(netuid: u16, immunity_period: u16) {
        SubtensorModule::set_immunity_period(netuid, immunity_period);
    }

    fn set_max_weight_limit(netuid: u16, max_weight_limit: u16) {
        SubtensorModule::set_max_weight_limit(netuid, max_weight_limit);
    }

    fn set_scaling_law_power(netuid: u16, scaling_law_power: u16) {
        SubtensorModule::set_scaling_law_power(netuid, scaling_law_power);
    }

    fn set_validator_prune_len(netuid: u16, validator_prune_len: u64) {
        SubtensorModule::set_validator_prune_len(netuid, validator_prune_len);
    }

    fn set_adjustment_interval(netuid: u16, adjustment_interval: u16) {
        SubtensorModule::set_adjustment_interval(netuid, adjustment_interval);
    }

    fn set_weights_set_rate_limit(netuid: u16, weights_set_rate_limit: u64) {
        SubtensorModule::set_weights_set_rate_limit(netuid, weights_set_rate_limit);
    }

    fn set_rao_recycled(netuid: u16, rao_recycled: u64) {
        SubtensorModule::set_rao_recycled(netuid, rao_recycled);
    }

    fn is_hotkey_registered_on_network(netuid: u16, hotkey: &AccountId) -> bool {
        SubtensorModule::is_hotkey_registered_on_network(netuid, hotkey)
    }

    fn init_new_network(netuid: u16, tempo: u16) {
        SubtensorModule::init_new_network(netuid, tempo);
    }

    fn set_weights_min_stake(min_stake: u64) {
        SubtensorModule::set_weights_min_stake(min_stake);
    }

    fn set_nominator_min_required_stake(min_stake: u64) {
        SubtensorModule::set_nominator_min_required_stake(min_stake);
    }

    fn get_nominator_min_required_stake() -> u64 {
        SubtensorModule::get_nominator_min_required_stake()
    }

    fn clear_small_nominations() {
        SubtensorModule::clear_small_nominations();
    }

    fn set_target_stakes_per_interval(target_stakes_per_interval: u64) {
        SubtensorModule::set_target_stakes_per_interval(target_stakes_per_interval);
    }

    fn set_commit_reveal_weights_interval(netuid: u16, interval: u64) {
        SubtensorModule::set_commit_reveal_weights_interval(netuid, interval);
    }

    fn set_commit_reveal_weights_enabled(netuid: u16, enabled: bool) {
        SubtensorModule::set_commit_reveal_weights_enabled(netuid, enabled);
    }

    fn set_liquid_alpha_enabled(netuid: u16, enabled: bool) {
        SubtensorModule::set_liquid_alpha_enabled(netuid, enabled);
    }
    fn do_set_alpha_values(
        origin: RuntimeOrigin,
        netuid: u16,
        alpha_low: u16,
        alpha_high: u16,
    ) -> Result<(), DispatchError> {
        SubtensorModule::do_set_alpha_values(origin, netuid, alpha_low, alpha_high)
    }
}

impl pallet_admin_utils::Config for Test {
    type RuntimeEvent = RuntimeEvent;
    type AuthorityId = AuraId;
    type MaxAuthorities = ConstU32<32>;
    type Aura = ();
    type Balance = Balance;
    type Subtensor = SubtensorIntrf;
    type WeightInfo = ();
}

// Build genesis storage according to the mock runtime.
pub fn new_test_ext() -> sp_io::TestExternalities {
    sp_tracing::try_init_simple();
    let t = frame_system::GenesisConfig::<Test>::default()
        .build_storage()
        .unwrap();
    let mut ext = sp_io::TestExternalities::new(t);
    ext.execute_with(|| System::set_block_number(1));
    ext
}

#[allow(dead_code)]
pub(crate) fn run_to_block(n: u64) {
    while System::block_number() < n {
        SubtensorModule::on_finalize(System::block_number());
        System::on_finalize(System::block_number());
        System::set_block_number(System::block_number() + 1);
        System::on_initialize(System::block_number());
        SubtensorModule::on_initialize(System::block_number());
    }
}

#[allow(dead_code)]
pub fn register_ok_neuron(
    netuid: u16,
    hotkey_account_id: U256,
    coldkey_account_id: U256,
    start_nonce: u64,
) {
    let block_number: u64 = SubtensorModule::get_current_block_as_u64();
    let (nonce, work): (u64, Vec<u8>) = SubtensorModule::create_work_for_block_number(
        netuid,
        block_number,
        start_nonce,
        &hotkey_account_id,
    );
    let result = SubtensorModule::register(
        <<Test as frame_system::Config>::RuntimeOrigin>::signed(hotkey_account_id),
        netuid,
        block_number,
        nonce,
        work,
        hotkey_account_id,
        coldkey_account_id,
    );
    assert_ok!(result);
    log::info!(
        "Register ok neuron: netuid: {:?}, coldkey: {:?}, hotkey: {:?}",
        netuid,
        hotkey_account_id,
        coldkey_account_id
    );
}

#[allow(dead_code)]
pub fn add_network(netuid: u16, tempo: u16) {
    SubtensorModule::init_new_network(netuid, tempo);
    SubtensorModule::set_network_registration_allowed(netuid, true);
    SubtensorModule::set_network_pow_registration_allowed(netuid, true);
}<|MERGE_RESOLUTION|>--- conflicted
+++ resolved
@@ -1,9 +1,6 @@
-<<<<<<< HEAD
+#![allow(clippy::arithmetic_side_effects, clippy::unwrap_used)]
+
 use codec::MaxEncodedLen;
-=======
-#![allow(clippy::arithmetic_side_effects, clippy::unwrap_used)]
-
->>>>>>> a2b8d70b
 use frame_support::{
     assert_ok, derive_impl, parameter_types,
     traits::{Everything, Hooks, VariantCount},
@@ -33,12 +30,8 @@
         System: frame_system,
         Balances: pallet_balances::{Pallet, Call, Config<T>, Storage, Event<T>},
         AdminUtils: pallet_admin_utils,
-<<<<<<< HEAD
-        SubtensorModule: pallet_subtensor::{Pallet, Call, Storage, Event<T>},
+        SubtensorModule: pallet_subtensor::{Pallet, Call, Storage, Event<T>, Error<T>},
         Registry: pallet_registry::{Pallet, Call, Storage, Event<T>},
-=======
-        SubtensorModule: pallet_subtensor::{Pallet, Call, Storage, Event<T>, Error<T>},
->>>>>>> a2b8d70b
     }
 );
 
@@ -209,6 +202,37 @@
     }
 }
 
+pub struct RegistryPalletImpl<T>(PhantomData<T>);
+
+impl<T> RegistryInterface<T::AccountId, MockMaxAdditionalFields> for RegistryPalletImpl<T>
+where
+    T: pallet_subtensor::Config<MaxAdditionalFields = MockMaxAdditionalFields>,
+    T::AccountId: Into<sp_core::U256> + Clone,
+{
+    /// Retrieves the identity information of a given delegate account.
+    fn get_identity_of_delegate(
+        account: &T::AccountId,
+    ) -> Option<IdentityInfo<MockMaxAdditionalFields>> {
+        Registry::get_identity_of_delegate(&account.clone().into())
+    }
+
+    /// Retrieves the identity information of all delegates.
+    fn get_delegate_identities() -> Option<Vec<IdentityInfo<MockMaxAdditionalFields>>> {
+        Registry::get_delegate_identities()
+    }
+
+    /// Swaps the hotkey of a delegate identity from an old account ID to a new account ID.
+    fn swap_delegate_identity_hotkey(
+        old_hotkey: &T::AccountId,
+        new_hotkey: &T::AccountId,
+    ) -> DispatchResult {
+        Registry::swap_delegate_identity_hotkey(
+            &old_hotkey.clone().into(),
+            &new_hotkey.clone().into(),
+        )
+    }
+}
+
 impl pallet_subtensor::Config for Test {
     type RuntimeEvent = RuntimeEvent;
     type Currency = Balances;
