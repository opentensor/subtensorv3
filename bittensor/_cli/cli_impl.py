# The MIT License (MIT)
# Copyright © 2021 Yuma Rao

# Permission is hereby granted, free of charge, to any person obtaining a copy of this software and associated 
# documentation files (the “Software”), to deal in the Software without restriction, including without limitation 
# the rights to use, copy, modify, merge, publish, distribute, sublicense, and/or sell copies of the Software, 
# and to permit persons to whom the Software is furnished to do so, subject to the following conditions:

# The above copyright notice and this permission notice shall be included in all copies or substantial portions of 
# the Software.

# THE SOFTWARE IS PROVIDED “AS IS”, WITHOUT WARRANTY OF ANY KIND, EXPRESS OR IMPLIED, INCLUDING BUT NOT LIMITED TO
# THE WARRANTIES OF MERCHANTABILITY, FITNESS FOR A PARTICULAR PURPOSE AND NONINFRINGEMENT. IN NO EVENT SHALL 
# THE AUTHORS OR COPYRIGHT HOLDERS BE LIABLE FOR ANY CLAIM, DAMAGES OR OTHER LIABILITY, WHETHER IN AN ACTION 
# OF CONTRACT, TORT OR OTHERWISE, ARISING FROM, OUT OF OR IN CONNECTION WITH THE SOFTWARE OR THE USE OR OTHER 
# DEALINGS IN THE SOFTWARE.

import bittensor

import os
import sys
import importlib
from pathlib import Path
from rich.tree import Tree
from rich import print
from tqdm import tqdm
from rich.table import Table
from rich.prompt import Confirm
<<<<<<< HEAD
=======
from rich.prompt import Prompt
import neurons
>>>>>>> 26397dc3

class CLI:
    """
    Implementation of the CLI class, which handles the coldkey, hotkey and money transfer 
    """
    def __init__(self, config: 'bittensor.Config' ):
        r""" Initialized a bittensor.CLI object.
            Args:
                config (:obj:`bittensor.Config`, `required`): 
                    bittensor.cli.config()
        """
        self.config = config

    def run ( self ):
        """ Execute the command from config 
        """
        if self.config.command == "run":
            self.run_miner ()
        elif self.config.command == "transfer":
            self.transfer ()
        elif self.config.command == "register":
            self.register()
        elif self.config.command == "unstake":
            self.unstake()
        elif self.config.command == "stake":
            self.stake()
        elif self.config.command == "overview":
            self.overview()
        elif self.config.command == "list":
            self.list()
        elif self.config.command == "new_coldkey":
            self.create_new_coldkey()
        elif self.config.command == "new_hotkey":
            self.create_new_hotkey()
        elif self.config.command == "regen_coldkey":
            self.regen_coldkey()
        elif self.config.command == "regen_hotkey":
            self.regen_hotkey()
        elif self.config.command == "metagraph":
            self.metagraph()
        elif self.config.command == "weights":
            self.weights()
        elif self.config.command == "set_weights":
            self.set_weights()

    def create_new_coldkey ( self ):
        r""" Creates a new coldkey under this wallet.
        """
        wallet = bittensor.wallet(config = self.config)
        wallet.create_new_coldkey( n_words = self.config.n_words, use_password = self.config.use_password, overwrite = False)   

    def create_new_hotkey ( self ):
        r""" Creates a new hotke under this wallet.
        """
        wallet = bittensor.wallet(config = self.config)
        wallet.create_new_hotkey( n_words = self.config.n_words, use_password = self.config.use_password, overwrite = False)   

    def regen_coldkey ( self ):
        r""" Creates a new coldkey under this wallet.
        """
        wallet = bittensor.wallet(config = self.config)
        wallet.regenerate_coldkey( mnemonic = self.config.mnemonic, use_password = self.config.use_password, overwrite = False )

    def regen_hotkey ( self ):
        r""" Creates a new coldkey under this wallet.
        """
        wallet = bittensor.wallet(config = self.config)
        wallet.regenerate_hotkey( mnemonic = self.config.mnemonic, use_password = self.config.use_password, overwrite = False)

    def run_miner ( self ):
        self.config.to_defaults()
        # Check coldkey.
        wallet = bittensor.wallet( config = self.config )
        if not wallet.coldkeypub_file.exists_on_device():
            if Confirm.ask("Coldkey: [bold]'{}'[/bold] does not exist, do you want to create it".format(self.config.wallet.name)):
                wallet.create_new_coldkey()
            else:
                sys.exit()

        # Check hotkey.
        if not wallet.hotkey_file.exists_on_device():
            if Confirm.ask("Hotkey: [bold]'{}'[/bold] does not exist, do you want to create it".format(self.config.wallet.hotkey)):
                wallet.create_new_hotkey()
            else:
                sys.exit()

        if wallet.hotkey_file.is_encrypted():
            bittensor.__console__.print("Decrypting hotkey ... ")
        wallet.hotkey

        if wallet.coldkeypub_file.is_encrypted():
            bittensor.__console__.print("Decrypting coldkeypub ... ")
        wallet.coldkeypub

        # Check registration
        self.register()

        # Run miner.
        if self.config.model == 'template_miner':
            neurons.template_miner.neuron().run()
        elif self.config.model == 'template_server':
            neurons.template_server.neuron().run()
        elif self.config.model == 'template_validator':
            neurons.template_validator.neuron().run()
        elif self.config.model == 'advanced_server':
            neurons.advanced_server.neuron().run()

    def register( self ):
        r""" Register neuron.
        """
        wallet = bittensor.wallet( config = self.config )
        subtensor = bittensor.subtensor( config = self.config )
        subtensor.register( wallet = wallet, prompt = not self.config.no_prompt)

    def transfer( self ):
        r""" Transfer token of amount to destination.
        """
        wallet = bittensor.wallet( config = self.config )
        subtensor = bittensor.subtensor( config = self.config )
        subtensor.transfer( wallet = wallet, dest = self.config.dest, amount = self.config.amount, wait_for_inclusion = True, prompt = not self.config.no_prompt )

    def unstake( self ):
        r""" Unstake token of amount from uid.
        """
        wallet = bittensor.wallet( config = self.config )
        subtensor = bittensor.subtensor( config = self.config )
        subtensor.unstake( wallet, amount = None if self.config.unstake_all else self.config.amount, wait_for_inclusion = True, prompt = not self.config.no_prompt )

    def stake( self ):
        r""" Stake token of amount to uid.
        """
        wallet = bittensor.wallet( config = self.config )
        subtensor = bittensor.subtensor( config = self.config )
        subtensor.add_stake( wallet, amount = None if self.config.stake_all else self.config.amount, wait_for_inclusion = True, prompt = not self.config.no_prompt )

    def set_weights( self ):
        r""" Set weights and uids on chain.
        """
        wallet = bittensor.wallet( config = self.config )
        subtensor = bittensor.subtensor( config = self.config )
        subtensor.set_weights( 
            wallet, 
            uids = self.config.uids,
            weights = self.config.weights,
            wait_for_inclusion = True, 
            prompt = not self.config.no_prompt 
        )

    def list(self):
        r""" Lists wallets.
        """
        wallets = next(os.walk(os.path.expanduser(self.config.wallet.path)))[1]
        root = Tree("Wallets")
        for w_name in wallets:
            wallet_for_name = bittensor.wallet( path = self.config.wallet.path, name = w_name)
            try:
                if wallet_for_name.coldkeypub_file.exists_on_device() and not wallet_for_name.coldkeypub_file.is_encrypted():
                    coldkeypub_str = wallet_for_name.coldkeypub.ss58_address
                else:
                    coldkeypub_str = '?'
            except:
                coldkeypub_str = '?'

            wallet_tree = root.add("\n[bold white]{} ({})".format(w_name, coldkeypub_str[:8]))
            hotkeys_path = self.config.wallet.path + w_name + '/hotkeys'
            try:
                hotkeys = next(os.walk(os.path.expanduser(hotkeys_path)))
                if len( hotkeys ) > 1:
                    for h_name in hotkeys[2]:
                        hotkey_for_name = bittensor.wallet( path = self.config.wallet.path, name = w_name, hotkey = h_name)
                        try:
                            if hotkey_for_name.hotkey_file.exists_on_device() and not hotkey_for_name.hotkey_file.is_encrypted():
                                hotkey_str = hotkey_for_name.hotkey.ss58_address
                            else:
                                hotkey_str = '?'
                        except:
                            hotkey_str = '?'
                        wallet_tree.add("[bold grey]{} ({})".format(h_name, hotkey_str[:8]))
            except:
                pass

        print(root)

    def metagraph(self):
        r""" Prints an overview for the wallet's colkey.
        """
        console = bittensor.__console__
        subtensor = bittensor.subtensor( config = self.config )
        metagraph = bittensor.metagraph( subtensor = subtensor )
        with console.status(":satellite: Syncing with chain: [white]{}[/white] ...".format(self.config.subtensor.network)):
            metagraph.load()
            metagraph.sync()
            metagraph.save()

        TABLE_DATA = [] 
        total_stake = 0.0
        total_rank = 0.0
        total_trust = 0.0
        total_consensus = 0.0
        total_incentive = 0.0
        total_dividends = 0.0
        total_emission = 0.0  
        for uid in metagraph.uids:
            ep = metagraph.endpoint_objs[uid]
            row = [
                str(ep.uid), 
                '{:.5f}'.format( metagraph.stake[uid]),
                '{:.5f}'.format( metagraph.ranks[uid]), 
                '{:.5f}'.format( metagraph.trust[uid]), 
                '{:.5f}'.format( metagraph.consensus[uid]), 
                '{:.5f}'.format( metagraph.incentive[uid]),
                '{:.5f}'.format( metagraph.dividends[uid]),
                '{:.5f}'.format( metagraph.emission[uid]),
                str((metagraph.block.item() - metagraph.last_update[uid].item())),
                str( metagraph.active[uid].item() ), 
                ep.ip + ':' + str(ep.port) if ep.is_serving else '[yellow]none[/yellow]', 
                ep.hotkey[:10],
                ep.coldkey[:10]
            ]
            total_stake += metagraph.stake[uid]
            total_rank += metagraph.ranks[uid]
            total_trust += metagraph.trust[uid]
            total_consensus += metagraph.consensus[uid]
            total_incentive += metagraph.incentive[uid]
            total_dividends += metagraph.dividends[uid]
            total_emission += metagraph.emission[uid]
            TABLE_DATA.append(row)
        total_neurons = len(metagraph.uids)                
        table = Table(show_footer=False)
        table.title = (
            "[white]Metagraph([bold grey]{}[/bold grey])".format(subtensor.network)
        )
        table.add_column("[overline white]UID",  str(total_neurons), footer_style = "overline white", style='yellow')
        table.add_column("[overline white]STAKE", '{:.5f}'.format(total_stake), footer_style = "overline white", justify='right', style='green', no_wrap=True)
        table.add_column("[overline white]RANK", '{:.5f}'.format(total_rank), footer_style = "overline white", justify='right', style='green', no_wrap=True)
        table.add_column("[overline white]TRUST", '{:.5f}'.format(total_trust), footer_style = "overline white", justify='right', style='green', no_wrap=True)
        table.add_column("[overline white]CONSENSUS", '{:.5f}'.format(total_consensus), footer_style = "overline white", justify='right', style='green', no_wrap=True)
        table.add_column("[overline white]INCENTIVE", '{:.5f}'.format(total_incentive), footer_style = "overline white", justify='right', style='green', no_wrap=True)
        table.add_column("[overline white]DIVIDENDS", '{:.5f}'.format(total_dividends), footer_style = "overline white", justify='right', style='green', no_wrap=True)
        table.add_column("[overline white]EMISSION", '{:.5f}'.format(total_emission), footer_style = "overline white", justify='right', style='green', no_wrap=True)
        table.add_column("[overline white]UPDATED", justify='right', no_wrap=True)
        table.add_column("[overline white]ACTIVE", justify='right', style='green', no_wrap=True)
        table.add_column("[overline white]AXON", justify='left', style='dim blue', no_wrap=True) 
        table.add_column("[overline white]HOTKEY", style='dim blue', no_wrap=False)
        table.add_column("[overline white]COLDKEY", style='dim purple', no_wrap=False)
        table.show_footer = True

        for row in TABLE_DATA:
            table.add_row(*row)
        table.box = None
        table.pad_edge = False
        table.width = None
        console.print(table)

    def weights(self):
        r""" Prints an overview for the wallet's colkey.
        """
        console = bittensor.__console__
        subtensor = bittensor.subtensor( config = self.config )
        metagraph = bittensor.metagraph( subtensor = subtensor )
        wallet = bittensor.wallet( config = self.config )
        with console.status(":satellite: Syncing with chain: [white]{}[/white] ...".format(self.config.subtensor.network)):
            metagraph.load()
            metagraph.sync()
            metagraph.save()

        table = Table()
        rows = []
        table.add_column("[bold white]uid", style='white', no_wrap=False)
        for uid in metagraph.uids.tolist():
            table.add_column("[bold white]{}".format(uid), style='white', no_wrap=False)
            if self.config.all_weights:
                rows.append(["[bold white]{}".format(uid) ] + ['{:.3f}'.format(v) for v in metagraph.W[uid].tolist()])
            else:
                if metagraph.coldkeys[uid] == wallet.coldkeypub.ss58_address:
                    if not self.config.all_hotkeys:
                        if metagraph.hotkeys[uid] == wallet.hotkey.ss58_address:
                            rows.append(["[bold white]{}".format(uid) ] + ['{:.3f}'.format(v) for v in metagraph.W[uid].tolist()])
                    else:
                        rows.append(["[bold white]{}".format(uid) ] + ['{:.3f}'.format(v) for v in metagraph.W[uid].tolist()])

        for row in rows:
            table.add_row(*row)
        table.box = None
        table.pad_edge = False
        table.width = None
        with console.pager():
            console.print(table)

    def overview(self):
        r""" Prints an overview for the wallet's colkey.
        """
        console = bittensor.__console__
        wallet = bittensor.wallet( config = self.config )
        subtensor = bittensor.subtensor( config = self.config )
        metagraph = bittensor.metagraph( subtensor = subtensor )
        with console.status(":satellite: Syncing with chain: [white]{}[/white] ...".format(self.config.subtensor.network)):
            metagraph.load()
            metagraph.sync()
            metagraph.save()
            balance = subtensor.get_balance( wallet.coldkeypub.ss58_address )

        owned_endpoints = [] 
        endpoints = metagraph.endpoint_objs
        for uid, cold in enumerate(metagraph.coldkeys):
            if cold == wallet.coldkeypub.ss58_address:
                owned_endpoints.append( endpoints[uid] )

        TABLE_DATA = []  
        total_stake = 0.0
        total_rank = 0.0
        total_trust = 0.0
        total_consensus = 0.0
        total_incentive = 0.0
        total_dividends = 0.0
        total_emission = 0.0      
        for ep in tqdm(owned_endpoints):
            uid = ep.uid
            active = metagraph.active[ uid ].item()
            stake = metagraph.S[ uid ].item()
            rank = metagraph.R[ uid ].item()
            trust = metagraph.T[ uid ].item()
            consensus = metagraph.C[ uid ].item()
            incentive = metagraph.I[ uid ].item()
            dividends = metagraph.D[ uid ].item()
            emission = metagraph.E[ uid ].item() / 1000000000
            last_update = int(metagraph.block - metagraph.last_update[ uid ])
            row = [
                str(ep.uid), 
                str(active), 
                '{:.5f}'.format(stake),
                '{:.5f}'.format(rank), 
                '{:.5f}'.format(trust), 
                '{:.5f}'.format(consensus), 
                '{:.5f}'.format(incentive),
                '{:.5f}'.format(dividends),
                '{:.5f}'.format(emission),
                str(last_update),
                ep.ip + ':' + str(ep.port) if ep.is_serving else '[yellow]none[/yellow]', 
                ep.hotkey
            ]
            total_stake += stake
            total_rank += rank
            total_trust += trust
            total_consensus += consensus
            total_incentive += incentive
            total_dividends += dividends
            total_emission += emission
            TABLE_DATA.append(row)
            
        total_neurons = len(owned_endpoints)                
        table = Table(show_footer=False)
        table.title = (
            "[white]Wallet - {}:{}".format(self.config.wallet.name, wallet.coldkeypub.ss58_address)
        )
        table.add_column("[overline white]UID",  str(total_neurons), footer_style = "overline white", style='yellow')
        table.add_column("[overline white]ACTIVE", justify='right', style='green', no_wrap=True)
        table.add_column("[overline white]STAKE", '{:.5f}'.format(total_stake), footer_style = "overline white", justify='right', style='green', no_wrap=True)
        table.add_column("[overline white]RANK", '{:.5f}'.format(total_rank), footer_style = "overline white", justify='right', style='green', no_wrap=True)
        table.add_column("[overline white]TRUST", '{:.5f}'.format(total_trust), footer_style = "overline white", justify='right', style='green', no_wrap=True)
        table.add_column("[overline white]CONSENSUS", '{:.5f}'.format(total_consensus), footer_style = "overline white", justify='right', style='green', no_wrap=True)
        table.add_column("[overline white]INCENTIVE", '{:.5f}'.format(total_incentive), footer_style = "overline white", justify='right', style='green', no_wrap=True)
        table.add_column("[overline white]DIVIDENDS", '{:.5f}'.format(total_dividends), footer_style = "overline white", justify='right', style='green', no_wrap=True)
        table.add_column("[overline white]EMISSION", '{:.5f}'.format(total_emission), footer_style = "overline white", justify='right', style='green', no_wrap=True)
        table.add_column("[overline white]UPDATED", justify='right', no_wrap=True)
        table.add_column("[overline white]AXON", justify='left', style='dim blue', no_wrap=True) 
        table.add_column("[overline white]HOTKEY", style='dim blue', no_wrap=False)
        table.show_footer = True
        table.caption = "[white]Wallet balance: [green]\u03C4" + str(balance.tao)

        console.clear()
        for row in TABLE_DATA:
            table.add_row(*row)
        table.box = None
        table.pad_edge = False
        table.width = None
        console.print(table)<|MERGE_RESOLUTION|>--- conflicted
+++ resolved
@@ -26,11 +26,7 @@
 from tqdm import tqdm
 from rich.table import Table
 from rich.prompt import Confirm
-<<<<<<< HEAD
-=======
-from rich.prompt import Prompt
 import neurons
->>>>>>> 26397dc3
 
 class CLI:
     """
