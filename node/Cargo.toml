[package]
name = "node-subtensor"
version = "4.0.0-dev"
description = "A fresh FRAME-based Substrate node, ready for hacking."
authors = ["Substrate DevHub <https://github.com/substrate-developer-hub>"]
homepage = "https://substrate.io/"
edition.workspace = true
license = "MIT-0"
publish = false
repository = "https://github.com/substrate-developer-hub/substrate-node-template/"
build = "build.rs"

[package.metadata.docs.rs]
targets = ["x86_64-unknown-linux-gnu"]

[[bin]]
name = "node-subtensor"

[dependencies]
clap = { version = "4.4.10", features = ["derive"] }
futures = { version = "0.3.21", features = ["thread-pool"] }
serde_json = "1.0.108"

sc-cli = { git = "https://github.com/paritytech/polkadot-sdk", branch = "release-polkadot-v1.4.0" }
sp-core = { git = "https://github.com/paritytech/polkadot-sdk", branch = "release-polkadot-v1.4.0" }
sc-executor = { git = "https://github.com/paritytech/polkadot-sdk", branch = "release-polkadot-v1.4.0" }
sc-network = { git = "https://github.com/paritytech/polkadot-sdk", branch = "release-polkadot-v1.4.0" }
sc-service = { git = "https://github.com/paritytech/polkadot-sdk", branch = "release-polkadot-v1.4.0" }
sc-telemetry = { git = "https://github.com/paritytech/polkadot-sdk", branch = "release-polkadot-v1.4.0" }
sc-transaction-pool = { git = "https://github.com/paritytech/polkadot-sdk", branch = "release-polkadot-v1.4.0" }
sc-transaction-pool-api = { git = "https://github.com/paritytech/polkadot-sdk", branch = "release-polkadot-v1.4.0" }
sc-offchain = { git = "https://github.com/paritytech/polkadot-sdk", branch = "release-polkadot-v1.4.0" }
sc-consensus-aura = { git = "https://github.com/paritytech/polkadot-sdk", branch = "release-polkadot-v1.4.0" }
sp-consensus-aura = { git = "https://github.com/paritytech/polkadot-sdk", branch = "release-polkadot-v1.4.0" }
sc-consensus = { git = "https://github.com/paritytech/polkadot-sdk", branch = "release-polkadot-v1.4.0" }
sc-consensus-grandpa = { git = "https://github.com/paritytech/polkadot-sdk", branch = "release-polkadot-v1.4.0" }
sp-consensus-grandpa = { git = "https://github.com/paritytech/polkadot-sdk", branch = "release-polkadot-v1.4.0" }
sc-client-api = { git = "https://github.com/paritytech/polkadot-sdk", branch = "release-polkadot-v1.4.0" }
sp-runtime = { git = "https://github.com/paritytech/polkadot-sdk", branch = "release-polkadot-v1.4.0" }
sp-io = { git = "https://github.com/paritytech/polkadot-sdk", branch = "release-polkadot-v1.4.0" }
sp-timestamp = { git = "https://github.com/paritytech/polkadot-sdk", branch = "release-polkadot-v1.4.0" }
sp-inherents = { git = "https://github.com/paritytech/polkadot-sdk", branch = "release-polkadot-v1.4.0" }
sp-keyring = { git = "https://github.com/paritytech/polkadot-sdk", branch = "release-polkadot-v1.4.0" }
frame-system = { git = "https://github.com/paritytech/polkadot-sdk", branch = "release-polkadot-v1.4.0" }

<<<<<<< HEAD
# Feature pallets
pallet-transaction-payment = { git = "https://github.com/paritytech/polkadot-sdk", branch = "release-polkadot-v1.4.0", default-features = false }
pallet-subtensor = { version = "4.0.0-dev", default-features = false, path = "../pallets/subtensor" }
=======
sc-cli = { version = "0.10.0-dev", git = "https://github.com/paritytech/substrate.git", branch = "polkadot-v0.9.39" }
sp-core = { version = "7.0.0", git = "https://github.com/paritytech/substrate.git", branch = "polkadot-v0.9.39" }
sc-executor = { version = "0.10.0-dev", git = "https://github.com/paritytech/substrate.git", branch = "polkadot-v0.9.39" }
sc-service = { version = "0.10.0-dev", git = "https://github.com/paritytech/substrate.git", branch = "polkadot-v0.9.39" }
sc-telemetry = { version = "4.0.0-dev", git = "https://github.com/paritytech/substrate.git", branch = "polkadot-v0.9.39" }
sc-keystore = { version = "4.0.0-dev", git = "https://github.com/paritytech/substrate.git", branch = "polkadot-v0.9.39" }
sc-transaction-pool = { version = "4.0.0-dev", git = "https://github.com/paritytech/substrate.git", branch = "polkadot-v0.9.39" }
sc-transaction-pool-api = { version = "4.0.0-dev", git = "https://github.com/paritytech/substrate.git", branch = "polkadot-v0.9.39" }
sc-consensus-aura = { version = "0.10.0-dev", git = "https://github.com/paritytech/substrate.git", branch = "polkadot-v0.9.39" }
sp-consensus-aura = { version = "0.10.0-dev", git = "https://github.com/paritytech/substrate.git", branch = "polkadot-v0.9.39" }
sp-consensus = { version = "0.10.0-dev", git = "https://github.com/paritytech/substrate.git", branch = "polkadot-v0.9.39" }
sc-consensus = { version = "0.10.0-dev", git = "https://github.com/paritytech/substrate.git", branch = "polkadot-v0.9.39" }
sc-finality-grandpa = { version = "0.10.0-dev", git = "https://github.com/paritytech/substrate.git", branch = "polkadot-v0.9.39" }
sp-finality-grandpa = { version = "4.0.0-dev", git = "https://github.com/paritytech/substrate.git", branch = "polkadot-v0.9.39" }
sc-client-api = { version = "4.0.0-dev", git = "https://github.com/paritytech/substrate.git", branch = "polkadot-v0.9.39" }
sp-runtime = { version = "7.0.0", git = "https://github.com/paritytech/substrate.git", branch = "polkadot-v0.9.39" }
sp-io = { version = "7.0.0", git = "https://github.com/paritytech/substrate.git", branch = "polkadot-v0.9.39" }
sp-timestamp = { version = "4.0.0-dev", git = "https://github.com/paritytech/substrate.git", branch = "polkadot-v0.9.39" }
sp-inherents = { version = "4.0.0-dev", git = "https://github.com/paritytech/substrate.git", branch = "polkadot-v0.9.39" }
sp-keyring = { version = "7.0.0", git = "https://github.com/paritytech/substrate.git", branch = "polkadot-v0.9.39" }
frame-system = { version = "4.0.0-dev", git = "https://github.com/paritytech/substrate.git", branch = "polkadot-v0.9.39" }
pallet-transaction-payment = { version = "4.0.0-dev", default-features = false, git = "https://github.com/paritytech/substrate.git", branch = "polkadot-v0.9.39" }
pallet-commitments = {path="../pallets/commitments"}
>>>>>>> 18b5055e

# These dependencies are used for the node template's RPCs
jsonrpsee = { version = "0.16.2", features = ["server"] }
sp-api = { git = "https://github.com/paritytech/polkadot-sdk", branch = "release-polkadot-v1.4.0" }
sc-rpc-api = { git = "https://github.com/paritytech/polkadot-sdk", branch = "release-polkadot-v1.4.0" }
sp-blockchain = { git = "https://github.com/paritytech/polkadot-sdk", branch = "release-polkadot-v1.4.0" }
sp-block-builder = { git = "https://github.com/paritytech/polkadot-sdk", branch = "release-polkadot-v1.4.0" }
sc-basic-authorship = { git = "https://github.com/paritytech/polkadot-sdk", branch = "release-polkadot-v1.4.0" }
substrate-frame-rpc-system = { git = "https://github.com/paritytech/polkadot-sdk", branch = "release-polkadot-v1.4.0" }
pallet-transaction-payment-rpc = { git = "https://github.com/paritytech/polkadot-sdk", branch = "release-polkadot-v1.4.0" }

# These dependencies are used for runtime benchmarking
frame-benchmarking = { git = "https://github.com/paritytech/polkadot-sdk", branch = "release-polkadot-v1.4.0" }
frame-benchmarking-cli = { git = "https://github.com/paritytech/polkadot-sdk", branch = "release-polkadot-v1.4.0" }

# Local Dependencies
node-subtensor-runtime = { path = "../runtime" }

# CLI-specific dependencies
try-runtime-cli = { git = "https://github.com/paritytech/polkadot-sdk", branch = "release-polkadot-v1.4.0", optional = true }

[build-dependencies]
substrate-build-script-utils = { git = "https://github.com/paritytech/polkadot-sdk", branch = "release-polkadot-v1.4.0" }

[features]
default = []
# Dependencies that are only required if runtime benchmarking should be build.
runtime-benchmarks = [
	"frame-benchmarking-cli/runtime-benchmarks",
	"frame-benchmarking/runtime-benchmarks",
	"frame-system/runtime-benchmarks",
	"node-subtensor-runtime/runtime-benchmarks",
	"sc-service/runtime-benchmarks",
	"sp-runtime/runtime-benchmarks",
]
# Enable features that allow the runtime to be tried and debugged. Name might be subject to change
# in the near future.
try-runtime = [
	"frame-system/try-runtime",
	"node-subtensor-runtime/try-runtime",
	"pallet-transaction-payment/try-runtime",
	"sp-runtime/try-runtime",
	"try-runtime-cli/try-runtime",
]<|MERGE_RESOLUTION|>--- conflicted
+++ resolved
@@ -20,58 +20,32 @@
 clap = { version = "4.4.10", features = ["derive"] }
 futures = { version = "0.3.21", features = ["thread-pool"] }
 serde_json = "1.0.108"
+sc-network = { version = "0.10.0-dev", git = "https://github.com/paritytech/polkadot-sdk", branch = "release-polkadot-v1.4.0" }
+sc-offchain = { version = "4.0.0-dev", git = "https://github.com/paritytech/polkadot-sdk", branch = "release-polkadot-v1.4.0" }
+sc-cli = { version = "0.10.0-dev", git = "https://github.com/paritytech/polkadot-sdk", branch = "release-polkadot-v1.4.0" }
+sp-core = { version = "21.0.0", git = "https://github.com/paritytech/polkadot-sdk", branch = "release-polkadot-v1.4.0" }
+sc-executor = { version = "0.10.0-dev", git = "https://github.com/paritytech/polkadot-sdk", branch = "release-polkadot-v1.4.0" }
+sc-service = { version = "0.10.0-dev", git = "https://github.com/paritytech/polkadot-sdk", branch = "release-polkadot-v1.4.0" }
+sc-telemetry = { version = "4.0.0-dev", git = "https://github.com/paritytech/polkadot-sdk", branch = "release-polkadot-v1.4.0" }
+sc-keystore = { version = "4.0.0-dev", git = "https://github.com/paritytech/polkadot-sdk", branch = "release-polkadot-v1.4.0" }
+sc-transaction-pool = { version = "4.0.0-dev", git = "https://github.com/paritytech/polkadot-sdk", branch = "release-polkadot-v1.4.0" }
+sc-transaction-pool-api = { version = "4.0.0-dev", git = "https://github.com/paritytech/polkadot-sdk", branch = "release-polkadot-v1.4.0" }
+sc-consensus-aura = { version = "0.10.0-dev", git = "https://github.com/paritytech/polkadot-sdk", branch = "release-polkadot-v1.4.0" }
+sp-consensus-aura = { version = "0.10.0-dev", git = "https://github.com/paritytech/polkadot-sdk", branch = "release-polkadot-v1.4.0" }
+sp-consensus = { version = "0.10.0-dev", git = "https://github.com/paritytech/polkadot-sdk", branch = "release-polkadot-v1.4.0" }
+sc-consensus = { version = "0.10.0-dev", git = "https://github.com/paritytech/polkadot-sdk", branch = "release-polkadot-v1.4.0" }
+sc-client-api = { version = "4.0.0-dev", git = "https://github.com/paritytech/polkadot-sdk", branch = "release-polkadot-v1.4.0" }
+sp-runtime = { version = "24.0.0", git = "https://github.com/paritytech/polkadot-sdk", branch = "release-polkadot-v1.4.0" }
+sp-io = { version = "23.0.0", git = "https://github.com/paritytech/polkadot-sdk", branch = "release-polkadot-v1.4.0" }
+sp-timestamp = { version = "4.0.0-dev", git = "https://github.com/paritytech/polkadot-sdk", branch = "release-polkadot-v1.4.0" }
+sp-inherents = { version = "4.0.0-dev", git = "https://github.com/paritytech/polkadot-sdk", branch = "release-polkadot-v1.4.0" }
+sp-keyring = { version = "24.0.0", git = "https://github.com/paritytech/polkadot-sdk", branch = "release-polkadot-v1.4.0" }
+frame-system = { version = "4.0.0-dev", git = "https://github.com/paritytech/polkadot-sdk", branch = "release-polkadot-v1.4.0" }
+pallet-transaction-payment = { version = "4.0.0-dev", default-features = false, git = "https://github.com/paritytech/polkadot-sdk", branch = "release-polkadot-v1.4.0" }
+pallet-commitments = {path="../pallets/commitments"}
+pallet-subtensor = {path="../pallets/subtensor"}
+sc-consensus-grandpa = { version = "0.10.0-dev", git = "https://github.com/paritytech/polkadot-sdk", branch = "release-polkadot-v1.4.0" }
 
-sc-cli = { git = "https://github.com/paritytech/polkadot-sdk", branch = "release-polkadot-v1.4.0" }
-sp-core = { git = "https://github.com/paritytech/polkadot-sdk", branch = "release-polkadot-v1.4.0" }
-sc-executor = { git = "https://github.com/paritytech/polkadot-sdk", branch = "release-polkadot-v1.4.0" }
-sc-network = { git = "https://github.com/paritytech/polkadot-sdk", branch = "release-polkadot-v1.4.0" }
-sc-service = { git = "https://github.com/paritytech/polkadot-sdk", branch = "release-polkadot-v1.4.0" }
-sc-telemetry = { git = "https://github.com/paritytech/polkadot-sdk", branch = "release-polkadot-v1.4.0" }
-sc-transaction-pool = { git = "https://github.com/paritytech/polkadot-sdk", branch = "release-polkadot-v1.4.0" }
-sc-transaction-pool-api = { git = "https://github.com/paritytech/polkadot-sdk", branch = "release-polkadot-v1.4.0" }
-sc-offchain = { git = "https://github.com/paritytech/polkadot-sdk", branch = "release-polkadot-v1.4.0" }
-sc-consensus-aura = { git = "https://github.com/paritytech/polkadot-sdk", branch = "release-polkadot-v1.4.0" }
-sp-consensus-aura = { git = "https://github.com/paritytech/polkadot-sdk", branch = "release-polkadot-v1.4.0" }
-sc-consensus = { git = "https://github.com/paritytech/polkadot-sdk", branch = "release-polkadot-v1.4.0" }
-sc-consensus-grandpa = { git = "https://github.com/paritytech/polkadot-sdk", branch = "release-polkadot-v1.4.0" }
-sp-consensus-grandpa = { git = "https://github.com/paritytech/polkadot-sdk", branch = "release-polkadot-v1.4.0" }
-sc-client-api = { git = "https://github.com/paritytech/polkadot-sdk", branch = "release-polkadot-v1.4.0" }
-sp-runtime = { git = "https://github.com/paritytech/polkadot-sdk", branch = "release-polkadot-v1.4.0" }
-sp-io = { git = "https://github.com/paritytech/polkadot-sdk", branch = "release-polkadot-v1.4.0" }
-sp-timestamp = { git = "https://github.com/paritytech/polkadot-sdk", branch = "release-polkadot-v1.4.0" }
-sp-inherents = { git = "https://github.com/paritytech/polkadot-sdk", branch = "release-polkadot-v1.4.0" }
-sp-keyring = { git = "https://github.com/paritytech/polkadot-sdk", branch = "release-polkadot-v1.4.0" }
-frame-system = { git = "https://github.com/paritytech/polkadot-sdk", branch = "release-polkadot-v1.4.0" }
-
-<<<<<<< HEAD
-# Feature pallets
-pallet-transaction-payment = { git = "https://github.com/paritytech/polkadot-sdk", branch = "release-polkadot-v1.4.0", default-features = false }
-pallet-subtensor = { version = "4.0.0-dev", default-features = false, path = "../pallets/subtensor" }
-=======
-sc-cli = { version = "0.10.0-dev", git = "https://github.com/paritytech/substrate.git", branch = "polkadot-v0.9.39" }
-sp-core = { version = "7.0.0", git = "https://github.com/paritytech/substrate.git", branch = "polkadot-v0.9.39" }
-sc-executor = { version = "0.10.0-dev", git = "https://github.com/paritytech/substrate.git", branch = "polkadot-v0.9.39" }
-sc-service = { version = "0.10.0-dev", git = "https://github.com/paritytech/substrate.git", branch = "polkadot-v0.9.39" }
-sc-telemetry = { version = "4.0.0-dev", git = "https://github.com/paritytech/substrate.git", branch = "polkadot-v0.9.39" }
-sc-keystore = { version = "4.0.0-dev", git = "https://github.com/paritytech/substrate.git", branch = "polkadot-v0.9.39" }
-sc-transaction-pool = { version = "4.0.0-dev", git = "https://github.com/paritytech/substrate.git", branch = "polkadot-v0.9.39" }
-sc-transaction-pool-api = { version = "4.0.0-dev", git = "https://github.com/paritytech/substrate.git", branch = "polkadot-v0.9.39" }
-sc-consensus-aura = { version = "0.10.0-dev", git = "https://github.com/paritytech/substrate.git", branch = "polkadot-v0.9.39" }
-sp-consensus-aura = { version = "0.10.0-dev", git = "https://github.com/paritytech/substrate.git", branch = "polkadot-v0.9.39" }
-sp-consensus = { version = "0.10.0-dev", git = "https://github.com/paritytech/substrate.git", branch = "polkadot-v0.9.39" }
-sc-consensus = { version = "0.10.0-dev", git = "https://github.com/paritytech/substrate.git", branch = "polkadot-v0.9.39" }
-sc-finality-grandpa = { version = "0.10.0-dev", git = "https://github.com/paritytech/substrate.git", branch = "polkadot-v0.9.39" }
-sp-finality-grandpa = { version = "4.0.0-dev", git = "https://github.com/paritytech/substrate.git", branch = "polkadot-v0.9.39" }
-sc-client-api = { version = "4.0.0-dev", git = "https://github.com/paritytech/substrate.git", branch = "polkadot-v0.9.39" }
-sp-runtime = { version = "7.0.0", git = "https://github.com/paritytech/substrate.git", branch = "polkadot-v0.9.39" }
-sp-io = { version = "7.0.0", git = "https://github.com/paritytech/substrate.git", branch = "polkadot-v0.9.39" }
-sp-timestamp = { version = "4.0.0-dev", git = "https://github.com/paritytech/substrate.git", branch = "polkadot-v0.9.39" }
-sp-inherents = { version = "4.0.0-dev", git = "https://github.com/paritytech/substrate.git", branch = "polkadot-v0.9.39" }
-sp-keyring = { version = "7.0.0", git = "https://github.com/paritytech/substrate.git", branch = "polkadot-v0.9.39" }
-frame-system = { version = "4.0.0-dev", git = "https://github.com/paritytech/substrate.git", branch = "polkadot-v0.9.39" }
-pallet-transaction-payment = { version = "4.0.0-dev", default-features = false, git = "https://github.com/paritytech/substrate.git", branch = "polkadot-v0.9.39" }
-pallet-commitments = {path="../pallets/commitments"}
->>>>>>> 18b5055e
 
 # These dependencies are used for the node template's RPCs
 jsonrpsee = { version = "0.16.2", features = ["server"] }
