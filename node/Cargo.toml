[package]
name = "node-subtensor"
version = "4.0.0-dev"
description = "A fresh FRAME-based Substrate node, ready for hacking."
authors = ["Substrate DevHub <https://github.com/substrate-developer-hub>"]
homepage = "https://substrate.io/"
edition = "2021"
license = "Unlicense"
publish = false
repository = "https://github.com/opentensor/subtensor"
build = "build.rs"

[lints]
workspace = true

[package.metadata.docs.rs]
targets = ["x86_64-unknown-linux-gnu"]

[[bin]]
name = "node-subtensor"

[dependencies]
clap = { workspace = true, features = ["derive"] }
futures = { workspace = true, features = ["thread-pool"] }
serde = { workspace = true, features = ["derive"] }

# Storage import
memmap2 = { workspace = true }
serde_json = { workspace = true }

sc-cli = { workspace = true }
sp-core = { workspace = true }
sc-executor = { workspace = true }
sc-service = { workspace = true }
sc-telemetry = { workspace = true }
sc-keystore = { workspace = true }
sc-transaction-pool = { workspace = true }
sc-transaction-pool-api = { workspace = true }
sc-offchain = { workspace = true }
sc-network = { workspace = true }
sc-consensus-aura = { workspace = true }
sp-consensus-aura = { workspace = true }
sp-consensus = { workspace = true }
sc-consensus = { workspace = true }
sc-consensus-grandpa = { workspace = true }
sc-consensus-grandpa-rpc = { workspace = true }
sp-consensus-grandpa = { workspace = true }
<<<<<<< HEAD
sc-chain-spec-derive = { workspace = true }
sc-chain-spec = { workspace = true }
=======
sc-consensus-slots = { workspace = true }
>>>>>>> 0b283e2f
sc-client-api = { workspace = true }
sp-runtime = { workspace = true }
sp-io = { workspace = true }
sp-timestamp = { workspace = true }
sp-inherents = { workspace = true }
sp-keyring = { workspace = true }
frame-system = { workspace = true }
pallet-transaction-payment = { workspace = true }
pallet-commitments = { path = "../pallets/commitments" }

# These dependencies are used for the subtensor's RPCs
jsonrpsee = { workspace = true, features = ["server"] }
sc-rpc = { workspace = true }
sp-api = { workspace = true }
sc-rpc-api = { workspace = true }
sp-blockchain = { workspace = true }
sp-block-builder = { workspace = true }
sc-basic-authorship = { workspace = true }
substrate-frame-rpc-system = { workspace = true }
pallet-transaction-payment-rpc = { workspace = true }

# These dependencies are used for runtime benchmarking
frame-benchmarking = { workspace = true }
frame-benchmarking-cli = { workspace = true }

# Local Dependencies
node-subtensor-runtime = { path = "../runtime" }
subtensor-custom-rpc = { path = "../pallets/subtensor/rpc" }
subtensor-custom-rpc-runtime-api = { path = "../pallets/subtensor/runtime-api" }

[build-dependencies]
substrate-build-script-utils = { workspace = true }

[features]
default = []
# Dependencies that are only required if runtime benchmarking should be build.
runtime-benchmarks = [
	"node-subtensor-runtime/runtime-benchmarks",
	"frame-benchmarking/runtime-benchmarks",
	"frame-benchmarking-cli/runtime-benchmarks",
	"frame-system/runtime-benchmarks",
	"sc-service/runtime-benchmarks",
	"sp-runtime/runtime-benchmarks",
	"pallet-commitments/runtime-benchmarks"
]
pow-faucet = []

# Enable features that allow the runtime to be tried and debugged. Name might be subject to change
# in the near future.
try-runtime = [
	"node-subtensor-runtime/try-runtime",
	"frame-system/try-runtime",
	"pallet-transaction-payment/try-runtime",
	"sp-runtime/try-runtime",
	"pallet-commitments/try-runtime"
]<|MERGE_RESOLUTION|>--- conflicted
+++ resolved
@@ -45,12 +45,9 @@
 sc-consensus-grandpa = { workspace = true }
 sc-consensus-grandpa-rpc = { workspace = true }
 sp-consensus-grandpa = { workspace = true }
-<<<<<<< HEAD
 sc-chain-spec-derive = { workspace = true }
 sc-chain-spec = { workspace = true }
-=======
 sc-consensus-slots = { workspace = true }
->>>>>>> 0b283e2f
 sc-client-api = { workspace = true }
 sp-runtime = { workspace = true }
 sp-io = { workspace = true }
