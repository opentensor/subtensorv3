use node_subtensor_runtime::{AccountId, RuntimeGenesisConfig, Signature, WASM_BINARY};
use sc_service::ChainType;
use sp_consensus_aura::sr25519::AuthorityId as AuraId;
use sc_consensus_grandpa::AuthorityId as GrandpaId;
use sp_core::{sr25519, Pair, Public};
use sp_runtime::traits::{IdentifyAccount, Verify};
<<<<<<< HEAD
=======
use sp_core::crypto::Ss58Codec;
use std::env;
>>>>>>> 1744bdcd

// The URL for the telemetry server.
// const STAGING_TELEMETRY_URL: &str = "wss://telemetry.polkadot.io/submit/";

/// Specialized `ChainSpec`. This is a specialization of the general Substrate ChainSpec type.
pub type ChainSpec = sc_service::GenericChainSpec<RuntimeGenesisConfig>;

/// Generate a crypto pair from seed.
pub fn get_from_seed<TPublic: Public>(seed: &str) -> <TPublic::Pair as Pair>::Public {
	TPublic::Pair::from_string(&format!("//{}", seed), None)
		.expect("static values are valid; qed")
		.public()
}

type AccountPublic = <Signature as Verify>::Signer;

/// Generate an account ID from seed.
pub fn get_account_id_from_seed<TPublic: Public>(seed: &str) -> AccountId
where
	AccountPublic: From<<TPublic::Pair as Pair>::Public>,
{
	AccountPublic::from(get_from_seed::<TPublic>(seed)).into_account()
}

/// Generate an Aura authority key.
pub fn authority_keys_from_seed(s: &str) -> (AuraId, GrandpaId) {
	(get_from_seed::<AuraId>(s), get_from_seed::<GrandpaId>(s))
}

pub fn development_config() -> Result<ChainSpec, String> {
	let mut properties = sc_service::Properties::new();
	properties.insert("tokenSymbol".into(), "TAO".into());
	properties.insert("tokenDecimals".into(), 9.into());
	properties.insert("ss58Format".into(), 13116.into());

	Ok(ChainSpec::builder(
		WASM_BINARY.ok_or_else(|| "Development wasm not available".to_string())?,
		None,
	)
	.with_name("Development")
	.with_id("dev")
	.with_chain_type(ChainType::Development)
	.with_properties(properties)
	.with_genesis_config_patch(testnet_genesis(
		// Initial PoA authorities
		vec![authority_keys_from_seed("Alice")],
		// Sudo account
		get_account_id_from_seed::<sr25519::Public>("Alice"),
		// Pre-funded accounts
		vec![
			get_account_id_from_seed::<sr25519::Public>("Alice"),
			get_account_id_from_seed::<sr25519::Public>("Bob"),
			get_account_id_from_seed::<sr25519::Public>("Alice//stash"),
			get_account_id_from_seed::<sr25519::Public>("Bob//stash"),
		],
		true,
	))
	.build())
}

pub fn local_testnet_config() -> Result<ChainSpec, String> {
	let mut properties = sc_service::Properties::new();
	properties.insert("tokenSymbol".into(), "TAO".into());
	properties.insert("tokenDecimals".into(), 9.into());
	properties.insert("ss58Format".into(), 13116.into());

	Ok(ChainSpec::builder(
		WASM_BINARY.ok_or_else(|| "Development wasm not available".to_string())?,
		None,
	)
	.with_name("Local Testnet")
	.with_id("local_testnet")
	.with_chain_type(ChainType::Local)
	.with_properties(properties)
	.with_genesis_config_patch(testnet_genesis(
		// Initial PoA authorities
		vec![authority_keys_from_seed("Alice"), authority_keys_from_seed("Bob")],
		// Sudo account
		get_account_id_from_seed::<sr25519::Public>("Alice"),
		// Pre-funded accounts
		vec![
			get_account_id_from_seed::<sr25519::Public>("Alice"),
			get_account_id_from_seed::<sr25519::Public>("Bob"),
			get_account_id_from_seed::<sr25519::Public>("Charlie"),
			get_account_id_from_seed::<sr25519::Public>("Dave"),
			get_account_id_from_seed::<sr25519::Public>("Eve"),
			get_account_id_from_seed::<sr25519::Public>("Ferdie"),
			get_account_id_from_seed::<sr25519::Public>("Alice//stash"),
			get_account_id_from_seed::<sr25519::Public>("Bob//stash"),
			get_account_id_from_seed::<sr25519::Public>("Charlie//stash"),
			get_account_id_from_seed::<sr25519::Public>("Dave//stash"),
			get_account_id_from_seed::<sr25519::Public>("Eve//stash"),
			get_account_id_from_seed::<sr25519::Public>("Ferdie//stash"),
		],
		true,
	))
	.build())
}

<<<<<<< HEAD
/// Configure initial storage state for FRAME modules.
=======
fn localnet_genesis(
    wasm_binary: &[u8],
    initial_authorities: Vec<(AuraId, GrandpaId)>,
    _enable_println: bool,
) -> GenesisConfig {
    let mut balances = vec![
        (get_account_id_from_seed::<sr25519::Public>("Alice"), 1000000000000),
        (get_account_id_from_seed::<sr25519::Public>("Bob"), 1000000000000),
        (get_account_id_from_seed::<sr25519::Public>("Charlie"), 1000000000000),
        (get_account_id_from_seed::<sr25519::Public>("Dave"), 2000000000),
        (get_account_id_from_seed::<sr25519::Public>("Eve"), 2000000000),
        (get_account_id_from_seed::<sr25519::Public>("Ferdie"), 2000000000),
    ];

    // Check if the environment variable is set
    if let Ok(bt_wallet) = env::var("BT_DEFAULT_TOKEN_WALLET") {
        if let Ok(decoded_wallet) = Ss58Codec::from_ss58check(&bt_wallet) {
            balances.push((decoded_wallet, 1_000_000_000_000_000));
        } else {
            eprintln!("Invalid format for BT_DEFAULT_TOKEN_WALLET.");
        }
    }

    GenesisConfig {
        system: SystemConfig {
            // Add Wasm runtime to storage.
            code: wasm_binary.to_vec(),
        },
        balances: BalancesConfig {
            balances,
        },
        aura: AuraConfig {
            authorities: initial_authorities.iter().map(|x| (x.0.clone())).collect(),
        },
        grandpa: GrandpaConfig {
            authorities: initial_authorities.iter().map(|x| (x.1.clone(), 1)).collect(),
        },
        sudo: SudoConfig {
            key: Some(get_account_id_from_seed::<sr25519::Public>("Alice")),
        },
        transaction_payment: Default::default(),
        subtensor_module: Default::default(),
        triumvirate: TriumvirateConfig {
            members: Default::default(),
            phantom: Default::default(),
        },
        triumvirate_members: TriumvirateMembersConfig {
            members: bounded_vec![
                get_account_id_from_seed::<sr25519::Public>("Alice"),
                get_account_id_from_seed::<sr25519::Public>("Bob"),
                get_account_id_from_seed::<sr25519::Public>("Charlie"),
            ],
            phantom: Default::default()
        },
        senate_members: SenateMembersConfig {
            members: bounded_vec![
                get_account_id_from_seed::<sr25519::Public>("Dave"),
                get_account_id_from_seed::<sr25519::Public>("Eve"),
                get_account_id_from_seed::<sr25519::Public>("Ferdie"),
            ],
            phantom: Default::default()
        }
    }
}


// Configure initial storage state for FRAME modules.
>>>>>>> 1744bdcd
fn testnet_genesis(
	initial_authorities: Vec<(AuraId, GrandpaId)>,
	root_key: AccountId,
	endowed_accounts: Vec<AccountId>,
	_enable_println: bool,
) -> serde_json::Value {
	serde_json::json!({
		"balances": {
			// Configure endowed accounts with initial balance of 1 << 60.
			"balances": endowed_accounts.iter().cloned().map(|k| (k, 1u64 << 60)).collect::<Vec<_>>(),
		},
		"aura": {
			"authorities": initial_authorities.iter().map(|x| (x.0.clone())).collect::<Vec<_>>(),
		},
		"grandpa": {
			"authorities": initial_authorities.iter().map(|x| (x.1.clone(), 1)).collect::<Vec<_>>(),
		},
		"sudo": {
			// Assign network admin rights.
			"key": Some(root_key),
		},
	})
}

pub fn finney_config() -> Result<ChainSpec, String> {
	Ok(ChainSpec::builder(
		WASM_BINARY.ok_or_else(|| "Production wasm not available".to_string())?,
		None,
	)
	.with_name("Finney Mainnet")
	.with_id("finney")
	.with_chain_type(ChainType::Live)
	.with_genesis_config_patch(finney_genesis(
		// Initial PoA authorities
		vec![authority_keys_from_seed("Alice"), authority_keys_from_seed("Bob")],
		// Sudo account
		get_account_id_from_seed::<sr25519::Public>("Alice"),
		// Pre-funded accounts
		vec![],
		false,
	))
	.build())
}

fn finney_genesis(	
	initial_authorities: Vec<(AuraId, GrandpaId)>,
	root_key: AccountId,
	endowed_accounts: Vec<AccountId>,
	_enable_println: bool,
) -> serde_json::Value {
	serde_json::json!({
		"balances": {
			// Configure endowed accounts with initial balance of 1 << 60.
			"balances": endowed_accounts.iter().cloned().map(|k| (k, 1u64 << 60)).collect::<Vec<_>>(),
		},
		"aura": {
			"authorities": initial_authorities.iter().map(|x| (x.0.clone())).collect::<Vec<_>>(),
		},
		"grandpa": {
			"authorities": initial_authorities.iter().map(|x| (x.1.clone(), 1)).collect::<Vec<_>>(),
		},
		"sudo": {
			// Assign network admin rights.
			"key": Some(root_key),
		},
	})
}<|MERGE_RESOLUTION|>--- conflicted
+++ resolved
@@ -4,11 +4,8 @@
 use sc_consensus_grandpa::AuthorityId as GrandpaId;
 use sp_core::{sr25519, Pair, Public};
 use sp_runtime::traits::{IdentifyAccount, Verify};
-<<<<<<< HEAD
-=======
 use sp_core::crypto::Ss58Codec;
 use std::env;
->>>>>>> 1744bdcd
 
 // The URL for the telemetry server.
 // const STAGING_TELEMETRY_URL: &str = "wss://telemetry.polkadot.io/submit/";
@@ -108,14 +105,70 @@
 	.build())
 }
 
-<<<<<<< HEAD
-/// Configure initial storage state for FRAME modules.
-=======
+pub fn localnet_config() -> Result<ChainSpec, String> {
+	let wasm_binary = WASM_BINARY.ok_or_else(|| "Development wasm not available".to_string())?;
+
+	// Give front-ends necessary data to present to users
+	let mut properties = sc_service::Properties::new();
+	properties.insert("tokenSymbol".into(), "TAO".into());
+	properties.insert("tokenDecimals".into(), 9.into());
+	properties.insert("ss58Format".into(), 13116.into());
+
+	Ok(ChainSpec::from_genesis(
+		// Name
+		"Bittensor",
+		// ID
+		"bittensor",
+		ChainType::Development,
+		move || {
+			localnet_genesis(
+				wasm_binary,
+				// Initial PoA authorities (Validators)
+				// aura | grandpa
+				vec![
+					// Keys for debug
+					authority_keys_from_seed("Alice"), 
+					authority_keys_from_seed("Bob"),
+				], 
+				// Pre-funded accounts
+				true,
+			)
+		},
+		// Bootnodes
+		vec![],
+		// Telemetry
+		None,
+		// Protocol ID
+		Some("bittensor"),
+		None,
+		// Properties
+		Some(properties),
+		// Extensions
+		None,
+	))
+}
+
+use
+{
+	frame_system::
+	{
+		GenesisConfig
+	},
+	node_subtensor_runtime::
+	{
+		SystemConfig,
+		BalancesConfig,
+		GrandpaConfig,
+		SudoConfig,
+		AuraConfig
+	}
+};
+
 fn localnet_genesis(
     wasm_binary: &[u8],
     initial_authorities: Vec<(AuraId, GrandpaId)>,
     _enable_println: bool,
-) -> GenesisConfig {
+) -> serde_json::Value {
     let mut balances = vec![
         (get_account_id_from_seed::<sr25519::Public>("Alice"), 1000000000000),
         (get_account_id_from_seed::<sr25519::Public>("Bob"), 1000000000000),
@@ -134,6 +187,16 @@
         }
     }
 
+	serde_json::json!({
+		"balances": 
+		{
+			"balances":
+			{
+				
+			}
+		}
+	})
+
     GenesisConfig {
         system: SystemConfig {
             // Add Wasm runtime to storage.
@@ -152,33 +215,12 @@
             key: Some(get_account_id_from_seed::<sr25519::Public>("Alice")),
         },
         transaction_payment: Default::default(),
-        subtensor_module: Default::default(),
-        triumvirate: TriumvirateConfig {
-            members: Default::default(),
-            phantom: Default::default(),
-        },
-        triumvirate_members: TriumvirateMembersConfig {
-            members: bounded_vec![
-                get_account_id_from_seed::<sr25519::Public>("Alice"),
-                get_account_id_from_seed::<sr25519::Public>("Bob"),
-                get_account_id_from_seed::<sr25519::Public>("Charlie"),
-            ],
-            phantom: Default::default()
-        },
-        senate_members: SenateMembersConfig {
-            members: bounded_vec![
-                get_account_id_from_seed::<sr25519::Public>("Dave"),
-                get_account_id_from_seed::<sr25519::Public>("Eve"),
-                get_account_id_from_seed::<sr25519::Public>("Ferdie"),
-            ],
-            phantom: Default::default()
-        }
+        subtensor_module: Default::default()
     }
 }
 
 
 // Configure initial storage state for FRAME modules.
->>>>>>> 1744bdcd
 fn testnet_genesis(
 	initial_authorities: Vec<(AuraId, GrandpaId)>,
 	root_key: AccountId,
