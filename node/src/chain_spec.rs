use node_subtensor_runtime::{
	AccountId, AuraConfig, BalancesConfig, GenesisConfig, GrandpaConfig, Signature, SudoConfig,
	SystemConfig, WASM_BINARY, SubtensorModuleConfig, TriumvirateConfig, TriumvirateMembersConfig,
	SenateConfig, SenateMembersConfig
};
use sc_service::ChainType;
use sp_consensus_aura::sr25519::AuthorityId as AuraId;
use sp_core::{sr25519, Pair, Public, bounded_vec};
use sp_finality_grandpa::AuthorityId as GrandpaId;
use sp_runtime::traits::{IdentifyAccount, Verify};
use sp_core::crypto::Ss58Codec;

// The URL for the telemetry server.
// const STAGING_TELEMETRY_URL: &str = "wss://telemetry.polkadot.io/submit/";

// Specialized `ChainSpec`. This is a specialization of the general Substrate ChainSpec type.
pub type ChainSpec = sc_service::GenericChainSpec<GenesisConfig>;

// These functions are unused in production compiles, util functions for unit testing
#[allow(dead_code)]
/// Generate a crypto pair from seed.
pub fn get_from_seed<TPublic: Public>(seed: &str) -> <TPublic::Pair as Pair>::Public {
	TPublic::Pair::from_string(&format!("//{}", seed), None)
		.expect("static values are valid; qed")
		.public()
}

#[allow(dead_code)]
type AccountPublic = <Signature as Verify>::Signer;

#[allow(dead_code)]
/// Generate an account ID from seed.
pub fn get_account_id_from_seed<TPublic: Public>(seed: &str) -> AccountId
where
	AccountPublic: From<<TPublic::Pair as Pair>::Public>,
{
	AccountPublic::from(get_from_seed::<TPublic>(seed)).into_account()
}

#[allow(dead_code)]
/// Generate an Aura authority key.
pub fn authority_keys_from_seed(s: &str) -> (AuraId, GrandpaId) {
	(get_from_seed::<AuraId>(s), get_from_seed::<GrandpaId>(s))
}

pub fn authority_keys_from_ss58(s_aura :&str, s_grandpa : &str) -> (AuraId, GrandpaId) {
	(
		get_aura_from_ss58_addr(s_aura),
		get_grandpa_from_ss58_addr(s_grandpa),
	)
}

pub fn get_aura_from_ss58_addr(s: &str) -> AuraId {
	Ss58Codec::from_ss58check(s).unwrap()
}

pub fn get_grandpa_from_ss58_addr(s: &str) -> GrandpaId {
	Ss58Codec::from_ss58check(s).unwrap()
}

// Includes for nakamoto genesis
use std::{fs::File, path::PathBuf};
use serde::{Deserialize};
use serde_json as json;

// Configure storage from nakamoto data
#[derive(Deserialize, Debug)]
struct ColdkeyHotkeys {
	stakes: std::collections::HashMap<String, std::collections::HashMap<String, (u64, u16)>>,
	balances: std::collections::HashMap<String, u64>
}

pub fn finney_mainnet_config() -> Result<ChainSpec, String> {
	let path: PathBuf = std::path::PathBuf::from("./snapshot.json");
	let wasm_binary = WASM_BINARY.ok_or_else(|| "Development wasm not available".to_string())?;

	// We mmap the file into memory first, as this is *a lot* faster than using
	// `serde_json::from_reader`. See https://github.com/serde-rs/json/issues/160
	let file = File::open(&path)
		.map_err(|e| format!("Error opening genesis file `{}`: {}", path.display(), e))?;

	// SAFETY: `mmap` is fundamentally unsafe since technically the file can change
	//         underneath us while it is mapped; in practice it's unlikely to be a problem
	let bytes = unsafe {
		memmap2::Mmap::map(&file)
			.map_err(|e| format!("Error mmaping genesis file `{}`: {}", path.display(), e))?
	};

	let old_state: ColdkeyHotkeys =
		json::from_slice(&bytes).map_err(|e| format!("Error parsing genesis file: {}", e))?;

	let mut processed_stakes: Vec<(sp_runtime::AccountId32, Vec<(sp_runtime::AccountId32, (u64, u16))>)> = Vec::new();
	for (coldkey_str, hotkeys) in old_state.stakes.iter() {
		let coldkey = <sr25519::Public as Ss58Codec>::from_ss58check(&coldkey_str).unwrap();
		let coldkey_account = sp_runtime::AccountId32::from(coldkey);

		let mut processed_hotkeys: Vec<(sp_runtime::AccountId32, (u64, u16))> = Vec::new();

		for (hotkey_str, amount_uid) in hotkeys.iter() {
			let (amount, uid) = amount_uid;
			let hotkey = <sr25519::Public as Ss58Codec>::from_ss58check(&hotkey_str).unwrap();
			let hotkey_account = sp_runtime::AccountId32::from(hotkey);

			processed_hotkeys.push((hotkey_account, (*amount, *uid)));
		}

		processed_stakes.push((coldkey_account, processed_hotkeys));
	}

	let mut balances_issuance: u64 = 0;
	let mut processed_balances: Vec<(sp_runtime::AccountId32, u64)> = Vec::new();
	for (key_str, amount) in old_state.balances.iter() {
		let key = <sr25519::Public as Ss58Codec>::from_ss58check(&key_str).unwrap();
		let key_account = sp_runtime::AccountId32::from(key);

		processed_balances.push((key_account, *amount));
		balances_issuance += *amount;
	}

	// Give front-ends necessary data to present to users
	let mut properties = sc_service::Properties::new();
	properties.insert("tokenSymbol".into(), "TAO".into());
	properties.insert("tokenDecimals".into(), 9.into());
	properties.insert("ss58Format".into(), 13116.into());

	Ok(ChainSpec::from_genesis(
		// Name
		"Bittensor",
		// ID
		"bittensor",
		ChainType::Live,
		move || {
			finney_genesis(
				wasm_binary,
				// Initial PoA authorities (Validators)
				// aura | grandpa
				vec![
					// Keys for debug
					//authority_keys_from_seed("Alice"), authority_keys_from_seed("Bob"),
					authority_keys_from_ss58("5EJUcFbe74FDQwPsZDbRVpdDxVZQQxjoGZA9ayJqJTbcRrGf", "5GRcfchgXZjkCfqgNvfjicjJw3vVGF4Ahqon2w8RfjXwyzy4"),// key 1
					authority_keys_from_ss58("5H5oVSbQxDSw1TohAvLvp9CTAua6PN4yHme19UrG4c1ojS8J", "5FAEYaHLZmLRX4XFs2SBHbLhkysbSPrcTp51w6sQNaYLa7Tu"), // key 2
					authority_keys_from_ss58("5CfBazEwCAsmscGj1J9rhXess9ZXZ5qYcuZvFWii9sxT977v", "5F6LgDAenzchE5tPmFHKGueYy1rj85oB2yxvm1xyKLVvk4gy"), // key 3
					authority_keys_from_ss58("5HZDvVFWH3ifx1Sx8Uaaa7oiT6U4fAKrR3LKy9r1zFnptc1z", "5GJY6A1X8KNvqHcf42Cpr5HZzG95FZVJkTHJvnHSBGgshEWn"), // key 4
					authority_keys_from_ss58("5H3v2VfQmsAAgj63EDaB1ZWmruTHHkJ4kci5wkt6SwMi2VW1", "5FXVk1gEsNweTB6AvS5jAWCivXQHTcyCWXs21wHvRU5UTZtb"), // key 5
					authority_keys_from_ss58("5CPhKdvHmMqRmMUrpFnvLc6GUcduVwpNHsPPEhnYQ7QXjPdz", "5GAzG6PhVvpeoZVkKupa2uZDrhwsUmk5fCHgwq95cN9s3Dvi"), // key 6
					authority_keys_from_ss58("5DZTjVhqVjHyhXLhommE4jqY9w1hJEKNQWJ8p6QnUWghRYS1", "5HmGN73kkcHaKNJrSPAxwiwAiiCkztDZ1AYi4gkpv6jaWaxi"), // key 7
					authority_keys_from_ss58("5ETyBUhi3uVCzsk4gyTmtf41nheH7wALqQQxbUkmRPNqEMGS", "5Cq63ca5KM5qScJYmQi7PvFPhJ6Cxr6yw6Xg9dLYoRYg33rN"), // key 8
					authority_keys_from_ss58("5DUSt6KiZWxA3tsiFkv3xYSNuox6PCfhyvqqM9x7N5kuHV2S", "5FF1kun4rb5B7C3tqh23XPVDDUJ3UchnaXxJeXu1i5n8KNHp"), // key 9
					authority_keys_from_ss58("5GgsDz9yixsdHxFu52SN37f6TrUtU2RwmGJejbHVmN1ERXL4", "5EZiep2gMyV2cz9x54TQDb1cuyFYYcwGRGZ7J19Ua4YSAWCZ"), // key 10
					authority_keys_from_ss58("5HjhkCMa89QJbFULs8WPZBgVg8kMq5qdX1nx7CnQpZgoyKAN", "5D5DL9sru2ep3AWoHvmEUbFLirVr7tJ6BxBWH5M8j3r9kUpe"), // key 11
					authority_keys_from_ss58("5F257gHitacwDGvYm2Xm7dBE882auTU8wraG6w4T3r63wh9V", "5CovRCaioWENKejfaeccDQY4vCF8kTGtZ5fwagSCeDGmiSyh"), // key 12
					authority_keys_from_ss58("5CtGLbiHWs6XVgNi9nW7oqSP4D4JMot7yHYuFokidZzAP6ny", "5DSxsR9aAiq33uSYXWt4zEibx6KT6xxtFGkT9S4GLaCavgDE"), // key 13
					authority_keys_from_ss58("5DeVtxyiniPzoHo4iQiLhGfhED6RP3V73B5nGSYWr5Mgt82c", "5HaWL2AvLZHwyPXofWFTEZ6jHVmUG8U9cFATggKZonN1xZjm"), // key 14
					authority_keys_from_ss58("5GF4a6pQ8TQuPhdkKqugzrZSW7YnpQtB4ihouKGZsVMwoTn6", "5DaEhFN8bWjvhDxavSWFBr962qoTAMB4b51QebdRZ75VA4h2"), // key 15
					authority_keys_from_ss58("5DAC8Did2NgeVfZeNmEfZuU6t7UseJNf9J68XTvhLf5yCsBZ", "5G27pyXx9ieSRCTuDoqPgTvpCynH6yhum9HiQQ1iMj3rAeaP"), // key 16
					authority_keys_from_ss58("5FmxaYznqMqiorPHQgKoRQgEHN7ud4yKsJWr6FvXuS6FS6be", "5Ch5XFMKETDiiPiuhUj9TumUtgsnVG1VzQRvBykP9bRdt4km"), // key 17
					authority_keys_from_ss58("5GNAkfKYmFbVRAYm1tPr1yG6bHCapaY7WKRmzkEdendDXj1j", "5EC6JjwnE11qaRnjKM85eevQFV1EoaKPPtcBRmTp1XsR7Kx3"), // key 18
					authority_keys_from_ss58("5GYk3B38R9F2TEcWoqCLojqPwx6AA1TsD3EovoTgggyRdzki", "5FjdhdAxujZVev6HYqQcTB6UBAKfKFKPoftgMLenoxbNWoe2"), // key 19
					authority_keys_from_ss58("5D7fthS7zBDhwi2u2JYd74t7FpQuseDkUkTuaLZoenXNpXPK", "5DhAKQ4MFg39mQAYzndzbznLGqSV4VMUJUyRXe8QPDqD5G1D"), // key 20 
					], 
				// Sudo account
				Ss58Codec::from_ss58check("5FCM3DBXWiGcwYYQtT8z4ZD93TqYpYxjaAfgv6aMStV1FTCT").unwrap(), 
				// Pre-funded accounts
				vec![

				],
				true,
				processed_stakes.clone(),
				processed_balances.clone(),
				balances_issuance
			)
		},
		// Bootnodes
		vec![
		],
		// Telemetry
		None,
		// Protocol ID
		Some("bittensor"),
		None,
		// Properties
		Some(properties),
		// Extensions
		None,
	))
}

pub fn finney_testnet_config() -> Result<ChainSpec, String> {
	let path: PathBuf = std::path::PathBuf::from("./snapshot.json");
	let wasm_binary = WASM_BINARY.ok_or_else(|| "Development wasm not available".to_string())?;

	// We mmap the file into memory first, as this is *a lot* faster than using
	// `serde_json::from_reader`. See https://github.com/serde-rs/json/issues/160
	let file = File::open(&path)
		.map_err(|e| format!("Error opening genesis file `{}`: {}", path.display(), e))?;

	// SAFETY: `mmap` is fundamentally unsafe since technically the file can change
	//         underneath us while it is mapped; in practice it's unlikely to be a problem
	let bytes = unsafe {
		memmap2::Mmap::map(&file)
			.map_err(|e| format!("Error mmaping genesis file `{}`: {}", path.display(), e))?
	};

	let old_state: ColdkeyHotkeys =
		json::from_slice(&bytes).map_err(|e| format!("Error parsing genesis file: {}", e))?;

	let mut processed_stakes: Vec<(sp_runtime::AccountId32, Vec<(sp_runtime::AccountId32, (u64, u16))>)> = Vec::new();
	for (coldkey_str, hotkeys) in old_state.stakes.iter() {
		let coldkey = <sr25519::Public as Ss58Codec>::from_ss58check(&coldkey_str).unwrap();
		let coldkey_account = sp_runtime::AccountId32::from(coldkey);

		let mut processed_hotkeys: Vec<(sp_runtime::AccountId32, (u64, u16))> = Vec::new();

		for (hotkey_str, amount_uid) in hotkeys.iter() {
			let (amount, uid) = amount_uid;
			let hotkey = <sr25519::Public as Ss58Codec>::from_ss58check(&hotkey_str).unwrap();
			let hotkey_account = sp_runtime::AccountId32::from(hotkey);

			processed_hotkeys.push((hotkey_account, (*amount, *uid)));
		}

		processed_stakes.push((coldkey_account, processed_hotkeys));
	}

	let mut balances_issuance: u64 = 0;
	let mut processed_balances: Vec<(sp_runtime::AccountId32, u64)> = Vec::new();
	for (key_str, amount) in old_state.balances.iter() {
		let key = <sr25519::Public as Ss58Codec>::from_ss58check(&key_str).unwrap();
		let key_account = sp_runtime::AccountId32::from(key);

		processed_balances.push((key_account, *amount));
		balances_issuance += *amount;
	}

	// Give front-ends necessary data to present to users
	let mut properties = sc_service::Properties::new();
	properties.insert("tokenSymbol".into(), "TAO".into());
	properties.insert("tokenDecimals".into(), 9.into());
	properties.insert("ss58Format".into(), 13116.into());

	Ok(ChainSpec::from_genesis(
		// Name
		"Bittensor",
		// ID
		"bittensor",
		ChainType::Development,
		move || {
			testnet_genesis(
				wasm_binary,
				// Initial PoA authorities (Validators)
				// aura | grandpa
				vec![
					// Keys for debug
					//authority_keys_from_seed("Alice"), authority_keys_from_seed("Bob"),
					authority_keys_from_ss58("5D5ABUyMsdmJdH7xrsz9vREq5eGXr5pXhHxix2dENQR62dEo", "5H3qMjQjoeZxZ98jzDmoCwbz2sugd5fDN1wrr8Phf49zemKL"),// key 1
					authority_keys_from_ss58("5GbRc5sNDdhcPAU9suV2g9P5zyK1hjAQ9JHeeadY1mb8kXoM", "5GbkysfaCjK3cprKPhi3CUwaB5xWpBwcfrkzs6FmqHxej8HZ"),// key 1
					authority_keys_from_ss58("5CoVWwBwXz2ndEChGcS46VfSTb3RMUZzZzAYdBKo263zDhEz", "5HTLp4BvPp99iXtd8YTBZA1sMfzo8pd4mZzBJf7HYdCn2boU"),// key 1
					authority_keys_from_ss58("5EekcbqupwbgWqF8hWGY4Pczsxp9sbarjDehqk7bdyLhDCwC", "5GAemcU4Pzyfe8DwLwDFx3aWzyg3FuqYUCCw2h4sdDZhyFvE"),// key 1
					authority_keys_from_ss58("5GgdEQyS5DZzUwKuyucEPEZLxFKGmasUFm1mqM3sx1MRC5RV", "5EibpMomXmgekxcfs25SzFBpGWUsG9Lc8ALNjXN3TYH5Tube"),// key 1
					authority_keys_from_ss58("5Ek5JLCGk2PuoT1fS23GXiWYUT98HVUBERFQBu5g57sNf44x", "5Gyrc6b2mx1Af6zWJYHdx3gwgtXgZvD9YkcG9uTUPYry4V2a"),// key 1
					
					], 
				// Sudo account
				Ss58Codec::from_ss58check("5GpzQgpiAKHMWNSH3RN4GLf96GVTDct9QxYEFAY7LWcVzTbx").unwrap(), 
				// Pre-funded accounts
				vec![
					
				],
				true,
				processed_stakes.clone(),
				processed_balances.clone(),
				balances_issuance
			)
		},
		// Bootnodes
		vec![
		],
		// Telemetry
		None,
		// Protocol ID
		Some("bittensor"),
		None,
		// Properties
		Some(properties),
<<<<<<< HEAD
		// Extensions
		None,
	))
}

pub fn localnet_config() -> Result<ChainSpec, String> {
	let path: PathBuf = std::path::PathBuf::from("./snapshot.json");
	let wasm_binary = WASM_BINARY.ok_or_else(|| "Development wasm not available".to_string())?;

	// We mmap the file into memory first, as this is *a lot* faster than using
	// `serde_json::from_reader`. See https://github.com/serde-rs/json/issues/160
	let file = File::open(&path)
		.map_err(|e| format!("Error opening genesis file `{}`: {}", path.display(), e))?;

	// SAFETY: `mmap` is fundamentally unsafe since technically the file can change
	//         underneath us while it is mapped; in practice it's unlikely to be a problem
	let bytes = unsafe {
		memmap2::Mmap::map(&file)
			.map_err(|e| format!("Error mmaping genesis file `{}`: {}", path.display(), e))?
	};

	let old_state: ColdkeyHotkeys =
		json::from_slice(&bytes).map_err(|e| format!("Error parsing genesis file: {}", e))?;

	let mut processed_stakes: Vec<(sp_runtime::AccountId32, Vec<(sp_runtime::AccountId32, (u64, u16))>)> = Vec::new();
	for (coldkey_str, hotkeys) in old_state.stakes.iter() {
		let coldkey = <sr25519::Public as Ss58Codec>::from_ss58check(&coldkey_str).unwrap();
		let coldkey_account = sp_runtime::AccountId32::from(coldkey);

		let mut processed_hotkeys: Vec<(sp_runtime::AccountId32, (u64, u16))> = Vec::new();

		for (hotkey_str, amount_uid) in hotkeys.iter() {
			let (amount, uid) = amount_uid;
			let hotkey = <sr25519::Public as Ss58Codec>::from_ss58check(&hotkey_str).unwrap();
			let hotkey_account = sp_runtime::AccountId32::from(hotkey);

			processed_hotkeys.push((hotkey_account, (*amount, *uid)));
		}

		processed_stakes.push((coldkey_account, processed_hotkeys));
	}

	let mut balances_issuance: u64 = 0;
	let mut processed_balances: Vec<(sp_runtime::AccountId32, u64)> = Vec::new();
	for (key_str, amount) in old_state.balances.iter() {
		let key = <sr25519::Public as Ss58Codec>::from_ss58check(&key_str).unwrap();
		let key_account = sp_runtime::AccountId32::from(key);

		processed_balances.push((key_account, *amount));
		balances_issuance += *amount;
	}

	// Give front-ends necessary data to present to users
	let mut properties = sc_service::Properties::new();
	properties.insert("tokenSymbol".into(), "TAO".into());
	properties.insert("tokenDecimals".into(), 9.into());
	properties.insert("ss58Format".into(), 13116.into());

	Ok(ChainSpec::from_genesis(
		// Name
		"Bittensor",
		// ID
		"bittensor",
		ChainType::Development,
		move || {
			localnet_genesis(
				wasm_binary,
				// Initial PoA authorities (Validators)
				// aura | grandpa
				vec![
					// Keys for debug
					authority_keys_from_seed("Alice"), 
					authority_keys_from_seed("Bob"),
				], 
				// Pre-funded accounts
				true,
			)
		},
		// Bootnodes
		vec![],
		// Telemetry
		None,
		// Protocol ID
		Some("bittensor"),
		None,
		// Properties
		Some(properties),
=======
>>>>>>> 44124947
		// Extensions
		None,
	))
}

fn localnet_genesis(
	wasm_binary: &[u8],
	initial_authorities: Vec<(AuraId, GrandpaId)>,
	_enable_println: bool,
) -> GenesisConfig {
	GenesisConfig {
		system: SystemConfig {
			// Add Wasm runtime to storage.
			code: wasm_binary.to_vec(),
		},
		balances: BalancesConfig {
			// Configure sudo balance
			balances: vec![ 
				(get_account_id_from_seed::<sr25519::Public>("Alice"), 1000000000000),
				(get_account_id_from_seed::<sr25519::Public>("Bob"), 1000000000000),
				(get_account_id_from_seed::<sr25519::Public>("Charlie"), 1000000000000),
				(get_account_id_from_seed::<sr25519::Public>("Dave"), 2000000000),
				(get_account_id_from_seed::<sr25519::Public>("Eve"), 2000000000),
				(get_account_id_from_seed::<sr25519::Public>("Ferdie"), 2000000000),
			]
		},
		aura: AuraConfig {
			authorities: initial_authorities.iter().map(|x| (x.0.clone())).collect(),
		},
		grandpa: GrandpaConfig {
			authorities: initial_authorities.iter().map(|x| (x.1.clone(), 1)).collect(),
		},
		sudo: SudoConfig {
			key: Some(Ss58Codec::from_ss58check("5GpzQgpiAKHMWNSH3RN4GLf96GVTDct9QxYEFAY7LWcVzTbx").unwrap()),
		},
		transaction_payment: Default::default(),
		subtensor_module: Default::default(),
		triumvirate: TriumvirateConfig {
			members: Default::default(),
			phantom: Default::default(),
		},
		triumvirate_members: TriumvirateMembersConfig {
			members: bounded_vec![
				get_account_id_from_seed::<sr25519::Public>("Alice"),
				get_account_id_from_seed::<sr25519::Public>("Bob"),
				get_account_id_from_seed::<sr25519::Public>("Charlie"),
			],
			phantom: Default::default()
		},
		senate: SenateConfig {
			members: Default::default(),
			phantom: Default::default(),
		},
		senate_members: SenateMembersConfig {
			members: bounded_vec![
				get_account_id_from_seed::<sr25519::Public>("Dave"),
				get_account_id_from_seed::<sr25519::Public>("Eve"),
				get_account_id_from_seed::<sr25519::Public>("Ferdie"),
			],
			phantom: Default::default()
		}
	}
}


// Configure initial storage state for FRAME modules.
fn testnet_genesis(
	wasm_binary: &[u8],
	initial_authorities: Vec<(AuraId, GrandpaId)>,
	root_key: AccountId,
	_endowed_accounts: Vec<AccountId>,
	_enable_println: bool,
	_stakes: Vec<(AccountId, Vec<(AccountId, (u64, u16))>)>,
	_balances: Vec<(AccountId, u64)>,
	_balances_issuance: u64
) -> GenesisConfig {
	GenesisConfig {
		system: SystemConfig {
			// Add Wasm runtime to storage.
			code: wasm_binary.to_vec(),
		},
		balances: BalancesConfig {
			// Configure sudo balance
			balances: vec![ 
				(Ss58Codec::from_ss58check("5GpzQgpiAKHMWNSH3RN4GLf96GVTDct9QxYEFAY7LWcVzTbx").unwrap(),1000000000000)
			]
		},
		aura: AuraConfig {
			authorities: initial_authorities.iter().map(|x| (x.0.clone())).collect(),
		},
		grandpa: GrandpaConfig {
			authorities: initial_authorities.iter().map(|x| (x.1.clone(), 1)).collect(),
		},
		sudo: SudoConfig {
			key: Some(Ss58Codec::from_ss58check("5GpzQgpiAKHMWNSH3RN4GLf96GVTDct9QxYEFAY7LWcVzTbx").unwrap()),
		},
		transaction_payment: Default::default(),
		subtensor_module: Default::default(),
		triumvirate: TriumvirateConfig { // Add initial authorities as collective members
			members: Default::default(),//initial_authorities.iter().map(|x| x.0.clone()).collect::<Vec<_>>(),
			phantom: Default::default(),
		},
		triumvirate_members: TriumvirateMembersConfig {
			members: Default::default(),
			phantom: Default::default()
		},
		senate: SenateConfig {
			members: Default::default(),
			phantom: Default::default(),
		},
		senate_members: SenateMembersConfig {
			members: Default::default(),
			phantom: Default::default()
		}
	}
}


// Configure initial storage state for FRAME modules.
fn finney_genesis(
	wasm_binary: &[u8],
	initial_authorities: Vec<(AuraId, GrandpaId)>,
	root_key: AccountId,
	_endowed_accounts: Vec<AccountId>,
	_enable_println: bool,
	stakes: Vec<(AccountId, Vec<(AccountId, (u64, u16))>)>,
	balances: Vec<(AccountId, u64)>,
	balances_issuance: u64

) -> GenesisConfig {
	GenesisConfig {
		system: SystemConfig {
			// Add Wasm runtime to storage.
			code: wasm_binary.to_vec(),
		},
		balances: BalancesConfig {
			// Configure endowed accounts with initial balance of 1 << 60.
			//balances: balances.iter().cloned().map(|k| k).collect(),
			balances: balances.iter().cloned().map(|k| k).collect(),
		},
		aura: AuraConfig {
			authorities: initial_authorities.iter().map(|x| (x.0.clone())).collect(),
		},
		grandpa: GrandpaConfig {
			authorities: initial_authorities.iter().map(|x| (x.1.clone(), 1)).collect(),
		},
		sudo: SudoConfig {
			key: Some(Ss58Codec::from_ss58check("5FCM3DBXWiGcwYYQtT8z4ZD93TqYpYxjaAfgv6aMStV1FTCT").unwrap()),
		},
		transaction_payment: Default::default(),
		subtensor_module: SubtensorModuleConfig {
			stakes: stakes,
			balances_issuance: balances_issuance
		},
		triumvirate: TriumvirateConfig { // Add initial authorities as collective members
			members: Default::default(),//initial_authorities.iter().map(|x| x.0.clone()).collect::<Vec<_>>(),
			phantom: Default::default(),
		},
		triumvirate_members: TriumvirateMembersConfig {
			members: Default::default(),
			phantom: Default::default()
		},
		senate: SenateConfig {
			members: Default::default(),
			phantom: Default::default(),
		},
		senate_members: SenateMembersConfig {
			members: Default::default(),
			phantom: Default::default()
		}
	}
}

pub fn localnet_config() -> Result<ChainSpec, String> {
	let path: PathBuf = std::path::PathBuf::from("./snapshot.json");
	let wasm_binary = WASM_BINARY.ok_or_else(|| "Development wasm not available".to_string())?;

	// We mmap the file into memory first, as this is *a lot* faster than using
	// `serde_json::from_reader`. See https://github.com/serde-rs/json/issues/160
	let file = File::open(&path)
		.map_err(|e| format!("Error opening genesis file `{}`: {}", path.display(), e))?;

	// SAFETY: `mmap` is fundamentally unsafe since technically the file can change
	//         underneath us while it is mapped; in practice it's unlikely to be a problem
	let bytes = unsafe {
		memmap2::Mmap::map(&file)
			.map_err(|e| format!("Error mmaping genesis file `{}`: {}", path.display(), e))?
	};

	let old_state: ColdkeyHotkeys =
		json::from_slice(&bytes).map_err(|e| format!("Error parsing genesis file: {}", e))?;

	let mut processed_stakes: Vec<(sp_runtime::AccountId32, Vec<(sp_runtime::AccountId32, (u64, u16))>)> = Vec::new();
	for (coldkey_str, hotkeys) in old_state.stakes.iter() {
		let coldkey = <sr25519::Public as Ss58Codec>::from_ss58check(&coldkey_str).unwrap();
		let coldkey_account = sp_runtime::AccountId32::from(coldkey);

		let mut processed_hotkeys: Vec<(sp_runtime::AccountId32, (u64, u16))> = Vec::new();

		for (hotkey_str, amount_uid) in hotkeys.iter() {
			let (amount, uid) = amount_uid;
			let hotkey = <sr25519::Public as Ss58Codec>::from_ss58check(&hotkey_str).unwrap();
			let hotkey_account = sp_runtime::AccountId32::from(hotkey);

			processed_hotkeys.push((hotkey_account, (*amount, *uid)));
		}

		processed_stakes.push((coldkey_account, processed_hotkeys));
	}

	let mut balances_issuance: u64 = 0;
	let mut processed_balances: Vec<(sp_runtime::AccountId32, u64)> = Vec::new();
	for (key_str, amount) in old_state.balances.iter() {
		let key = <sr25519::Public as Ss58Codec>::from_ss58check(&key_str).unwrap();
		let key_account = sp_runtime::AccountId32::from(key);

		processed_balances.push((key_account, *amount));
		balances_issuance += *amount;
	}

	// Give front-ends necessary data to present to users
	let mut properties = sc_service::Properties::new();
	properties.insert("tokenSymbol".into(), "TAO".into());
	properties.insert("tokenDecimals".into(), 9.into());
	properties.insert("ss58Format".into(), 13116.into());

	Ok(ChainSpec::from_genesis(
		// Name
		"Bittensor",
		// ID
		"bittensor",
		ChainType::Development,
		move || {
			localnet_genesis(
				wasm_binary,
				// Initial PoA authorities (Validators)
				// aura | grandpa
				vec![
					// Keys for debug
					authority_keys_from_seed("Alice"), 
					authority_keys_from_seed("Bob"),
				], 
				// Pre-funded accounts
				true,
			)
		},
		// Bootnodes
		vec![],
		// Telemetry
		None,
		// Protocol ID
		Some("bittensor"),
		None,
		// Properties
		Some(properties),
		// Extensions
		None,
	))
}

fn localnet_genesis(
	wasm_binary: &[u8],
	initial_authorities: Vec<(AuraId, GrandpaId)>,
	_enable_println: bool,
) -> GenesisConfig {
	GenesisConfig {
		system: SystemConfig {
			// Add Wasm runtime to storage.
			code: wasm_binary.to_vec(),
		},
		balances: BalancesConfig {
			// Configure sudo balance
			balances: vec![ 
				(get_account_id_from_seed::<sr25519::Public>("Alice"), 1000000000000),
				(get_account_id_from_seed::<sr25519::Public>("Bob"), 1000000000000),
				(get_account_id_from_seed::<sr25519::Public>("Charlie"), 1000000000000),
				(get_account_id_from_seed::<sr25519::Public>("Dave"), 2000000000),
				(get_account_id_from_seed::<sr25519::Public>("Eve"), 2000000000),
				(get_account_id_from_seed::<sr25519::Public>("Ferdie"), 2000000000),
			]
		},
		aura: AuraConfig {
			authorities: initial_authorities.iter().map(|x| (x.0.clone())).collect(),
		},
		grandpa: GrandpaConfig {
			authorities: initial_authorities.iter().map(|x| (x.1.clone(), 1)).collect(),
		},
		sudo: SudoConfig {
			key: Some(get_account_id_from_seed::<sr25519::Public>("Alice")),
		},
		transaction_payment: Default::default(),
		subtensor_module: Default::default(),
	}
}<|MERGE_RESOLUTION|>--- conflicted
+++ resolved
@@ -282,7 +282,6 @@
 		None,
 		// Properties
 		Some(properties),
-<<<<<<< HEAD
 		// Extensions
 		None,
 	))
@@ -370,8 +369,6 @@
 		None,
 		// Properties
 		Some(properties),
-=======
->>>>>>> 44124947
 		// Extensions
 		None,
 	))
